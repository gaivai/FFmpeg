/*
 * Copyright (c) 2000,2001 Fabrice Bellard
 * Copyright (c) 2002-2004 Michael Niedermayer <michaelni@gmx.at>
 *
 * 4MV & hq & B-frame encoding stuff by Michael Niedermayer <michaelni@gmx.at>
 *
 * This file is part of FFmpeg.
 *
 * FFmpeg is free software; you can redistribute it and/or
 * modify it under the terms of the GNU Lesser General Public
 * License as published by the Free Software Foundation; either
 * version 2.1 of the License, or (at your option) any later version.
 *
 * FFmpeg is distributed in the hope that it will be useful,
 * but WITHOUT ANY WARRANTY; without even the implied warranty of
 * MERCHANTABILITY or FITNESS FOR A PARTICULAR PURPOSE.  See the GNU
 * Lesser General Public License for more details.
 *
 * You should have received a copy of the GNU Lesser General Public
 * License along with FFmpeg; if not, write to the Free Software
 * Foundation, Inc., 51 Franklin Street, Fifth Floor, Boston, MA 02110-1301 USA
 */

#include <string.h>

#include "libavutil/avassert.h"
#include "libavutil/internal.h"
#include "avcodec.h"
#include "dsputil.h"
#include "h261.h"
#include "mpegvideo.h"
#include "mjpegenc.h"
#include "msmpeg4.h"
#include <limits.h>

static void gmc1_motion(MpegEncContext *s,
                        uint8_t *dest_y, uint8_t *dest_cb, uint8_t *dest_cr,
                        uint8_t **ref_picture)
{
    uint8_t *ptr;
    int src_x, src_y, motion_x, motion_y;
    ptrdiff_t offset, linesize, uvlinesize;
    int emu = 0;

    motion_x   = s->sprite_offset[0][0];
    motion_y   = s->sprite_offset[0][1];
    src_x      = s->mb_x * 16 + (motion_x >> (s->sprite_warping_accuracy + 1));
    src_y      = s->mb_y * 16 + (motion_y >> (s->sprite_warping_accuracy + 1));
    motion_x <<= (3 - s->sprite_warping_accuracy);
    motion_y <<= (3 - s->sprite_warping_accuracy);
    src_x      = av_clip(src_x, -16, s->width);
    if (src_x == s->width)
        motion_x = 0;
    src_y = av_clip(src_y, -16, s->height);
    if (src_y == s->height)
        motion_y = 0;

    linesize   = s->linesize;
    uvlinesize = s->uvlinesize;

    ptr = ref_picture[0] + src_y * linesize + src_x;

<<<<<<< HEAD
        if ((unsigned)src_x >= FFMAX(s->h_edge_pos - 17, 0) ||
            (unsigned)src_y >= FFMAX(s->v_edge_pos - 17, 0)) {
            s->vdsp.emulated_edge_mc(s->edge_emu_buffer, ptr,
                                     linesize, linesize,
                                     17, 17,
                                     src_x, src_y,
                                     s->h_edge_pos, s->v_edge_pos);
            ptr = s->edge_emu_buffer;
        }
=======
    if ((unsigned)src_x >= FFMAX(s->h_edge_pos - 17, 0) ||
        (unsigned)src_y >= FFMAX(s->v_edge_pos - 17, 0)) {
        s->vdsp.emulated_edge_mc(s->edge_emu_buffer, ptr,
                                 linesize, linesize,
                                 17, 17,
                                 src_x, src_y,
                                 s->h_edge_pos, s->v_edge_pos);
        ptr = s->edge_emu_buffer;
    }
>>>>>>> ebfe622b

    if ((motion_x | motion_y) & 7) {
        s->dsp.gmc1(dest_y, ptr, linesize, 16,
                    motion_x & 15, motion_y & 15, 128 - s->no_rounding);
        s->dsp.gmc1(dest_y + 8, ptr + 8, linesize, 16,
                    motion_x & 15, motion_y & 15, 128 - s->no_rounding);
    } else {
        int dxy;

        dxy = ((motion_x >> 3) & 1) | ((motion_y >> 2) & 2);
        if (s->no_rounding) {
            s->hdsp.put_no_rnd_pixels_tab[0][dxy](dest_y, ptr, linesize, 16);
        } else {
            s->hdsp.put_pixels_tab[0][dxy](dest_y, ptr, linesize, 16);
        }
    }

    if (CONFIG_GRAY && s->flags & CODEC_FLAG_GRAY)
        return;

    motion_x   = s->sprite_offset[1][0];
    motion_y   = s->sprite_offset[1][1];
    src_x      = s->mb_x * 8 + (motion_x >> (s->sprite_warping_accuracy + 1));
    src_y      = s->mb_y * 8 + (motion_y >> (s->sprite_warping_accuracy + 1));
    motion_x <<= (3 - s->sprite_warping_accuracy);
    motion_y <<= (3 - s->sprite_warping_accuracy);
    src_x      = av_clip(src_x, -8, s->width >> 1);
    if (src_x == s->width >> 1)
        motion_x = 0;
    src_y = av_clip(src_y, -8, s->height >> 1);
    if (src_y == s->height >> 1)
        motion_y = 0;

    offset = (src_y * uvlinesize) + src_x;
    ptr    = ref_picture[1] + offset;
<<<<<<< HEAD
        if ((unsigned)src_x >= FFMAX((s->h_edge_pos >> 1) - 9, 0) ||
            (unsigned)src_y >= FFMAX((s->v_edge_pos >> 1) - 9, 0)) {
            s->vdsp.emulated_edge_mc(s->edge_emu_buffer, ptr,
                                     uvlinesize, uvlinesize,
                                     9, 9,
                                     src_x, src_y,
                                     s->h_edge_pos >> 1, s->v_edge_pos >> 1);
            ptr = s->edge_emu_buffer;
            emu = 1;
        }
=======
    if ((unsigned)src_x >= FFMAX((s->h_edge_pos >> 1) - 9, 0) ||
        (unsigned)src_y >= FFMAX((s->v_edge_pos >> 1) - 9, 0)) {
        s->vdsp.emulated_edge_mc(s->edge_emu_buffer, ptr,
                                 uvlinesize, uvlinesize,
                                 9, 9,
                                 src_x, src_y,
                                 s->h_edge_pos >> 1, s->v_edge_pos >> 1);
        ptr = s->edge_emu_buffer;
        emu = 1;
    }
>>>>>>> ebfe622b
    s->dsp.gmc1(dest_cb, ptr, uvlinesize, 8,
                motion_x & 15, motion_y & 15, 128 - s->no_rounding);

    ptr = ref_picture[2] + offset;
    if (emu) {
        s->vdsp.emulated_edge_mc(s->edge_emu_buffer, ptr,
                                 uvlinesize, uvlinesize,
                                 9, 9,
                                 src_x, src_y,
                                 s->h_edge_pos >> 1, s->v_edge_pos >> 1);
        ptr = s->edge_emu_buffer;
    }
    s->dsp.gmc1(dest_cr, ptr, uvlinesize, 8,
                motion_x & 15, motion_y & 15, 128 - s->no_rounding);
}

static void gmc_motion(MpegEncContext *s,
                       uint8_t *dest_y, uint8_t *dest_cb, uint8_t *dest_cr,
                       uint8_t **ref_picture)
{
    uint8_t *ptr;
    int linesize, uvlinesize;
    const int a = s->sprite_warping_accuracy;
    int ox, oy;

    linesize   = s->linesize;
    uvlinesize = s->uvlinesize;

    ptr = ref_picture[0];

    ox = s->sprite_offset[0][0] + s->sprite_delta[0][0] * s->mb_x * 16 +
         s->sprite_delta[0][1] * s->mb_y * 16;
    oy = s->sprite_offset[0][1] + s->sprite_delta[1][0] * s->mb_x * 16 +
         s->sprite_delta[1][1] * s->mb_y * 16;

    s->dsp.gmc(dest_y, ptr, linesize, 16,
               ox, oy,
               s->sprite_delta[0][0], s->sprite_delta[0][1],
               s->sprite_delta[1][0], s->sprite_delta[1][1],
               a + 1, (1 << (2 * a + 1)) - s->no_rounding,
               s->h_edge_pos, s->v_edge_pos);
    s->dsp.gmc(dest_y + 8, ptr, linesize, 16,
               ox + s->sprite_delta[0][0] * 8,
               oy + s->sprite_delta[1][0] * 8,
               s->sprite_delta[0][0], s->sprite_delta[0][1],
               s->sprite_delta[1][0], s->sprite_delta[1][1],
               a + 1, (1 << (2 * a + 1)) - s->no_rounding,
               s->h_edge_pos, s->v_edge_pos);

    if (CONFIG_GRAY && s->flags & CODEC_FLAG_GRAY)
        return;

    ox = s->sprite_offset[1][0] + s->sprite_delta[0][0] * s->mb_x * 8 +
         s->sprite_delta[0][1] * s->mb_y * 8;
    oy = s->sprite_offset[1][1] + s->sprite_delta[1][0] * s->mb_x * 8 +
         s->sprite_delta[1][1] * s->mb_y * 8;

    ptr = ref_picture[1];
    s->dsp.gmc(dest_cb, ptr, uvlinesize, 8,
               ox, oy,
               s->sprite_delta[0][0], s->sprite_delta[0][1],
               s->sprite_delta[1][0], s->sprite_delta[1][1],
               a + 1, (1 << (2 * a + 1)) - s->no_rounding,
               s->h_edge_pos >> 1, s->v_edge_pos >> 1);

    ptr = ref_picture[2];
    s->dsp.gmc(dest_cr, ptr, uvlinesize, 8,
               ox, oy,
               s->sprite_delta[0][0], s->sprite_delta[0][1],
               s->sprite_delta[1][0], s->sprite_delta[1][1],
               a + 1, (1 << (2 * a + 1)) - s->no_rounding,
               s->h_edge_pos >> 1, s->v_edge_pos >> 1);
}

static inline int hpel_motion(MpegEncContext *s,
                              uint8_t *dest, uint8_t *src,
                              int src_x, int src_y,
                              op_pixels_func *pix_op,
                              int motion_x, int motion_y)
{
    int dxy = 0;
    int emu = 0;

    src_x += motion_x >> 1;
    src_y += motion_y >> 1;

    /* WARNING: do no forget half pels */
    src_x = av_clip(src_x, -16, s->width); // FIXME unneeded for emu?
    if (src_x != s->width)
        dxy |= motion_x & 1;
    src_y = av_clip(src_y, -16, s->height);
    if (src_y != s->height)
        dxy |= (motion_y & 1) << 1;
    src += src_y * s->linesize + src_x;

<<<<<<< HEAD
    if (s->flags & CODEC_FLAG_EMU_EDGE) {
=======
    if (s->unrestricted_mv) {
>>>>>>> ebfe622b
        if ((unsigned)src_x > FFMAX(s->h_edge_pos - (motion_x & 1) - 8, 0) ||
            (unsigned)src_y > FFMAX(s->v_edge_pos - (motion_y & 1) - 8, 0)) {
            s->vdsp.emulated_edge_mc(s->edge_emu_buffer, src,
                                     s->linesize, s->linesize,
                                     9, 9,
                                     src_x, src_y,
                                     s->h_edge_pos, s->v_edge_pos);
            src = s->edge_emu_buffer;
            emu = 1;
        }
    }
    pix_op[dxy](dest, src, s->linesize, 8);
    return emu;
}

static av_always_inline
void mpeg_motion_internal(MpegEncContext *s,
                          uint8_t *dest_y,
                          uint8_t *dest_cb,
                          uint8_t *dest_cr,
                          int field_based,
                          int bottom_field,
                          int field_select,
                          uint8_t **ref_picture,
                          op_pixels_func (*pix_op)[4],
                          int motion_x,
                          int motion_y,
                          int h,
                          int is_mpeg12,
                          int mb_y)
{
    uint8_t *ptr_y, *ptr_cb, *ptr_cr;
    int dxy, uvdxy, mx, my, src_x, src_y,
        uvsrc_x, uvsrc_y, v_edge_pos;
    ptrdiff_t uvlinesize, linesize;

#if 0
    if (s->quarter_sample) {
        motion_x >>= 1;
        motion_y >>= 1;
    }
#endif

    v_edge_pos = s->v_edge_pos >> field_based;
    linesize   = s->current_picture.f.linesize[0] << field_based;
    uvlinesize = s->current_picture.f.linesize[1] << field_based;

    dxy   = ((motion_y & 1) << 1) | (motion_x & 1);
    src_x = s->mb_x * 16 + (motion_x >> 1);
    src_y = (mb_y << (4 - field_based)) + (motion_y >> 1);

    if (!is_mpeg12 && s->out_format == FMT_H263) {
        if ((s->workaround_bugs & FF_BUG_HPEL_CHROMA) && field_based) {
            mx      = (motion_x >> 1) | (motion_x & 1);
            my      = motion_y >> 1;
            uvdxy   = ((my & 1) << 1) | (mx & 1);
            uvsrc_x = s->mb_x * 8 + (mx >> 1);
            uvsrc_y = (mb_y << (3 - field_based)) + (my >> 1);
        } else {
            uvdxy   = dxy | (motion_y & 2) | ((motion_x & 2) >> 1);
            uvsrc_x = src_x >> 1;
            uvsrc_y = src_y >> 1;
        }
    // Even chroma mv's are full pel in H261
    } else if (!is_mpeg12 && s->out_format == FMT_H261) {
        mx      = motion_x / 4;
        my      = motion_y / 4;
        uvdxy   = 0;
        uvsrc_x = s->mb_x * 8 + mx;
        uvsrc_y = mb_y * 8 + my;
    } else {
        if (s->chroma_y_shift) {
            mx      = motion_x / 2;
            my      = motion_y / 2;
            uvdxy   = ((my & 1) << 1) | (mx & 1);
            uvsrc_x = s->mb_x * 8 + (mx >> 1);
            uvsrc_y = (mb_y << (3 - field_based)) + (my >> 1);
        } else {
            if (s->chroma_x_shift) {
                // Chroma422
                mx      = motion_x / 2;
                uvdxy   = ((motion_y & 1) << 1) | (mx & 1);
                uvsrc_x = s->mb_x * 8 + (mx >> 1);
                uvsrc_y = src_y;
            } else {
                // Chroma444
                uvdxy   = dxy;
                uvsrc_x = src_x;
                uvsrc_y = src_y;
            }
        }
    }

    ptr_y  = ref_picture[0] + src_y * linesize + src_x;
    ptr_cb = ref_picture[1] + uvsrc_y * uvlinesize + uvsrc_x;
    ptr_cr = ref_picture[2] + uvsrc_y * uvlinesize + uvsrc_x;

    if ((unsigned)src_x > FFMAX(s->h_edge_pos - (motion_x & 1) - 16, 0) ||
        (unsigned)src_y > FFMAX(   v_edge_pos - (motion_y & 1) - h , 0)) {
        if (is_mpeg12 ||
            s->codec_id == AV_CODEC_ID_MPEG2VIDEO ||
            s->codec_id == AV_CODEC_ID_MPEG1VIDEO) {
            av_log(s->avctx, AV_LOG_DEBUG,
                   "MPEG motion vector out of boundary (%d %d)\n", src_x,
                   src_y);
            return;
        }
        s->vdsp.emulated_edge_mc(s->edge_emu_buffer, ptr_y,
                                 s->linesize, s->linesize,
                                 17, 17 + field_based,
                                 src_x, src_y << field_based,
                                 s->h_edge_pos, s->v_edge_pos);
        ptr_y = s->edge_emu_buffer;
        if (!CONFIG_GRAY || !(s->flags & CODEC_FLAG_GRAY)) {
            uint8_t *uvbuf = s->edge_emu_buffer + 18 * s->linesize;
            s->vdsp.emulated_edge_mc(uvbuf, ptr_cb,
                                     s->uvlinesize, s->uvlinesize,
                                     9, 9 + field_based,
                                     uvsrc_x, uvsrc_y << field_based,
                                     s->h_edge_pos >> 1, s->v_edge_pos >> 1);
            s->vdsp.emulated_edge_mc(uvbuf + 16, ptr_cr,
                                     s->uvlinesize, s->uvlinesize,
                                     9, 9 + field_based,
                                     uvsrc_x, uvsrc_y << field_based,
                                     s->h_edge_pos >> 1, s->v_edge_pos >> 1);
            ptr_cb = uvbuf;
            ptr_cr = uvbuf + 16;
        }
    }

    /* FIXME use this for field pix too instead of the obnoxious hack which
     * changes picture.data */
    if (bottom_field) {
        dest_y  += s->linesize;
        dest_cb += s->uvlinesize;
        dest_cr += s->uvlinesize;
    }

    if (field_select) {
        ptr_y  += s->linesize;
        ptr_cb += s->uvlinesize;
        ptr_cr += s->uvlinesize;
    }

    pix_op[0][dxy](dest_y, ptr_y, linesize, h);

    if (!CONFIG_GRAY || !(s->flags & CODEC_FLAG_GRAY)) {
        pix_op[s->chroma_x_shift][uvdxy]
            (dest_cb, ptr_cb, uvlinesize, h >> s->chroma_y_shift);
        pix_op[s->chroma_x_shift][uvdxy]
            (dest_cr, ptr_cr, uvlinesize, h >> s->chroma_y_shift);
    }
    if (!is_mpeg12 && (CONFIG_H261_ENCODER || CONFIG_H261_DECODER) &&
        s->out_format == FMT_H261) {
        ff_h261_loop_filter(s);
    }
}
/* apply one mpeg motion vector to the three components */
static void mpeg_motion(MpegEncContext *s,
                        uint8_t *dest_y, uint8_t *dest_cb, uint8_t *dest_cr,
                        int field_select, uint8_t **ref_picture,
                        op_pixels_func (*pix_op)[4],
                        int motion_x, int motion_y, int h, int mb_y)
{
#if !CONFIG_SMALL
    if (s->out_format == FMT_MPEG1)
        mpeg_motion_internal(s, dest_y, dest_cb, dest_cr, 0, 0,
                             field_select, ref_picture, pix_op,
                             motion_x, motion_y, h, 1, mb_y);
    else
#endif
        mpeg_motion_internal(s, dest_y, dest_cb, dest_cr, 0, 0,
                             field_select, ref_picture, pix_op,
                             motion_x, motion_y, h, 0, mb_y);
}

static void mpeg_motion_field(MpegEncContext *s, uint8_t *dest_y,
                              uint8_t *dest_cb, uint8_t *dest_cr,
                              int bottom_field, int field_select,
                              uint8_t **ref_picture,
                              op_pixels_func (*pix_op)[4],
                              int motion_x, int motion_y, int h, int mb_y)
{
#if !CONFIG_SMALL
    if (s->out_format == FMT_MPEG1)
        mpeg_motion_internal(s, dest_y, dest_cb, dest_cr, 1,
                             bottom_field, field_select, ref_picture, pix_op,
                             motion_x, motion_y, h, 1, mb_y);
    else
#endif
        mpeg_motion_internal(s, dest_y, dest_cb, dest_cr, 1,
                             bottom_field, field_select, ref_picture, pix_op,
                             motion_x, motion_y, h, 0, mb_y);
}

// FIXME move to dsputil, avg variant, 16x16 version
static inline void put_obmc(uint8_t *dst, uint8_t *src[5], int stride)
{
    int x;
    uint8_t *const top    = src[1];
    uint8_t *const left   = src[2];
    uint8_t *const mid    = src[0];
    uint8_t *const right  = src[3];
    uint8_t *const bottom = src[4];
#define OBMC_FILTER(x, t, l, m, r, b)\
    dst[x]= (t*top[x] + l*left[x] + m*mid[x] + r*right[x] + b*bottom[x] + 4)>>3
#define OBMC_FILTER4(x, t, l, m, r, b)\
    OBMC_FILTER(x         , t, l, m, r, b);\
    OBMC_FILTER(x+1       , t, l, m, r, b);\
    OBMC_FILTER(x  +stride, t, l, m, r, b);\
    OBMC_FILTER(x+1+stride, t, l, m, r, b);

    x = 0;
    OBMC_FILTER (x    , 2, 2, 4, 0, 0);
    OBMC_FILTER (x + 1, 2, 1, 5, 0, 0);
    OBMC_FILTER4(x + 2, 2, 1, 5, 0, 0);
    OBMC_FILTER4(x + 4, 2, 0, 5, 1, 0);
    OBMC_FILTER (x + 6, 2, 0, 5, 1, 0);
    OBMC_FILTER (x + 7, 2, 0, 4, 2, 0);
    x += stride;
    OBMC_FILTER (x    , 1, 2, 5, 0, 0);
    OBMC_FILTER (x + 1, 1, 2, 5, 0, 0);
    OBMC_FILTER (x + 6, 1, 0, 5, 2, 0);
    OBMC_FILTER (x + 7, 1, 0, 5, 2, 0);
    x += stride;
    OBMC_FILTER4(x    , 1, 2, 5, 0, 0);
    OBMC_FILTER4(x + 2, 1, 1, 6, 0, 0);
    OBMC_FILTER4(x + 4, 1, 0, 6, 1, 0);
    OBMC_FILTER4(x + 6, 1, 0, 5, 2, 0);
    x += 2 * stride;
    OBMC_FILTER4(x    , 0, 2, 5, 0, 1);
    OBMC_FILTER4(x + 2, 0, 1, 6, 0, 1);
    OBMC_FILTER4(x + 4, 0, 0, 6, 1, 1);
    OBMC_FILTER4(x + 6, 0, 0, 5, 2, 1);
    x += 2*stride;
    OBMC_FILTER (x    , 0, 2, 5, 0, 1);
    OBMC_FILTER (x + 1, 0, 2, 5, 0, 1);
    OBMC_FILTER4(x + 2, 0, 1, 5, 0, 2);
    OBMC_FILTER4(x + 4, 0, 0, 5, 1, 2);
    OBMC_FILTER (x + 6, 0, 0, 5, 2, 1);
    OBMC_FILTER (x + 7, 0, 0, 5, 2, 1);
    x += stride;
    OBMC_FILTER (x    , 0, 2, 4, 0, 2);
    OBMC_FILTER (x + 1, 0, 1, 5, 0, 2);
    OBMC_FILTER (x + 6, 0, 0, 5, 1, 2);
    OBMC_FILTER (x + 7, 0, 0, 4, 2, 2);
}

/* obmc for 1 8x8 luma block */
static inline void obmc_motion(MpegEncContext *s,
                               uint8_t *dest, uint8_t *src,
                               int src_x, int src_y,
                               op_pixels_func *pix_op,
                               int16_t mv[5][2] /* mid top left right bottom */)
#define MID    0
{
    int i;
    uint8_t *ptr[5];

    av_assert2(s->quarter_sample == 0);

    for (i = 0; i < 5; i++) {
        if (i && mv[i][0] == mv[MID][0] && mv[i][1] == mv[MID][1]) {
            ptr[i] = ptr[MID];
        } else {
            ptr[i] = s->obmc_scratchpad + 8 * (i & 1) +
                     s->linesize * 8 * (i >> 1);
            hpel_motion(s, ptr[i], src, src_x, src_y, pix_op,
                        mv[i][0], mv[i][1]);
        }
    }

    put_obmc(dest, ptr, s->linesize);
}

static inline void qpel_motion(MpegEncContext *s,
                               uint8_t *dest_y,
                               uint8_t *dest_cb,
                               uint8_t *dest_cr,
                               int field_based, int bottom_field,
                               int field_select, uint8_t **ref_picture,
                               op_pixels_func (*pix_op)[4],
                               qpel_mc_func (*qpix_op)[16],
                               int motion_x, int motion_y, int h)
{
    uint8_t *ptr_y, *ptr_cb, *ptr_cr;
    int dxy, uvdxy, mx, my, src_x, src_y, uvsrc_x, uvsrc_y, v_edge_pos;
    ptrdiff_t linesize, uvlinesize;

    dxy   = ((motion_y & 3) << 2) | (motion_x & 3);

    src_x = s->mb_x *  16                 + (motion_x >> 2);
    src_y = s->mb_y * (16 >> field_based) + (motion_y >> 2);

    v_edge_pos = s->v_edge_pos >> field_based;
    linesize   = s->linesize   << field_based;
    uvlinesize = s->uvlinesize << field_based;

    if (field_based) {
        mx = motion_x / 2;
        my = motion_y >> 1;
    } else if (s->workaround_bugs & FF_BUG_QPEL_CHROMA2) {
        static const int rtab[8] = { 0, 0, 1, 1, 0, 0, 0, 1 };
        mx = (motion_x >> 1) + rtab[motion_x & 7];
        my = (motion_y >> 1) + rtab[motion_y & 7];
    } else if (s->workaround_bugs & FF_BUG_QPEL_CHROMA) {
        mx = (motion_x >> 1) | (motion_x & 1);
        my = (motion_y >> 1) | (motion_y & 1);
    } else {
        mx = motion_x / 2;
        my = motion_y / 2;
    }
    mx = (mx >> 1) | (mx & 1);
    my = (my >> 1) | (my & 1);

    uvdxy = (mx & 1) | ((my & 1) << 1);
    mx  >>= 1;
    my  >>= 1;

    uvsrc_x = s->mb_x *  8                 + mx;
    uvsrc_y = s->mb_y * (8 >> field_based) + my;

    ptr_y  = ref_picture[0] + src_y   * linesize   + src_x;
    ptr_cb = ref_picture[1] + uvsrc_y * uvlinesize + uvsrc_x;
    ptr_cr = ref_picture[2] + uvsrc_y * uvlinesize + uvsrc_x;

    if ((unsigned)src_x > FFMAX(s->h_edge_pos - (motion_x & 3) - 16, 0) ||
        (unsigned)src_y > FFMAX(   v_edge_pos - (motion_y & 3) - h, 0)) {
        s->vdsp.emulated_edge_mc(s->edge_emu_buffer, ptr_y,
                                 s->linesize, s->linesize,
                                 17, 17 + field_based,
                                 src_x, src_y << field_based,
                                 s->h_edge_pos, s->v_edge_pos);
        ptr_y = s->edge_emu_buffer;
        if (!CONFIG_GRAY || !(s->flags & CODEC_FLAG_GRAY)) {
            uint8_t *uvbuf = s->edge_emu_buffer + 18 * s->linesize;
            s->vdsp.emulated_edge_mc(uvbuf, ptr_cb,
                                     s->uvlinesize, s->uvlinesize,
                                     9, 9 + field_based,
                                     uvsrc_x, uvsrc_y << field_based,
                                     s->h_edge_pos >> 1, s->v_edge_pos >> 1);
            s->vdsp.emulated_edge_mc(uvbuf + 16, ptr_cr,
                                     s->uvlinesize, s->uvlinesize,
                                     9, 9 + field_based,
                                     uvsrc_x, uvsrc_y << field_based,
                                     s->h_edge_pos >> 1, s->v_edge_pos >> 1);
            ptr_cb = uvbuf;
            ptr_cr = uvbuf + 16;
        }
    }

    if (!field_based)
        qpix_op[0][dxy](dest_y, ptr_y, linesize);
    else {
        if (bottom_field) {
            dest_y  += s->linesize;
            dest_cb += s->uvlinesize;
            dest_cr += s->uvlinesize;
        }

        if (field_select) {
            ptr_y  += s->linesize;
            ptr_cb += s->uvlinesize;
            ptr_cr += s->uvlinesize;
        }
        // damn interlaced mode
        // FIXME boundary mirroring is not exactly correct here
        qpix_op[1][dxy](dest_y, ptr_y, linesize);
        qpix_op[1][dxy](dest_y + 8, ptr_y + 8, linesize);
    }
    if (!CONFIG_GRAY || !(s->flags & CODEC_FLAG_GRAY)) {
        pix_op[1][uvdxy](dest_cr, ptr_cr, uvlinesize, h >> 1);
        pix_op[1][uvdxy](dest_cb, ptr_cb, uvlinesize, h >> 1);
    }
}

/**
 * h263 chroma 4mv motion compensation.
 */
static void chroma_4mv_motion(MpegEncContext *s,
                              uint8_t *dest_cb, uint8_t *dest_cr,
                              uint8_t **ref_picture,
                              op_pixels_func *pix_op,
                              int mx, int my)
{
    uint8_t *ptr;
    int src_x, src_y, dxy, emu = 0;
    ptrdiff_t offset;

    /* In case of 8X8, we construct a single chroma motion vector
     * with a special rounding */
    mx = ff_h263_round_chroma(mx);
    my = ff_h263_round_chroma(my);

    dxy  = ((my & 1) << 1) | (mx & 1);
    mx >>= 1;
    my >>= 1;

    src_x = s->mb_x * 8 + mx;
    src_y = s->mb_y * 8 + my;
    src_x = av_clip(src_x, -8, (s->width >> 1));
    if (src_x == (s->width >> 1))
        dxy &= ~1;
    src_y = av_clip(src_y, -8, (s->height >> 1));
    if (src_y == (s->height >> 1))
        dxy &= ~2;

    offset = src_y * s->uvlinesize + src_x;
    ptr    = ref_picture[1] + offset;
    if ((unsigned)src_x > FFMAX((s->h_edge_pos >> 1) - (dxy & 1) - 8, 0) ||
        (unsigned)src_y > FFMAX((s->v_edge_pos >> 1) - (dxy >> 1) - 8, 0)) {
        s->vdsp.emulated_edge_mc(s->edge_emu_buffer, ptr,
                                 s->uvlinesize, s->uvlinesize,
                                 9, 9, src_x, src_y,
                                 s->h_edge_pos >> 1, s->v_edge_pos >> 1);
        ptr = s->edge_emu_buffer;
        emu = 1;
    }
    pix_op[dxy](dest_cb, ptr, s->uvlinesize, 8);

    ptr = ref_picture[2] + offset;
    if (emu) {
        s->vdsp.emulated_edge_mc(s->edge_emu_buffer, ptr,
                                 s->uvlinesize, s->uvlinesize,
                                 9, 9, src_x, src_y,
                                 s->h_edge_pos >> 1, s->v_edge_pos >> 1);
        ptr = s->edge_emu_buffer;
    }
    pix_op[dxy](dest_cr, ptr, s->uvlinesize, 8);
}

static inline void prefetch_motion(MpegEncContext *s, uint8_t **pix, int dir)
{
    /* fetch pixels for estimated mv 4 macroblocks ahead
     * optimized for 64byte cache lines */
    const int shift = s->quarter_sample ? 2 : 1;
    const int mx    = (s->mv[dir][0][0] >> shift) + 16 * s->mb_x + 8;
    const int my    = (s->mv[dir][0][1] >> shift) + 16 * s->mb_y;
    int off         = mx + (my + (s->mb_x & 3) * 4) * s->linesize + 64;

    s->vdsp.prefetch(pix[0] + off, s->linesize, 4);
    off = (mx >> 1) + ((my >> 1) + (s->mb_x & 7)) * s->uvlinesize + 64;
    s->vdsp.prefetch(pix[1] + off, pix[2] - pix[1], 2);
}

static inline void apply_obmc(MpegEncContext *s,
                              uint8_t *dest_y,
                              uint8_t *dest_cb,
                              uint8_t *dest_cr,
                              uint8_t **ref_picture,
                              op_pixels_func (*pix_op)[4])
{
    LOCAL_ALIGNED_8(int16_t, mv_cache, [4], [4][2]);
    Picture *cur_frame   = &s->current_picture;
    int mb_x = s->mb_x;
    int mb_y = s->mb_y;
    const int xy         = mb_x + mb_y * s->mb_stride;
    const int mot_stride = s->b8_stride;
    const int mot_xy     = mb_x * 2 + mb_y * 2 * mot_stride;
    int mx, my, i;

    av_assert2(!s->mb_skipped);

    AV_COPY32(mv_cache[1][1], cur_frame->motion_val[0][mot_xy]);
    AV_COPY32(mv_cache[1][2], cur_frame->motion_val[0][mot_xy + 1]);

    AV_COPY32(mv_cache[2][1],
              cur_frame->motion_val[0][mot_xy + mot_stride]);
    AV_COPY32(mv_cache[2][2],
              cur_frame->motion_val[0][mot_xy + mot_stride + 1]);

    AV_COPY32(mv_cache[3][1],
              cur_frame->motion_val[0][mot_xy + mot_stride]);
    AV_COPY32(mv_cache[3][2],
              cur_frame->motion_val[0][mot_xy + mot_stride + 1]);

    if (mb_y == 0 || IS_INTRA(cur_frame->mb_type[xy - s->mb_stride])) {
        AV_COPY32(mv_cache[0][1], mv_cache[1][1]);
        AV_COPY32(mv_cache[0][2], mv_cache[1][2]);
    } else {
        AV_COPY32(mv_cache[0][1],
                  cur_frame->motion_val[0][mot_xy - mot_stride]);
        AV_COPY32(mv_cache[0][2],
                  cur_frame->motion_val[0][mot_xy - mot_stride + 1]);
    }

    if (mb_x == 0 || IS_INTRA(cur_frame->mb_type[xy - 1])) {
        AV_COPY32(mv_cache[1][0], mv_cache[1][1]);
        AV_COPY32(mv_cache[2][0], mv_cache[2][1]);
    } else {
        AV_COPY32(mv_cache[1][0], cur_frame->motion_val[0][mot_xy - 1]);
        AV_COPY32(mv_cache[2][0],
                  cur_frame->motion_val[0][mot_xy - 1 + mot_stride]);
    }

    if (mb_x + 1 >= s->mb_width || IS_INTRA(cur_frame->mb_type[xy + 1])) {
        AV_COPY32(mv_cache[1][3], mv_cache[1][2]);
        AV_COPY32(mv_cache[2][3], mv_cache[2][2]);
    } else {
        AV_COPY32(mv_cache[1][3], cur_frame->motion_val[0][mot_xy + 2]);
        AV_COPY32(mv_cache[2][3],
                  cur_frame->motion_val[0][mot_xy + 2 + mot_stride]);
    }

    mx = 0;
    my = 0;
    for (i = 0; i < 4; i++) {
        const int x      = (i & 1) + 1;
        const int y      = (i >> 1) + 1;
        int16_t mv[5][2] = {
            { mv_cache[y][x][0],     mv_cache[y][x][1]         },
            { mv_cache[y - 1][x][0], mv_cache[y - 1][x][1]     },
            { mv_cache[y][x - 1][0], mv_cache[y][x - 1][1]     },
            { mv_cache[y][x + 1][0], mv_cache[y][x + 1][1]     },
            { mv_cache[y + 1][x][0], mv_cache[y + 1][x][1]     }
        };
        // FIXME cleanup
        obmc_motion(s, dest_y + ((i & 1) * 8) + (i >> 1) * 8 * s->linesize,
                    ref_picture[0],
                    mb_x * 16 + (i & 1) * 8, mb_y * 16 + (i >> 1) * 8,
                    pix_op[1],
                    mv);

        mx += mv[0][0];
        my += mv[0][1];
    }
    if (!CONFIG_GRAY || !(s->flags & CODEC_FLAG_GRAY))
        chroma_4mv_motion(s, dest_cb, dest_cr,
                          ref_picture, pix_op[1],
                          mx, my);
}

static inline void apply_8x8(MpegEncContext *s,
                             uint8_t *dest_y,
                             uint8_t *dest_cb,
                             uint8_t *dest_cr,
                             int dir,
                             uint8_t **ref_picture,
                             qpel_mc_func (*qpix_op)[16],
                             op_pixels_func (*pix_op)[4])
{
    int dxy, mx, my, src_x, src_y;
    int i;
    int mb_x = s->mb_x;
    int mb_y = s->mb_y;
    uint8_t *ptr, *dest;

    mx = 0;
    my = 0;
    if (s->quarter_sample) {
        for (i = 0; i < 4; i++) {
            int motion_x = s->mv[dir][i][0];
            int motion_y = s->mv[dir][i][1];

            dxy   = ((motion_y & 3) << 2) | (motion_x & 3);
            src_x = mb_x * 16 + (motion_x >> 2) + (i & 1) * 8;
            src_y = mb_y * 16 + (motion_y >> 2) + (i >> 1) * 8;

            /* WARNING: do no forget half pels */
            src_x = av_clip(src_x, -16, s->width);
            if (src_x == s->width)
                dxy &= ~3;
            src_y = av_clip(src_y, -16, s->height);
            if (src_y == s->height)
                dxy &= ~12;

            ptr = ref_picture[0] + (src_y * s->linesize) + (src_x);
            if ((unsigned)src_x > FFMAX(s->h_edge_pos - (motion_x & 3) - 8, 0) ||
                (unsigned)src_y > FFMAX(s->v_edge_pos - (motion_y & 3) - 8, 0)) {
                s->vdsp.emulated_edge_mc(s->edge_emu_buffer, ptr,
                                         s->linesize, s->linesize,
                                         9, 9,
                                         src_x, src_y,
                                         s->h_edge_pos,
                                         s->v_edge_pos);
                ptr = s->edge_emu_buffer;
            }
            dest = dest_y + ((i & 1) * 8) + (i >> 1) * 8 * s->linesize;
            qpix_op[1][dxy](dest, ptr, s->linesize);

            mx += s->mv[dir][i][0] / 2;
            my += s->mv[dir][i][1] / 2;
        }
    } else {
        for (i = 0; i < 4; i++) {
            hpel_motion(s,
                        dest_y + ((i & 1) * 8) + (i >> 1) * 8 * s->linesize,
                        ref_picture[0],
                        mb_x * 16 + (i & 1) * 8,
                        mb_y * 16 + (i >> 1) * 8,
                        pix_op[1],
                        s->mv[dir][i][0],
                        s->mv[dir][i][1]);

            mx += s->mv[dir][i][0];
            my += s->mv[dir][i][1];
        }
    }

    if (!CONFIG_GRAY || !(s->flags & CODEC_FLAG_GRAY))
        chroma_4mv_motion(s, dest_cb, dest_cr,
                          ref_picture, pix_op[1], mx, my);
}

/**
 * motion compensation of a single macroblock
 * @param s context
 * @param dest_y luma destination pointer
 * @param dest_cb chroma cb/u destination pointer
 * @param dest_cr chroma cr/v destination pointer
 * @param dir direction (0->forward, 1->backward)
 * @param ref_picture array[3] of pointers to the 3 planes of the reference picture
 * @param pix_op halfpel motion compensation function (average or put normally)
 * @param qpix_op qpel motion compensation function (average or put normally)
 * the motion vectors are taken from s->mv and the MV type from s->mv_type
 */
static av_always_inline void MPV_motion_internal(MpegEncContext *s,
                                                 uint8_t *dest_y,
                                                 uint8_t *dest_cb,
                                                 uint8_t *dest_cr,
                                                 int dir,
                                                 uint8_t **ref_picture,
                                                 op_pixels_func (*pix_op)[4],
                                                 qpel_mc_func (*qpix_op)[16],
                                                 int is_mpeg12)
{
    int i;
    int mb_y = s->mb_y;

    prefetch_motion(s, ref_picture, dir);

    if (!is_mpeg12 && s->obmc && s->pict_type != AV_PICTURE_TYPE_B) {
        apply_obmc(s, dest_y, dest_cb, dest_cr, ref_picture, pix_op);
        return;
    }

    switch (s->mv_type) {
    case MV_TYPE_16X16:
        if (s->mcsel) {
            if (s->real_sprite_warping_points == 1) {
                gmc1_motion(s, dest_y, dest_cb, dest_cr,
                            ref_picture);
            } else {
                gmc_motion(s, dest_y, dest_cb, dest_cr,
                           ref_picture);
            }
        } else if (!is_mpeg12 && s->quarter_sample) {
            qpel_motion(s, dest_y, dest_cb, dest_cr,
                        0, 0, 0,
                        ref_picture, pix_op, qpix_op,
                        s->mv[dir][0][0], s->mv[dir][0][1], 16);
        } else if (!is_mpeg12 && (CONFIG_WMV2_DECODER || CONFIG_WMV2_ENCODER) &&
                   s->mspel && s->codec_id == AV_CODEC_ID_WMV2) {
            ff_mspel_motion(s, dest_y, dest_cb, dest_cr,
                            ref_picture, pix_op,
                            s->mv[dir][0][0], s->mv[dir][0][1], 16);
        } else {
            mpeg_motion(s, dest_y, dest_cb, dest_cr, 0,
                        ref_picture, pix_op,
                        s->mv[dir][0][0], s->mv[dir][0][1], 16, mb_y);
        }
        break;
    case MV_TYPE_8X8:
        if (!is_mpeg12)
            apply_8x8(s, dest_y, dest_cb, dest_cr,
                      dir, ref_picture, qpix_op, pix_op);
        break;
    case MV_TYPE_FIELD:
        if (s->picture_structure == PICT_FRAME) {
            if (!is_mpeg12 && s->quarter_sample) {
                for (i = 0; i < 2; i++)
                    qpel_motion(s, dest_y, dest_cb, dest_cr,
                                1, i, s->field_select[dir][i],
                                ref_picture, pix_op, qpix_op,
                                s->mv[dir][i][0], s->mv[dir][i][1], 8);
            } else {
                /* top field */
                mpeg_motion_field(s, dest_y, dest_cb, dest_cr,
                                  0, s->field_select[dir][0],
                                  ref_picture, pix_op,
                                  s->mv[dir][0][0], s->mv[dir][0][1], 8, mb_y);
                /* bottom field */
                mpeg_motion_field(s, dest_y, dest_cb, dest_cr,
                                  1, s->field_select[dir][1],
                                  ref_picture, pix_op,
                                  s->mv[dir][1][0], s->mv[dir][1][1], 8, mb_y);
            }
        } else {
            if (   s->picture_structure != s->field_select[dir][0] + 1 && s->pict_type != AV_PICTURE_TYPE_B && !s->first_field
                || !ref_picture[0]) {
                ref_picture = s->current_picture_ptr->f.data;
            }

            mpeg_motion(s, dest_y, dest_cb, dest_cr,
                        s->field_select[dir][0],
                        ref_picture, pix_op,
                        s->mv[dir][0][0], s->mv[dir][0][1], 16, mb_y >> 1);
        }
        break;
    case MV_TYPE_16X8:
        for (i = 0; i < 2; i++) {
            uint8_t **ref2picture;

            if ((s->picture_structure == s->field_select[dir][i] + 1
                || s->pict_type == AV_PICTURE_TYPE_B || s->first_field) && ref_picture[0]) {
                ref2picture = ref_picture;
            } else {
                ref2picture = s->current_picture_ptr->f.data;
            }

            mpeg_motion(s, dest_y, dest_cb, dest_cr,
                        s->field_select[dir][i],
                        ref2picture, pix_op,
                        s->mv[dir][i][0], s->mv[dir][i][1] + 16 * i,
                        8, mb_y >> 1);

            dest_y  += 16 * s->linesize;
            dest_cb += (16 >> s->chroma_y_shift) * s->uvlinesize;
            dest_cr += (16 >> s->chroma_y_shift) * s->uvlinesize;
        }
        break;
    case MV_TYPE_DMV:
        if (s->picture_structure == PICT_FRAME) {
            for (i = 0; i < 2; i++) {
                int j;
                for (j = 0; j < 2; j++)
                    mpeg_motion_field(s, dest_y, dest_cb, dest_cr,
                                      j, j ^ i, ref_picture, pix_op,
                                      s->mv[dir][2 * i + j][0],
                                      s->mv[dir][2 * i + j][1], 8, mb_y);
                pix_op = s->hdsp.avg_pixels_tab;
            }
        } else {
            if (!ref_picture[0]) {
                ref_picture = s->current_picture_ptr->f.data;
            }
            for (i = 0; i < 2; i++) {
                mpeg_motion(s, dest_y, dest_cb, dest_cr,
                            s->picture_structure != i + 1,
                            ref_picture, pix_op,
                            s->mv[dir][2 * i][0], s->mv[dir][2 * i][1],
                            16, mb_y >> 1);

                // after put we make avg of the same block
                pix_op = s->hdsp.avg_pixels_tab;

                /* opposite parity is always in the same frame if this is
                 * second field */
                if (!s->first_field) {
                    ref_picture = s->current_picture_ptr->f.data;
                }
            }
        }
        break;
    default: av_assert2(0);
    }
}

void ff_MPV_motion(MpegEncContext *s,
                   uint8_t *dest_y, uint8_t *dest_cb,
                   uint8_t *dest_cr, int dir,
                   uint8_t **ref_picture,
                   op_pixels_func (*pix_op)[4],
                   qpel_mc_func (*qpix_op)[16])
{
#if !CONFIG_SMALL
    if (s->out_format == FMT_MPEG1)
        MPV_motion_internal(s, dest_y, dest_cb, dest_cr, dir,
                            ref_picture, pix_op, qpix_op, 1);
    else
#endif
        MPV_motion_internal(s, dest_y, dest_cb, dest_cr, dir,
                            ref_picture, pix_op, qpix_op, 0);
}<|MERGE_RESOLUTION|>--- conflicted
+++ resolved
@@ -60,17 +60,6 @@
 
     ptr = ref_picture[0] + src_y * linesize + src_x;
 
-<<<<<<< HEAD
-        if ((unsigned)src_x >= FFMAX(s->h_edge_pos - 17, 0) ||
-            (unsigned)src_y >= FFMAX(s->v_edge_pos - 17, 0)) {
-            s->vdsp.emulated_edge_mc(s->edge_emu_buffer, ptr,
-                                     linesize, linesize,
-                                     17, 17,
-                                     src_x, src_y,
-                                     s->h_edge_pos, s->v_edge_pos);
-            ptr = s->edge_emu_buffer;
-        }
-=======
     if ((unsigned)src_x >= FFMAX(s->h_edge_pos - 17, 0) ||
         (unsigned)src_y >= FFMAX(s->v_edge_pos - 17, 0)) {
         s->vdsp.emulated_edge_mc(s->edge_emu_buffer, ptr,
@@ -80,7 +69,6 @@
                                  s->h_edge_pos, s->v_edge_pos);
         ptr = s->edge_emu_buffer;
     }
->>>>>>> ebfe622b
 
     if ((motion_x | motion_y) & 7) {
         s->dsp.gmc1(dest_y, ptr, linesize, 16,
@@ -116,18 +104,6 @@
 
     offset = (src_y * uvlinesize) + src_x;
     ptr    = ref_picture[1] + offset;
-<<<<<<< HEAD
-        if ((unsigned)src_x >= FFMAX((s->h_edge_pos >> 1) - 9, 0) ||
-            (unsigned)src_y >= FFMAX((s->v_edge_pos >> 1) - 9, 0)) {
-            s->vdsp.emulated_edge_mc(s->edge_emu_buffer, ptr,
-                                     uvlinesize, uvlinesize,
-                                     9, 9,
-                                     src_x, src_y,
-                                     s->h_edge_pos >> 1, s->v_edge_pos >> 1);
-            ptr = s->edge_emu_buffer;
-            emu = 1;
-        }
-=======
     if ((unsigned)src_x >= FFMAX((s->h_edge_pos >> 1) - 9, 0) ||
         (unsigned)src_y >= FFMAX((s->v_edge_pos >> 1) - 9, 0)) {
         s->vdsp.emulated_edge_mc(s->edge_emu_buffer, ptr,
@@ -138,7 +114,6 @@
         ptr = s->edge_emu_buffer;
         emu = 1;
     }
->>>>>>> ebfe622b
     s->dsp.gmc1(dest_cb, ptr, uvlinesize, 8,
                 motion_x & 15, motion_y & 15, 128 - s->no_rounding);
 
@@ -234,11 +209,6 @@
         dxy |= (motion_y & 1) << 1;
     src += src_y * s->linesize + src_x;
 
-<<<<<<< HEAD
-    if (s->flags & CODEC_FLAG_EMU_EDGE) {
-=======
-    if (s->unrestricted_mv) {
->>>>>>> ebfe622b
         if ((unsigned)src_x > FFMAX(s->h_edge_pos - (motion_x & 1) - 8, 0) ||
             (unsigned)src_y > FFMAX(s->v_edge_pos - (motion_y & 1) - 8, 0)) {
             s->vdsp.emulated_edge_mc(s->edge_emu_buffer, src,
@@ -249,7 +219,6 @@
             src = s->edge_emu_buffer;
             emu = 1;
         }
-    }
     pix_op[dxy](dest, src, s->linesize, 8);
     return emu;
 }
