--- conflicted
+++ resolved
@@ -51,7 +51,6 @@
 #ifndef FF_API_REQUEST_CHANNELS
 #define FF_API_REQUEST_CHANNELS (LIBAVCODEC_VERSION_MAJOR < 56)
 #endif
-<<<<<<< HEAD
 #ifndef FF_API_ALLOC_CONTEXT
 #define FF_API_ALLOC_CONTEXT    (LIBAVCODEC_VERSION_MAJOR < 55)
 #endif
@@ -71,11 +70,6 @@
 #ifndef FF_API_OLD_ENCODE_VIDEO
 #define FF_API_OLD_ENCODE_VIDEO (LIBAVCODEC_VERSION_MAJOR < 56)
 #endif
-#ifndef FF_API_FIND_BEST_PIX_FMT
-#define FF_API_FIND_BEST_PIX_FMT (LIBAVCODEC_VERSION_MAJOR < 55)
-#endif
-=======
->>>>>>> 7d42fd6b
 #ifndef FF_API_CODEC_ID
 #define FF_API_CODEC_ID          (LIBAVCODEC_VERSION_MAJOR < 56)
 #endif
