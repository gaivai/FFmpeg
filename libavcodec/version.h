/*
 * This file is part of FFmpeg.
 *
 * FFmpeg is free software; you can redistribute it and/or
 * modify it under the terms of the GNU Lesser General Public
 * License as published by the Free Software Foundation; either
 * version 2.1 of the License, or (at your option) any later version.
 *
 * FFmpeg is distributed in the hope that it will be useful,
 * but WITHOUT ANY WARRANTY; without even the implied warranty of
 * MERCHANTABILITY or FITNESS FOR A PARTICULAR PURPOSE.  See the GNU
 * Lesser General Public License for more details.
 *
 * You should have received a copy of the GNU Lesser General Public
 * License along with FFmpeg; if not, write to the Free Software
 * Foundation, Inc., 51 Franklin Street, Fifth Floor, Boston, MA 02110-1301 USA
 */

#ifndef AVCODEC_VERSION_H
#define AVCODEC_VERSION_H

/**
 * @file
 * @ingroup libavc
 * Libavcodec version macros.
 */

#include "libavutil/version.h"

<<<<<<< HEAD
#define LIBAVCODEC_VERSION_MAJOR  57
#define LIBAVCODEC_VERSION_MINOR  34
#define LIBAVCODEC_VERSION_MICRO 102
=======
#define LIBAVCODEC_VERSION_MAJOR 57
#define LIBAVCODEC_VERSION_MINOR 15
#define LIBAVCODEC_VERSION_MICRO  0
>>>>>>> 33d18982

#define LIBAVCODEC_VERSION_INT  AV_VERSION_INT(LIBAVCODEC_VERSION_MAJOR, \
                                               LIBAVCODEC_VERSION_MINOR, \
                                               LIBAVCODEC_VERSION_MICRO)
#define LIBAVCODEC_VERSION      AV_VERSION(LIBAVCODEC_VERSION_MAJOR,    \
                                           LIBAVCODEC_VERSION_MINOR,    \
                                           LIBAVCODEC_VERSION_MICRO)
#define LIBAVCODEC_BUILD        LIBAVCODEC_VERSION_INT

#define LIBAVCODEC_IDENT        "Lavc" AV_STRINGIFY(LIBAVCODEC_VERSION)

/**
 * FF_API_* defines may be placed below to indicate public API that will be
 * dropped at a future version bump. The defines themselves are not part of
 * the public API and may change, break or disappear at any time.
 *
 * @note, when bumping the major version it is recommended to manually
 * disable each FF_API_* in its own commit instead of disabling them all
 * at once through the bump. This improves the git bisect-ability of the change.
 */

#ifndef FF_API_VIMA_DECODER
#define FF_API_VIMA_DECODER     (LIBAVCODEC_VERSION_MAJOR < 58)
#endif
#ifndef FF_API_AUDIO_CONVERT
#define FF_API_AUDIO_CONVERT     (LIBAVCODEC_VERSION_MAJOR < 58)
#endif
#ifndef FF_API_AVCODEC_RESAMPLE
#define FF_API_AVCODEC_RESAMPLE  FF_API_AUDIO_CONVERT
#endif
#ifndef FF_API_GETCHROMA
#define FF_API_GETCHROMA         (LIBAVCODEC_VERSION_MAJOR < 58)
#endif
#ifndef FF_API_MISSING_SAMPLE
#define FF_API_MISSING_SAMPLE    (LIBAVCODEC_VERSION_MAJOR < 58)
#endif
#ifndef FF_API_LOWRES
#define FF_API_LOWRES            (LIBAVCODEC_VERSION_MAJOR < 58)
#endif
#ifndef FF_API_CAP_VDPAU
#define FF_API_CAP_VDPAU         (LIBAVCODEC_VERSION_MAJOR < 58)
#endif
#ifndef FF_API_BUFS_VDPAU
#define FF_API_BUFS_VDPAU        (LIBAVCODEC_VERSION_MAJOR < 58)
#endif
#ifndef FF_API_VOXWARE
#define FF_API_VOXWARE           (LIBAVCODEC_VERSION_MAJOR < 58)
#endif
#ifndef FF_API_SET_DIMENSIONS
#define FF_API_SET_DIMENSIONS    (LIBAVCODEC_VERSION_MAJOR < 58)
#endif
#ifndef FF_API_DEBUG_MV
#define FF_API_DEBUG_MV          (LIBAVCODEC_VERSION_MAJOR < 58)
#endif
#ifndef FF_API_AC_VLC
#define FF_API_AC_VLC            (LIBAVCODEC_VERSION_MAJOR < 58)
#endif
#ifndef FF_API_OLD_MSMPEG4
#define FF_API_OLD_MSMPEG4       (LIBAVCODEC_VERSION_MAJOR < 58)
#endif
#ifndef FF_API_ASPECT_EXTENDED
#define FF_API_ASPECT_EXTENDED   (LIBAVCODEC_VERSION_MAJOR < 58)
#endif
#ifndef FF_API_ARCH_ALPHA
#define FF_API_ARCH_ALPHA        (LIBAVCODEC_VERSION_MAJOR < 58)
#endif
#ifndef FF_API_XVMC
#define FF_API_XVMC              (LIBAVCODEC_VERSION_MAJOR < 58)
#endif
#ifndef FF_API_ERROR_RATE
#define FF_API_ERROR_RATE        (LIBAVCODEC_VERSION_MAJOR < 58)
#endif
#ifndef FF_API_QSCALE_TYPE
#define FF_API_QSCALE_TYPE       (LIBAVCODEC_VERSION_MAJOR < 58)
#endif
#ifndef FF_API_MB_TYPE
#define FF_API_MB_TYPE           (LIBAVCODEC_VERSION_MAJOR < 58)
#endif
#ifndef FF_API_MAX_BFRAMES
#define FF_API_MAX_BFRAMES       (LIBAVCODEC_VERSION_MAJOR < 58)
#endif
#ifndef FF_API_NEG_LINESIZES
#define FF_API_NEG_LINESIZES     (LIBAVCODEC_VERSION_MAJOR < 58)
#endif
#ifndef FF_API_EMU_EDGE
#define FF_API_EMU_EDGE          (LIBAVCODEC_VERSION_MAJOR < 58)
#endif
#ifndef FF_API_ARCH_SH4
#define FF_API_ARCH_SH4          (LIBAVCODEC_VERSION_MAJOR < 58)
#endif
#ifndef FF_API_ARCH_SPARC
#define FF_API_ARCH_SPARC        (LIBAVCODEC_VERSION_MAJOR < 58)
#endif
#ifndef FF_API_UNUSED_MEMBERS
#define FF_API_UNUSED_MEMBERS    (LIBAVCODEC_VERSION_MAJOR < 58)
#endif
#ifndef FF_API_IDCT_XVIDMMX
#define FF_API_IDCT_XVIDMMX      (LIBAVCODEC_VERSION_MAJOR < 58)
#endif
#ifndef FF_API_INPUT_PRESERVED
#define FF_API_INPUT_PRESERVED   (LIBAVCODEC_VERSION_MAJOR < 58)
#endif
#ifndef FF_API_NORMALIZE_AQP
#define FF_API_NORMALIZE_AQP     (LIBAVCODEC_VERSION_MAJOR < 58)
#endif
#ifndef FF_API_GMC
#define FF_API_GMC               (LIBAVCODEC_VERSION_MAJOR < 58)
#endif
#ifndef FF_API_MV0
#define FF_API_MV0               (LIBAVCODEC_VERSION_MAJOR < 58)
#endif
#ifndef FF_API_CODEC_NAME
#define FF_API_CODEC_NAME        (LIBAVCODEC_VERSION_MAJOR < 58)
#endif
#ifndef FF_API_AFD
#define FF_API_AFD               (LIBAVCODEC_VERSION_MAJOR < 58)
#endif
#ifndef FF_API_VISMV
/* XXX: don't forget to drop the -vismv documentation */
#define FF_API_VISMV             (LIBAVCODEC_VERSION_MAJOR < 58)
#endif
#ifndef FF_API_AUDIOENC_DELAY
#define FF_API_AUDIOENC_DELAY    (LIBAVCODEC_VERSION_MAJOR < 58)
#endif
#ifndef FF_API_VAAPI_CONTEXT
#define FF_API_VAAPI_CONTEXT     (LIBAVCODEC_VERSION_MAJOR < 58)
#endif
#ifndef FF_API_AVCTX_TIMEBASE
#define FF_API_AVCTX_TIMEBASE    (LIBAVCODEC_VERSION_MAJOR < 59)
#endif
#ifndef FF_API_MPV_OPT
#define FF_API_MPV_OPT           (LIBAVCODEC_VERSION_MAJOR < 59)
#endif
#ifndef FF_API_STREAM_CODEC_TAG
#define FF_API_STREAM_CODEC_TAG  (LIBAVCODEC_VERSION_MAJOR < 59)
#endif
#ifndef FF_API_QUANT_BIAS
#define FF_API_QUANT_BIAS        (LIBAVCODEC_VERSION_MAJOR < 59)
#endif
#ifndef FF_API_RC_STRATEGY
#define FF_API_RC_STRATEGY       (LIBAVCODEC_VERSION_MAJOR < 59)
#endif
#ifndef FF_API_CODED_FRAME
#define FF_API_CODED_FRAME       (LIBAVCODEC_VERSION_MAJOR < 59)
#endif
#ifndef FF_API_MOTION_EST
#define FF_API_MOTION_EST        (LIBAVCODEC_VERSION_MAJOR < 59)
#endif
#ifndef FF_API_WITHOUT_PREFIX
#define FF_API_WITHOUT_PREFIX    (LIBAVCODEC_VERSION_MAJOR < 59)
#endif
#ifndef FF_API_SIDEDATA_ONLY_PKT
#define FF_API_SIDEDATA_ONLY_PKT (LIBAVCODEC_VERSION_MAJOR < 59)
#endif
#ifndef FF_API_VDPAU_PROFILE
#define FF_API_VDPAU_PROFILE     (LIBAVCODEC_VERSION_MAJOR < 59)
#endif
#ifndef FF_API_CONVERGENCE_DURATION
#define FF_API_CONVERGENCE_DURATION (LIBAVCODEC_VERSION_MAJOR < 59)
#endif
#ifndef FF_API_AVPICTURE
#define FF_API_AVPICTURE         (LIBAVCODEC_VERSION_MAJOR < 59)
#endif
#ifndef FF_API_AVPACKET_OLD_API
#define FF_API_AVPACKET_OLD_API (LIBAVCODEC_VERSION_MAJOR < 59)
#endif
#ifndef FF_API_RTP_CALLBACK
#define FF_API_RTP_CALLBACK      (LIBAVCODEC_VERSION_MAJOR < 59)
#endif
#ifndef FF_API_VBV_DELAY
#define FF_API_VBV_DELAY         (LIBAVCODEC_VERSION_MAJOR < 59)
#endif
#ifndef FF_API_CODER_TYPE
#define FF_API_CODER_TYPE        (LIBAVCODEC_VERSION_MAJOR < 59)
#endif
#ifndef FF_API_STAT_BITS
#define FF_API_STAT_BITS         (LIBAVCODEC_VERSION_MAJOR < 59)
#endif
#ifndef FF_API_PRIVATE_OPT
#define FF_API_PRIVATE_OPT      (LIBAVCODEC_VERSION_MAJOR < 59)
#endif
<<<<<<< HEAD
#ifndef FF_API_ASS_TIMING
#define FF_API_ASS_TIMING       (LIBAVCODEC_VERSION_MAJOR < 59)
=======
#ifndef FF_API_OLD_BSF
#define FF_API_OLD_BSF          (LIBAVCODEC_VERSION_MAJOR < 59)
>>>>>>> 33d18982
#endif

#endif /* AVCODEC_VERSION_H */<|MERGE_RESOLUTION|>--- conflicted
+++ resolved
@@ -27,15 +27,9 @@
 
 #include "libavutil/version.h"
 
-<<<<<<< HEAD
 #define LIBAVCODEC_VERSION_MAJOR  57
-#define LIBAVCODEC_VERSION_MINOR  34
-#define LIBAVCODEC_VERSION_MICRO 102
-=======
-#define LIBAVCODEC_VERSION_MAJOR 57
-#define LIBAVCODEC_VERSION_MINOR 15
-#define LIBAVCODEC_VERSION_MICRO  0
->>>>>>> 33d18982
+#define LIBAVCODEC_VERSION_MINOR  35
+#define LIBAVCODEC_VERSION_MICRO 100
 
 #define LIBAVCODEC_VERSION_INT  AV_VERSION_INT(LIBAVCODEC_VERSION_MAJOR, \
                                                LIBAVCODEC_VERSION_MINOR, \
@@ -217,13 +211,11 @@
 #ifndef FF_API_PRIVATE_OPT
 #define FF_API_PRIVATE_OPT      (LIBAVCODEC_VERSION_MAJOR < 59)
 #endif
-<<<<<<< HEAD
 #ifndef FF_API_ASS_TIMING
 #define FF_API_ASS_TIMING       (LIBAVCODEC_VERSION_MAJOR < 59)
-=======
+#endif
 #ifndef FF_API_OLD_BSF
 #define FF_API_OLD_BSF          (LIBAVCODEC_VERSION_MAJOR < 59)
->>>>>>> 33d18982
 #endif
 
 #endif /* AVCODEC_VERSION_H */