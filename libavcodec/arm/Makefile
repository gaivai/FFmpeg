ARCH_HEADERS = mathops.h

OBJS                                   += arm/fmtconvert_init_arm.o

OBJS-$(CONFIG_AC3DSP)                  += arm/ac3dsp_init_arm.o         \
                                          arm/ac3dsp_arm.o
OBJS-$(CONFIG_AUDIODSP)                += arm/audiodsp_init_arm.o
OBJS-$(CONFIG_BLOCKDSP)                += arm/blockdsp_init_arm.o
OBJS-$(CONFIG_FFT)                     += arm/fft_init_arm.o            \
                                          arm/fft_fixed_init_arm.o
OBJS-$(CONFIG_H264CHROMA)              += arm/h264chroma_init_arm.o
OBJS-$(CONFIG_H264DSP)                 += arm/h264dsp_init_arm.o
OBJS-$(CONFIG_H264PRED)                += arm/h264pred_init_arm.o
OBJS-$(CONFIG_H264QPEL)                += arm/h264qpel_init_arm.o
OBJS-$(CONFIG_HPELDSP)                 += arm/hpeldsp_init_arm.o        \
                                          arm/hpeldsp_arm.o
OBJS-$(CONFIG_IDCTDSP)                 += arm/idctdsp_init_arm.o        \
                                          arm/idctdsp_arm.o             \
                                          arm/jrevdct_arm.o             \
                                          arm/simple_idct_arm.o
OBJS-$(CONFIG_LLAUDDSP)                += arm/lossless_audiodsp_init_arm.o
OBJS-$(CONFIG_ME_CMP)                  += arm/me_cmp_init_arm.o
OBJS-$(CONFIG_MPEGAUDIODSP)            += arm/mpegaudiodsp_init_arm.o
OBJS-$(CONFIG_MPEGVIDEO)               += arm/mpegvideo_arm.o
OBJS-$(CONFIG_MPEGVIDEOENC)            += arm/mpegvideoencdsp_init_arm.o
OBJS-$(CONFIG_NEON_CLOBBER_TEST)       += arm/neontest.o
OBJS-$(CONFIG_PIXBLOCKDSP)             += arm/pixblockdsp_init_arm.o
OBJS-$(CONFIG_VIDEODSP)                += arm/videodsp_init_arm.o
OBJS-$(CONFIG_VP3DSP)                  += arm/vp3dsp_init_arm.o

OBJS-$(CONFIG_AAC_DECODER)             += arm/aacpsdsp_init_arm.o       \
                                          arm/sbrdsp_init_arm.o
OBJS-$(CONFIG_DCA_DECODER)             += arm/dcadsp_init_arm.o
OBJS-$(CONFIG_FLAC_DECODER)            += arm/flacdsp_init_arm.o        \
                                          arm/flacdsp_arm.o
OBJS-$(CONFIG_FLAC_ENCODER)            += arm/flacdsp_init_arm.o
OBJS-$(CONFIG_MLP_DECODER)             += arm/mlpdsp_init_arm.o
OBJS-$(CONFIG_VC1_DECODER)             += arm/vc1dsp_init_arm.o
OBJS-$(CONFIG_VORBIS_DECODER)          += arm/vorbisdsp_init_arm.o
OBJS-$(CONFIG_VP6_DECODER)             += arm/vp6dsp_init_arm.o
OBJS-$(CONFIG_VP7_DECODER)             += arm/vp8dsp_init_arm.o
OBJS-$(CONFIG_VP8_DECODER)             += arm/vp8dsp_init_arm.o
OBJS-$(CONFIG_RV30_DECODER)            += arm/rv34dsp_init_arm.o
OBJS-$(CONFIG_RV40_DECODER)            += arm/rv34dsp_init_arm.o        \
                                          arm/rv40dsp_init_arm.o

ARMV5TE-OBJS-$(CONFIG_IDCTDSP)         += arm/idctdsp_init_armv5te.o    \
                                          arm/simple_idct_armv5te.o
ARMV5TE-OBJS-$(CONFIG_MPEGVIDEO)       += arm/mpegvideo_armv5te.o       \
                                          arm/mpegvideo_armv5te_s.o
ARMV5TE-OBJS-$(CONFIG_VIDEODSP)        += arm/videodsp_init_armv5te.o   \
                                          arm/videodsp_armv5te.o

ARMV5TE-OBJS-$(CONFIG_MLP_DECODER)     += arm/mlpdsp_armv5te.o

ARMV6-OBJS-$(CONFIG_AC3DSP)            += arm/ac3dsp_armv6.o
<<<<<<< HEAD
ARMV6-OBJS-$(CONFIG_H264DSP)           += arm/startcode_armv6.o
=======
>>>>>>> db7f1c7c
ARMV6-OBJS-$(CONFIG_HPELDSP)           += arm/hpeldsp_init_armv6.o      \
                                          arm/hpeldsp_armv6.o
ARMV6-OBJS-$(CONFIG_IDCTDSP)           += arm/idctdsp_init_armv6.o      \
                                          arm/idctdsp_armv6.o           \
                                          arm/simple_idct_armv6.o
ARMV6-OBJS-$(CONFIG_ME_CMP)            += arm/me_cmp_armv6.o
ARMV6-OBJS-$(CONFIG_MPEGAUDIODSP)      += arm/mpegaudiodsp_fixed_armv6.o
ARMV6-OBJS-$(CONFIG_MPEGVIDEOENC)      += arm/mpegvideoencdsp_armv6.o
ARMV6-OBJS-$(CONFIG_PIXBLOCKDSP)       += arm/pixblockdsp_armv6.o

ARMV6-OBJS-$(CONFIG_MLP_DECODER)       += arm/mlpdsp_armv6.o
<<<<<<< HEAD
ARMV6-OBJS-$(CONFIG_VC1_DECODER)       += arm/startcode_armv6.o
ARMV6-OBJS-$(CONFIG_VC1_PARSER)        += arm/startcode_armv6.o
=======
ARMV6-OBJS-$(CONFIG_STARTCODE)         += arm/startcode_armv6.o
>>>>>>> db7f1c7c
ARMV6-OBJS-$(CONFIG_VP7_DECODER)       += arm/vp8_armv6.o               \
                                          arm/vp8dsp_init_armv6.o       \
                                          arm/vp8dsp_armv6.o
ARMV6-OBJS-$(CONFIG_VP8_DECODER)       += arm/vp8_armv6.o               \
                                          arm/vp8dsp_init_armv6.o       \
                                          arm/vp8dsp_armv6.o

VFP-OBJS                               += arm/fmtconvert_vfp.o

VFP-OBJS-$(CONFIG_FFT)                 += arm/fft_vfp.o
VFP-OBJS-$(CONFIG_MDCT)                += arm/mdct_vfp.o
VFP-OBJS-$(HAVE_ARMV6)                 += arm/fmtconvert_vfp_armv6.o

VFP-OBJS-$(CONFIG_DCA_DECODER)         += arm/dcadsp_vfp.o              \
                                          arm/synth_filter_vfp.o

NEON-OBJS                              += arm/fmtconvert_neon.o

NEON-OBJS-$(CONFIG_AC3DSP)             += arm/ac3dsp_neon.o
NEON-OBJS-$(CONFIG_AUDIODSP)           += arm/audiodsp_init_neon.o      \
                                          arm/audiodsp_neon.o           \
                                          arm/int_neon.o
NEON-OBJS-$(CONFIG_BLOCKDSP)           += arm/blockdsp_init_neon.o      \
                                          arm/blockdsp_neon.o
NEON-OBJS-$(CONFIG_FFT)                += arm/fft_neon.o                \
                                          arm/fft_fixed_neon.o
NEON-OBJS-$(CONFIG_H264CHROMA)         += arm/h264cmc_neon.o
NEON-OBJS-$(CONFIG_H264DSP)            += arm/h264dsp_neon.o            \
                                          arm/h264idct_neon.o
NEON-OBJS-$(CONFIG_H264PRED)           += arm/h264pred_neon.o
NEON-OBJS-$(CONFIG_H264QPEL)           += arm/h264qpel_neon.o           \
                                          arm/hpeldsp_neon.o
NEON-OBJS-$(CONFIG_HPELDSP)            += arm/hpeldsp_init_neon.o       \
                                          arm/hpeldsp_neon.o
NEON-OBJS-$(CONFIG_IDCTDSP)            += arm/idctdsp_init_neon.o       \
                                          arm/idctdsp_neon.o            \
                                          arm/simple_idct_neon.o
NEON-OBJS-$(CONFIG_MDCT)               += arm/mdct_neon.o               \
                                          arm/mdct_fixed_neon.o
NEON-OBJS-$(CONFIG_MPEGVIDEO)          += arm/mpegvideo_neon.o
NEON-OBJS-$(CONFIG_RDFT)               += arm/rdft_neon.o
NEON-OBJS-$(CONFIG_VP3DSP)             += arm/vp3dsp_neon.o

NEON-OBJS-$(CONFIG_AAC_DECODER)        += arm/aacpsdsp_neon.o           \
                                          arm/sbrdsp_neon.o
NEON-OBJS-$(CONFIG_LLAUDDSP)           += arm/lossless_audiodsp_neon.o
NEON-OBJS-$(CONFIG_DCA_DECODER)        += arm/dcadsp_neon.o             \
                                          arm/synth_filter_neon.o
NEON-OBJS-$(CONFIG_RV30_DECODER)       += arm/rv34dsp_neon.o
NEON-OBJS-$(CONFIG_RV40_DECODER)       += arm/rv34dsp_neon.o            \
                                          arm/rv40dsp_neon.o
NEON-OBJS-$(CONFIG_VC1_DECODER)        += arm/vc1dsp_init_neon.o        \
                                          arm/vc1dsp_neon.o
NEON-OBJS-$(CONFIG_VORBIS_DECODER)     += arm/vorbisdsp_neon.o
NEON-OBJS-$(CONFIG_VP6_DECODER)        += arm/vp6dsp_neon.o
NEON-OBJS-$(CONFIG_VP7_DECODER)        += arm/vp8dsp_init_neon.o        \
                                          arm/vp8dsp_neon.o
NEON-OBJS-$(CONFIG_VP8_DECODER)        += arm/vp8dsp_init_neon.o        \
                                          arm/vp8dsp_neon.o<|MERGE_RESOLUTION|>--- conflicted
+++ resolved
@@ -54,10 +54,6 @@
 ARMV5TE-OBJS-$(CONFIG_MLP_DECODER)     += arm/mlpdsp_armv5te.o
 
 ARMV6-OBJS-$(CONFIG_AC3DSP)            += arm/ac3dsp_armv6.o
-<<<<<<< HEAD
-ARMV6-OBJS-$(CONFIG_H264DSP)           += arm/startcode_armv6.o
-=======
->>>>>>> db7f1c7c
 ARMV6-OBJS-$(CONFIG_HPELDSP)           += arm/hpeldsp_init_armv6.o      \
                                           arm/hpeldsp_armv6.o
 ARMV6-OBJS-$(CONFIG_IDCTDSP)           += arm/idctdsp_init_armv6.o      \
@@ -69,12 +65,9 @@
 ARMV6-OBJS-$(CONFIG_PIXBLOCKDSP)       += arm/pixblockdsp_armv6.o
 
 ARMV6-OBJS-$(CONFIG_MLP_DECODER)       += arm/mlpdsp_armv6.o
-<<<<<<< HEAD
+ARMV6-OBJS-$(CONFIG_STARTCODE)         += arm/startcode_armv6.o
 ARMV6-OBJS-$(CONFIG_VC1_DECODER)       += arm/startcode_armv6.o
 ARMV6-OBJS-$(CONFIG_VC1_PARSER)        += arm/startcode_armv6.o
-=======
-ARMV6-OBJS-$(CONFIG_STARTCODE)         += arm/startcode_armv6.o
->>>>>>> db7f1c7c
 ARMV6-OBJS-$(CONFIG_VP7_DECODER)       += arm/vp8_armv6.o               \
                                           arm/vp8dsp_init_armv6.o       \
                                           arm/vp8dsp_armv6.o
