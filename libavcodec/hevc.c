/*
 * HEVC video Decoder
 *
 * Copyright (C) 2012 - 2013 Guillaume Martres
 * Copyright (C) 2012 - 2013 Mickael Raulet
 * Copyright (C) 2012 - 2013 Gildas Cocherel
 * Copyright (C) 2012 - 2013 Wassim Hamidouche
 *
 * This file is part of FFmpeg.
 *
 * FFmpeg is free software; you can redistribute it and/or
 * modify it under the terms of the GNU Lesser General Public
 * License as published by the Free Software Foundation; either
 * version 2.1 of the License, or (at your option) any later version.
 *
 * FFmpeg is distributed in the hope that it will be useful,
 * but WITHOUT ANY WARRANTY; without even the implied warranty of
 * MERCHANTABILITY or FITNESS FOR A PARTICULAR PURPOSE.  See the GNU
 * Lesser General Public License for more details.
 *
 * You should have received a copy of the GNU Lesser General Public
 * License along with FFmpeg; if not, write to the Free Software
 * Foundation, Inc., 51 Franklin Street, Fifth Floor, Boston, MA 02110-1301 USA
 */

#include "libavutil/atomic.h"
#include "libavutil/attributes.h"
#include "libavutil/common.h"
#include "libavutil/display.h"
#include "libavutil/internal.h"
#include "libavutil/md5.h"
#include "libavutil/opt.h"
#include "libavutil/pixdesc.h"
#include "libavutil/stereo3d.h"

#include "bswapdsp.h"
#include "bytestream.h"
#include "cabac_functions.h"
#include "golomb.h"
#include "hevc.h"

const uint8_t ff_hevc_pel_weight[65] = { [2] = 0, [4] = 1, [6] = 2, [8] = 3, [12] = 4, [16] = 5, [24] = 6, [32] = 7, [48] = 8, [64] = 9 };

/**
 * NOTE: Each function hls_foo correspond to the function foo in the
 * specification (HLS stands for High Level Syntax).
 */

/**
 * Section 5.7
 */

/* free everything allocated  by pic_arrays_init() */
static void pic_arrays_free(HEVCContext *s)
{
    av_freep(&s->sao);
    av_freep(&s->deblock);

    av_freep(&s->skip_flag);
    av_freep(&s->tab_ct_depth);

    av_freep(&s->tab_ipm);
    av_freep(&s->cbf_luma);
    av_freep(&s->is_pcm);

    av_freep(&s->qp_y_tab);
    av_freep(&s->tab_slice_address);
    av_freep(&s->filter_slice_edges);

    av_freep(&s->horizontal_bs);
    av_freep(&s->vertical_bs);

    av_freep(&s->sh.entry_point_offset);
    av_freep(&s->sh.size);
    av_freep(&s->sh.offset);

    av_buffer_pool_uninit(&s->tab_mvf_pool);
    av_buffer_pool_uninit(&s->rpl_tab_pool);
}

/* allocate arrays that depend on frame dimensions */
static int pic_arrays_init(HEVCContext *s, const HEVCSPS *sps)
{
    int log2_min_cb_size = sps->log2_min_cb_size;
    int width            = sps->width;
    int height           = sps->height;
    int pic_size_in_ctb  = ((width  >> log2_min_cb_size) + 1) *
                           ((height >> log2_min_cb_size) + 1);
    int ctb_count        = sps->ctb_width * sps->ctb_height;
    int min_pu_size      = sps->min_pu_width * sps->min_pu_height;

    s->bs_width  = (width  >> 2) + 1;
    s->bs_height = (height >> 2) + 1;

    s->sao           = av_mallocz_array(ctb_count, sizeof(*s->sao));
    s->deblock       = av_mallocz_array(ctb_count, sizeof(*s->deblock));
    if (!s->sao || !s->deblock)
        goto fail;

    s->skip_flag    = av_malloc(sps->min_cb_height * sps->min_cb_width);
    s->tab_ct_depth = av_malloc_array(sps->min_cb_height, sps->min_cb_width);
    if (!s->skip_flag || !s->tab_ct_depth)
        goto fail;

    s->cbf_luma = av_malloc_array(sps->min_tb_width, sps->min_tb_height);
    s->tab_ipm  = av_mallocz(min_pu_size);
    s->is_pcm   = av_malloc((sps->min_pu_width + 1) * (sps->min_pu_height + 1));
    if (!s->tab_ipm || !s->cbf_luma || !s->is_pcm)
        goto fail;

    s->filter_slice_edges = av_malloc(ctb_count);
    s->tab_slice_address  = av_malloc_array(pic_size_in_ctb,
                                      sizeof(*s->tab_slice_address));
    s->qp_y_tab           = av_malloc_array(pic_size_in_ctb,
                                      sizeof(*s->qp_y_tab));
    if (!s->qp_y_tab || !s->filter_slice_edges || !s->tab_slice_address)
        goto fail;

    s->horizontal_bs = av_mallocz_array(s->bs_width, s->bs_height);
    s->vertical_bs   = av_mallocz_array(s->bs_width, s->bs_height);
    if (!s->horizontal_bs || !s->vertical_bs)
        goto fail;

    s->tab_mvf_pool = av_buffer_pool_init(min_pu_size * sizeof(MvField),
                                          av_buffer_allocz);
    s->rpl_tab_pool = av_buffer_pool_init(ctb_count * sizeof(RefPicListTab),
                                          av_buffer_allocz);
    if (!s->tab_mvf_pool || !s->rpl_tab_pool)
        goto fail;

    return 0;

fail:
    pic_arrays_free(s);
    return AVERROR(ENOMEM);
}

static void pred_weight_table(HEVCContext *s, GetBitContext *gb)
{
    int i = 0;
    int j = 0;
    uint8_t luma_weight_l0_flag[16];
    uint8_t chroma_weight_l0_flag[16];
    uint8_t luma_weight_l1_flag[16];
    uint8_t chroma_weight_l1_flag[16];

    s->sh.luma_log2_weight_denom = get_ue_golomb_long(gb);
    if (s->sps->chroma_format_idc != 0) {
        int delta = get_se_golomb(gb);
        s->sh.chroma_log2_weight_denom = av_clip(s->sh.luma_log2_weight_denom + delta, 0, 7);
    }

    for (i = 0; i < s->sh.nb_refs[L0]; i++) {
        luma_weight_l0_flag[i] = get_bits1(gb);
        if (!luma_weight_l0_flag[i]) {
            s->sh.luma_weight_l0[i] = 1 << s->sh.luma_log2_weight_denom;
            s->sh.luma_offset_l0[i] = 0;
        }
    }
    if (s->sps->chroma_format_idc != 0) {
        for (i = 0; i < s->sh.nb_refs[L0]; i++)
            chroma_weight_l0_flag[i] = get_bits1(gb);
    } else {
        for (i = 0; i < s->sh.nb_refs[L0]; i++)
            chroma_weight_l0_flag[i] = 0;
    }
    for (i = 0; i < s->sh.nb_refs[L0]; i++) {
        if (luma_weight_l0_flag[i]) {
            int delta_luma_weight_l0 = get_se_golomb(gb);
            s->sh.luma_weight_l0[i] = (1 << s->sh.luma_log2_weight_denom) + delta_luma_weight_l0;
            s->sh.luma_offset_l0[i] = get_se_golomb(gb);
        }
        if (chroma_weight_l0_flag[i]) {
            for (j = 0; j < 2; j++) {
                int delta_chroma_weight_l0 = get_se_golomb(gb);
                int delta_chroma_offset_l0 = get_se_golomb(gb);
                s->sh.chroma_weight_l0[i][j] = (1 << s->sh.chroma_log2_weight_denom) + delta_chroma_weight_l0;
                s->sh.chroma_offset_l0[i][j] = av_clip((delta_chroma_offset_l0 - ((128 * s->sh.chroma_weight_l0[i][j])
                                                                                    >> s->sh.chroma_log2_weight_denom) + 128), -128, 127);
            }
        } else {
            s->sh.chroma_weight_l0[i][0] = 1 << s->sh.chroma_log2_weight_denom;
            s->sh.chroma_offset_l0[i][0] = 0;
            s->sh.chroma_weight_l0[i][1] = 1 << s->sh.chroma_log2_weight_denom;
            s->sh.chroma_offset_l0[i][1] = 0;
        }
    }
    if (s->sh.slice_type == B_SLICE) {
        for (i = 0; i < s->sh.nb_refs[L1]; i++) {
            luma_weight_l1_flag[i] = get_bits1(gb);
            if (!luma_weight_l1_flag[i]) {
                s->sh.luma_weight_l1[i] = 1 << s->sh.luma_log2_weight_denom;
                s->sh.luma_offset_l1[i] = 0;
            }
        }
        if (s->sps->chroma_format_idc != 0) {
            for (i = 0; i < s->sh.nb_refs[L1]; i++)
                chroma_weight_l1_flag[i] = get_bits1(gb);
        } else {
            for (i = 0; i < s->sh.nb_refs[L1]; i++)
                chroma_weight_l1_flag[i] = 0;
        }
        for (i = 0; i < s->sh.nb_refs[L1]; i++) {
            if (luma_weight_l1_flag[i]) {
                int delta_luma_weight_l1 = get_se_golomb(gb);
                s->sh.luma_weight_l1[i] = (1 << s->sh.luma_log2_weight_denom) + delta_luma_weight_l1;
                s->sh.luma_offset_l1[i] = get_se_golomb(gb);
            }
            if (chroma_weight_l1_flag[i]) {
                for (j = 0; j < 2; j++) {
                    int delta_chroma_weight_l1 = get_se_golomb(gb);
                    int delta_chroma_offset_l1 = get_se_golomb(gb);
                    s->sh.chroma_weight_l1[i][j] = (1 << s->sh.chroma_log2_weight_denom) + delta_chroma_weight_l1;
                    s->sh.chroma_offset_l1[i][j] = av_clip((delta_chroma_offset_l1 - ((128 * s->sh.chroma_weight_l1[i][j])
                                                                                        >> s->sh.chroma_log2_weight_denom) + 128), -128, 127);
                }
            } else {
                s->sh.chroma_weight_l1[i][0] = 1 << s->sh.chroma_log2_weight_denom;
                s->sh.chroma_offset_l1[i][0] = 0;
                s->sh.chroma_weight_l1[i][1] = 1 << s->sh.chroma_log2_weight_denom;
                s->sh.chroma_offset_l1[i][1] = 0;
            }
        }
    }
}

static int decode_lt_rps(HEVCContext *s, LongTermRPS *rps, GetBitContext *gb)
{
    const HEVCSPS *sps = s->sps;
    int max_poc_lsb    = 1 << sps->log2_max_poc_lsb;
    int prev_delta_msb = 0;
    unsigned int nb_sps = 0, nb_sh;
    int i;

    rps->nb_refs = 0;
    if (!sps->long_term_ref_pics_present_flag)
        return 0;

    if (sps->num_long_term_ref_pics_sps > 0)
        nb_sps = get_ue_golomb_long(gb);
    nb_sh = get_ue_golomb_long(gb);

    if (nb_sh + (uint64_t)nb_sps > FF_ARRAY_ELEMS(rps->poc))
        return AVERROR_INVALIDDATA;

    rps->nb_refs = nb_sh + nb_sps;

    for (i = 0; i < rps->nb_refs; i++) {
        uint8_t delta_poc_msb_present;

        if (i < nb_sps) {
            uint8_t lt_idx_sps = 0;

            if (sps->num_long_term_ref_pics_sps > 1)
                lt_idx_sps = get_bits(gb, av_ceil_log2(sps->num_long_term_ref_pics_sps));

            rps->poc[i]  = sps->lt_ref_pic_poc_lsb_sps[lt_idx_sps];
            rps->used[i] = sps->used_by_curr_pic_lt_sps_flag[lt_idx_sps];
        } else {
            rps->poc[i]  = get_bits(gb, sps->log2_max_poc_lsb);
            rps->used[i] = get_bits1(gb);
        }

        delta_poc_msb_present = get_bits1(gb);
        if (delta_poc_msb_present) {
            int delta = get_ue_golomb_long(gb);

            if (i && i != nb_sps)
                delta += prev_delta_msb;

            rps->poc[i] += s->poc - delta * max_poc_lsb - s->sh.pic_order_cnt_lsb;
            prev_delta_msb = delta;
        }
    }

    return 0;
}

static int get_buffer_sao(HEVCContext *s, AVFrame *frame, const HEVCSPS *sps)
{
    int ret, i;

    frame->width  = s->avctx->coded_width  + 2;
    frame->height = s->avctx->coded_height + 2;
    if ((ret = ff_get_buffer(s->avctx, frame, AV_GET_BUFFER_FLAG_REF)) < 0)
        return ret;
    for (i = 0; frame->data[i]; i++) {
        int offset = frame->linesize[i] + (1 << sps->pixel_shift);
        frame->data[i] += offset;
    }
    frame->width  = s->avctx->coded_width;
    frame->height = s->avctx->coded_height;

    return 0;
}

static int set_sps(HEVCContext *s, const HEVCSPS *sps)
{
    int ret;
    unsigned int num = 0, den = 0;

    pic_arrays_free(s);
    ret = pic_arrays_init(s, sps);
    if (ret < 0)
        goto fail;

    s->avctx->coded_width         = sps->width;
    s->avctx->coded_height        = sps->height;
    s->avctx->width               = sps->output_width;
    s->avctx->height              = sps->output_height;
    s->avctx->pix_fmt             = sps->pix_fmt;
    s->avctx->has_b_frames        = sps->temporal_layer[sps->max_sub_layers - 1].num_reorder_pics;

    ff_set_sar(s->avctx, sps->vui.sar);

    if (sps->vui.video_signal_type_present_flag)
        s->avctx->color_range = sps->vui.video_full_range_flag ? AVCOL_RANGE_JPEG
                                                               : AVCOL_RANGE_MPEG;
    else
        s->avctx->color_range = AVCOL_RANGE_MPEG;

    if (sps->vui.colour_description_present_flag) {
        s->avctx->color_primaries = sps->vui.colour_primaries;
        s->avctx->color_trc       = sps->vui.transfer_characteristic;
        s->avctx->colorspace      = sps->vui.matrix_coeffs;
    } else {
        s->avctx->color_primaries = AVCOL_PRI_UNSPECIFIED;
        s->avctx->color_trc       = AVCOL_TRC_UNSPECIFIED;
        s->avctx->colorspace      = AVCOL_SPC_UNSPECIFIED;
    }

    ff_hevc_pred_init(&s->hpc,     sps->bit_depth);
    ff_hevc_dsp_init (&s->hevcdsp, sps->bit_depth);
    ff_videodsp_init (&s->vdsp,    sps->bit_depth);

    if (sps->sao_enabled) {
        av_frame_unref(s->tmp_frame);
        ret = get_buffer_sao(s, s->tmp_frame, sps);
        s->sao_frame = s->tmp_frame;
    }

    s->sps = sps;
    s->vps = (HEVCVPS*) s->vps_list[s->sps->vps_id]->data;

    if (s->vps->vps_timing_info_present_flag) {
        num = s->vps->vps_num_units_in_tick;
        den = s->vps->vps_time_scale;
    } else if (sps->vui.vui_timing_info_present_flag) {
        num = sps->vui.vui_num_units_in_tick;
        den = sps->vui.vui_time_scale;
    }

    if (num != 0 && den != 0)
        av_reduce(&s->avctx->framerate.den, &s->avctx->framerate.num,
                  num, den, 1 << 30);

    return 0;

fail:
    pic_arrays_free(s);
    s->sps = NULL;
    return ret;
}

static int hls_slice_header(HEVCContext *s)
{
    GetBitContext *gb = &s->HEVClc->gb;
    SliceHeader *sh   = &s->sh;
    int i, j, ret;

    // Coded parameters
    sh->first_slice_in_pic_flag = get_bits1(gb);
    if ((IS_IDR(s) || IS_BLA(s)) && sh->first_slice_in_pic_flag) {
        s->seq_decode = (s->seq_decode + 1) & 0xff;
        s->max_ra     = INT_MAX;
        if (IS_IDR(s))
            ff_hevc_clear_refs(s);
    }
    sh->no_output_of_prior_pics_flag = 0;
    if (IS_IRAP(s))
        sh->no_output_of_prior_pics_flag = get_bits1(gb);

    sh->pps_id = get_ue_golomb_long(gb);
    if (sh->pps_id >= MAX_PPS_COUNT || !s->pps_list[sh->pps_id]) {
        av_log(s->avctx, AV_LOG_ERROR, "PPS id out of range: %d\n", sh->pps_id);
        return AVERROR_INVALIDDATA;
    }
    if (!sh->first_slice_in_pic_flag &&
        s->pps != (HEVCPPS*)s->pps_list[sh->pps_id]->data) {
        av_log(s->avctx, AV_LOG_ERROR, "PPS changed between slices.\n");
        return AVERROR_INVALIDDATA;
    }
    s->pps = (HEVCPPS*)s->pps_list[sh->pps_id]->data;
    if (s->nal_unit_type == NAL_CRA_NUT && s->last_eos == 1)
        sh->no_output_of_prior_pics_flag = 1;

    if (s->sps != (HEVCSPS*)s->sps_list[s->pps->sps_id]->data) {
        const HEVCSPS* last_sps = s->sps;
        s->sps = (HEVCSPS*)s->sps_list[s->pps->sps_id]->data;
        if (last_sps && IS_IRAP(s) && s->nal_unit_type != NAL_CRA_NUT) {
            if (s->sps->width !=  last_sps->width || s->sps->height != last_sps->height ||
                s->sps->temporal_layer[s->sps->max_sub_layers - 1].max_dec_pic_buffering !=
                last_sps->temporal_layer[last_sps->max_sub_layers - 1].max_dec_pic_buffering)
                sh->no_output_of_prior_pics_flag = 0;
        }
        ff_hevc_clear_refs(s);
        ret = set_sps(s, s->sps);
        if (ret < 0)
            return ret;

        s->seq_decode = (s->seq_decode + 1) & 0xff;
        s->max_ra     = INT_MAX;
    }

    s->avctx->profile = s->sps->ptl.general_ptl.profile_idc;
    s->avctx->level   = s->sps->ptl.general_ptl.level_idc;

    sh->dependent_slice_segment_flag = 0;
    if (!sh->first_slice_in_pic_flag) {
        int slice_address_length;

        if (s->pps->dependent_slice_segments_enabled_flag)
            sh->dependent_slice_segment_flag = get_bits1(gb);

        slice_address_length = av_ceil_log2(s->sps->ctb_width *
                                            s->sps->ctb_height);
        sh->slice_segment_addr = get_bits(gb, slice_address_length);
        if (sh->slice_segment_addr >= s->sps->ctb_width * s->sps->ctb_height) {
            av_log(s->avctx, AV_LOG_ERROR,
                   "Invalid slice segment address: %u.\n",
                   sh->slice_segment_addr);
            return AVERROR_INVALIDDATA;
        }

        if (!sh->dependent_slice_segment_flag) {
            sh->slice_addr = sh->slice_segment_addr;
            s->slice_idx++;
        }
    } else {
        sh->slice_segment_addr = sh->slice_addr = 0;
        s->slice_idx           = 0;
        s->slice_initialized   = 0;
    }

    if (!sh->dependent_slice_segment_flag) {
        s->slice_initialized = 0;

        for (i = 0; i < s->pps->num_extra_slice_header_bits; i++)
            skip_bits(gb, 1);  // slice_reserved_undetermined_flag[]

        sh->slice_type = get_ue_golomb_long(gb);
        if (!(sh->slice_type == I_SLICE ||
              sh->slice_type == P_SLICE ||
              sh->slice_type == B_SLICE)) {
            av_log(s->avctx, AV_LOG_ERROR, "Unknown slice type: %d.\n",
                   sh->slice_type);
            return AVERROR_INVALIDDATA;
        }
        if (IS_IRAP(s) && sh->slice_type != I_SLICE) {
            av_log(s->avctx, AV_LOG_ERROR, "Inter slices in an IRAP frame.\n");
            return AVERROR_INVALIDDATA;
        }

        // when flag is not present, picture is inferred to be output
        sh->pic_output_flag = 1;
        if (s->pps->output_flag_present_flag)
            sh->pic_output_flag = get_bits1(gb);

        if (s->sps->separate_colour_plane_flag)
            sh->colour_plane_id = get_bits(gb, 2);

        if (!IS_IDR(s)) {
            int short_term_ref_pic_set_sps_flag, poc;

            sh->pic_order_cnt_lsb = get_bits(gb, s->sps->log2_max_poc_lsb);
            poc = ff_hevc_compute_poc(s, sh->pic_order_cnt_lsb);
            if (!sh->first_slice_in_pic_flag && poc != s->poc) {
                av_log(s->avctx, AV_LOG_WARNING,
                       "Ignoring POC change between slices: %d -> %d\n", s->poc, poc);
                if (s->avctx->err_recognition & AV_EF_EXPLODE)
                    return AVERROR_INVALIDDATA;
                poc = s->poc;
            }
            s->poc = poc;

            short_term_ref_pic_set_sps_flag = get_bits1(gb);
            if (!short_term_ref_pic_set_sps_flag) {
                ret = ff_hevc_decode_short_term_rps(s, &sh->slice_rps, s->sps, 1);
                if (ret < 0)
                    return ret;

                sh->short_term_rps = &sh->slice_rps;
            } else {
                int numbits, rps_idx;

                if (!s->sps->nb_st_rps) {
                    av_log(s->avctx, AV_LOG_ERROR, "No ref lists in the SPS.\n");
                    return AVERROR_INVALIDDATA;
                }

                numbits = av_ceil_log2(s->sps->nb_st_rps);
                rps_idx = numbits > 0 ? get_bits(gb, numbits) : 0;
                sh->short_term_rps = &s->sps->st_rps[rps_idx];
            }

            ret = decode_lt_rps(s, &sh->long_term_rps, gb);
            if (ret < 0) {
                av_log(s->avctx, AV_LOG_WARNING, "Invalid long term RPS.\n");
                if (s->avctx->err_recognition & AV_EF_EXPLODE)
                    return AVERROR_INVALIDDATA;
            }

            if (s->sps->sps_temporal_mvp_enabled_flag)
                sh->slice_temporal_mvp_enabled_flag = get_bits1(gb);
            else
                sh->slice_temporal_mvp_enabled_flag = 0;
        } else {
            s->sh.short_term_rps = NULL;
            s->poc               = 0;
        }

        /* 8.3.1 */
        if (s->temporal_id == 0 &&
            s->nal_unit_type != NAL_TRAIL_N &&
            s->nal_unit_type != NAL_TSA_N   &&
            s->nal_unit_type != NAL_STSA_N  &&
            s->nal_unit_type != NAL_RADL_N  &&
            s->nal_unit_type != NAL_RADL_R  &&
            s->nal_unit_type != NAL_RASL_N  &&
            s->nal_unit_type != NAL_RASL_R)
            s->pocTid0 = s->poc;

        if (s->sps->sao_enabled) {
            sh->slice_sample_adaptive_offset_flag[0] = get_bits1(gb);
            sh->slice_sample_adaptive_offset_flag[1] =
            sh->slice_sample_adaptive_offset_flag[2] = get_bits1(gb);
        } else {
            sh->slice_sample_adaptive_offset_flag[0] = 0;
            sh->slice_sample_adaptive_offset_flag[1] = 0;
            sh->slice_sample_adaptive_offset_flag[2] = 0;
        }

        sh->nb_refs[L0] = sh->nb_refs[L1] = 0;
        if (sh->slice_type == P_SLICE || sh->slice_type == B_SLICE) {
            int nb_refs;

            sh->nb_refs[L0] = s->pps->num_ref_idx_l0_default_active;
            if (sh->slice_type == B_SLICE)
                sh->nb_refs[L1] = s->pps->num_ref_idx_l1_default_active;

            if (get_bits1(gb)) { // num_ref_idx_active_override_flag
                sh->nb_refs[L0] = get_ue_golomb_long(gb) + 1;
                if (sh->slice_type == B_SLICE)
                    sh->nb_refs[L1] = get_ue_golomb_long(gb) + 1;
            }
            if (sh->nb_refs[L0] > MAX_REFS || sh->nb_refs[L1] > MAX_REFS) {
                av_log(s->avctx, AV_LOG_ERROR, "Too many refs: %d/%d.\n",
                       sh->nb_refs[L0], sh->nb_refs[L1]);
                return AVERROR_INVALIDDATA;
            }

            sh->rpl_modification_flag[0] = 0;
            sh->rpl_modification_flag[1] = 0;
            nb_refs = ff_hevc_frame_nb_refs(s);
            if (!nb_refs) {
                av_log(s->avctx, AV_LOG_ERROR, "Zero refs for a frame with P or B slices.\n");
                return AVERROR_INVALIDDATA;
            }

            if (s->pps->lists_modification_present_flag && nb_refs > 1) {
                sh->rpl_modification_flag[0] = get_bits1(gb);
                if (sh->rpl_modification_flag[0]) {
                    for (i = 0; i < sh->nb_refs[L0]; i++)
                        sh->list_entry_lx[0][i] = get_bits(gb, av_ceil_log2(nb_refs));
                }

                if (sh->slice_type == B_SLICE) {
                    sh->rpl_modification_flag[1] = get_bits1(gb);
                    if (sh->rpl_modification_flag[1] == 1)
                        for (i = 0; i < sh->nb_refs[L1]; i++)
                            sh->list_entry_lx[1][i] = get_bits(gb, av_ceil_log2(nb_refs));
                }
            }

            if (sh->slice_type == B_SLICE)
                sh->mvd_l1_zero_flag = get_bits1(gb);

            if (s->pps->cabac_init_present_flag)
                sh->cabac_init_flag = get_bits1(gb);
            else
                sh->cabac_init_flag = 0;

            sh->collocated_ref_idx = 0;
            if (sh->slice_temporal_mvp_enabled_flag) {
                sh->collocated_list = L0;
                if (sh->slice_type == B_SLICE)
                    sh->collocated_list = !get_bits1(gb);

                if (sh->nb_refs[sh->collocated_list] > 1) {
                    sh->collocated_ref_idx = get_ue_golomb_long(gb);
                    if (sh->collocated_ref_idx >= sh->nb_refs[sh->collocated_list]) {
                        av_log(s->avctx, AV_LOG_ERROR,
                               "Invalid collocated_ref_idx: %d.\n",
                               sh->collocated_ref_idx);
                        return AVERROR_INVALIDDATA;
                    }
                }
            }

            if ((s->pps->weighted_pred_flag   && sh->slice_type == P_SLICE) ||
                (s->pps->weighted_bipred_flag && sh->slice_type == B_SLICE)) {
                pred_weight_table(s, gb);
            }

            sh->max_num_merge_cand = 5 - get_ue_golomb_long(gb);
            if (sh->max_num_merge_cand < 1 || sh->max_num_merge_cand > 5) {
                av_log(s->avctx, AV_LOG_ERROR,
                       "Invalid number of merging MVP candidates: %d.\n",
                       sh->max_num_merge_cand);
                return AVERROR_INVALIDDATA;
            }
        }

        sh->slice_qp_delta = get_se_golomb(gb);

        if (s->pps->pic_slice_level_chroma_qp_offsets_present_flag) {
            sh->slice_cb_qp_offset = get_se_golomb(gb);
            sh->slice_cr_qp_offset = get_se_golomb(gb);
        } else {
            sh->slice_cb_qp_offset = 0;
            sh->slice_cr_qp_offset = 0;
        }

        if (s->pps->chroma_qp_offset_list_enabled_flag)
            sh->cu_chroma_qp_offset_enabled_flag = get_bits1(gb);
        else
            sh->cu_chroma_qp_offset_enabled_flag = 0;

        if (s->pps->deblocking_filter_control_present_flag) {
            int deblocking_filter_override_flag = 0;

            if (s->pps->deblocking_filter_override_enabled_flag)
                deblocking_filter_override_flag = get_bits1(gb);

            if (deblocking_filter_override_flag) {
                sh->disable_deblocking_filter_flag = get_bits1(gb);
                if (!sh->disable_deblocking_filter_flag) {
                    sh->beta_offset = get_se_golomb(gb) * 2;
                    sh->tc_offset   = get_se_golomb(gb) * 2;
                }
            } else {
                sh->disable_deblocking_filter_flag = s->pps->disable_dbf;
                sh->beta_offset                    = s->pps->beta_offset;
                sh->tc_offset                      = s->pps->tc_offset;
            }
        } else {
            sh->disable_deblocking_filter_flag = 0;
            sh->beta_offset                    = 0;
            sh->tc_offset                      = 0;
        }

        if (s->pps->seq_loop_filter_across_slices_enabled_flag &&
            (sh->slice_sample_adaptive_offset_flag[0] ||
             sh->slice_sample_adaptive_offset_flag[1] ||
             !sh->disable_deblocking_filter_flag)) {
            sh->slice_loop_filter_across_slices_enabled_flag = get_bits1(gb);
        } else {
            sh->slice_loop_filter_across_slices_enabled_flag = s->pps->seq_loop_filter_across_slices_enabled_flag;
        }
    } else if (!s->slice_initialized) {
        av_log(s->avctx, AV_LOG_ERROR, "Independent slice segment missing.\n");
        return AVERROR_INVALIDDATA;
    }

    sh->num_entry_point_offsets = 0;
    if (s->pps->tiles_enabled_flag || s->pps->entropy_coding_sync_enabled_flag) {
        sh->num_entry_point_offsets = get_ue_golomb_long(gb);
        if (sh->num_entry_point_offsets > 0) {
            int offset_len = get_ue_golomb_long(gb) + 1;
            int segments = offset_len >> 4;
            int rest = (offset_len & 15);
            av_freep(&sh->entry_point_offset);
            av_freep(&sh->offset);
            av_freep(&sh->size);
            sh->entry_point_offset = av_malloc_array(sh->num_entry_point_offsets, sizeof(int));
            sh->offset = av_malloc_array(sh->num_entry_point_offsets, sizeof(int));
            sh->size = av_malloc_array(sh->num_entry_point_offsets, sizeof(int));
            if (!sh->entry_point_offset || !sh->offset || !sh->size) {
                sh->num_entry_point_offsets = 0;
                av_log(s->avctx, AV_LOG_ERROR, "Failed to allocate memory\n");
                return AVERROR(ENOMEM);
            }
            for (i = 0; i < sh->num_entry_point_offsets; i++) {
                int val = 0;
                for (j = 0; j < segments; j++) {
                    val <<= 16;
                    val += get_bits(gb, 16);
                }
                if (rest) {
                    val <<= rest;
                    val += get_bits(gb, rest);
                }
                sh->entry_point_offset[i] = val + 1; // +1; // +1 to get the size
            }
            if (s->threads_number > 1 && (s->pps->num_tile_rows > 1 || s->pps->num_tile_columns > 1)) {
                s->enable_parallel_tiles = 0; // TODO: you can enable tiles in parallel here
                s->threads_number = 1;
            } else
                s->enable_parallel_tiles = 0;
        } else
            s->enable_parallel_tiles = 0;
    }

    if (s->pps->slice_header_extension_present_flag) {
        unsigned int length = get_ue_golomb_long(gb);
        if (length*8LL > get_bits_left(gb)) {
            av_log(s->avctx, AV_LOG_ERROR, "too many slice_header_extension_data_bytes\n");
            return AVERROR_INVALIDDATA;
        }
        for (i = 0; i < length; i++)
            skip_bits(gb, 8);  // slice_header_extension_data_byte
    }

    // Inferred parameters
    sh->slice_qp = 26U + s->pps->pic_init_qp_minus26 + sh->slice_qp_delta;
    if (sh->slice_qp > 51 ||
        sh->slice_qp < -s->sps->qp_bd_offset) {
        av_log(s->avctx, AV_LOG_ERROR,
               "The slice_qp %d is outside the valid range "
               "[%d, 51].\n",
               sh->slice_qp,
               -s->sps->qp_bd_offset);
        return AVERROR_INVALIDDATA;
    }

    sh->slice_ctb_addr_rs = sh->slice_segment_addr;

    if (!s->sh.slice_ctb_addr_rs && s->sh.dependent_slice_segment_flag) {
        av_log(s->avctx, AV_LOG_ERROR, "Impossible slice segment.\n");
        return AVERROR_INVALIDDATA;
    }

    if (get_bits_left(gb) < 0) {
        av_log(s->avctx, AV_LOG_ERROR,
               "Overread slice header by %d bits\n", -get_bits_left(gb));
        return AVERROR_INVALIDDATA;
    }

    s->HEVClc->first_qp_group = !s->sh.dependent_slice_segment_flag;

    if (!s->pps->cu_qp_delta_enabled_flag)
        s->HEVClc->qp_y = s->sh.slice_qp;

    s->slice_initialized = 1;
    s->HEVClc->tu.cu_qp_offset_cb = 0;
    s->HEVClc->tu.cu_qp_offset_cr = 0;

    return 0;
}

#define CTB(tab, x, y) ((tab)[(y) * s->sps->ctb_width + (x)])

#define SET_SAO(elem, value)                            \
do {                                                    \
    if (!sao_merge_up_flag && !sao_merge_left_flag)     \
        sao->elem = value;                              \
    else if (sao_merge_left_flag)                       \
        sao->elem = CTB(s->sao, rx-1, ry).elem;         \
    else if (sao_merge_up_flag)                         \
        sao->elem = CTB(s->sao, rx, ry-1).elem;         \
    else                                                \
        sao->elem = 0;                                  \
} while (0)

static void hls_sao_param(HEVCContext *s, int rx, int ry)
{
    HEVCLocalContext *lc    = s->HEVClc;
    int sao_merge_left_flag = 0;
    int sao_merge_up_flag   = 0;
    SAOParams *sao          = &CTB(s->sao, rx, ry);
    int c_idx, i;

    if (s->sh.slice_sample_adaptive_offset_flag[0] ||
        s->sh.slice_sample_adaptive_offset_flag[1]) {
        if (rx > 0) {
            if (lc->ctb_left_flag)
                sao_merge_left_flag = ff_hevc_sao_merge_flag_decode(s);
        }
        if (ry > 0 && !sao_merge_left_flag) {
            if (lc->ctb_up_flag)
                sao_merge_up_flag = ff_hevc_sao_merge_flag_decode(s);
        }
    }

    for (c_idx = 0; c_idx < 3; c_idx++) {
        int log2_sao_offset_scale = c_idx == 0 ? s->pps->log2_sao_offset_scale_luma :
                                                 s->pps->log2_sao_offset_scale_chroma;

        if (!s->sh.slice_sample_adaptive_offset_flag[c_idx]) {
            sao->type_idx[c_idx] = SAO_NOT_APPLIED;
            continue;
        }

        if (c_idx == 2) {
            sao->type_idx[2] = sao->type_idx[1];
            sao->eo_class[2] = sao->eo_class[1];
        } else {
            SET_SAO(type_idx[c_idx], ff_hevc_sao_type_idx_decode(s));
        }

        if (sao->type_idx[c_idx] == SAO_NOT_APPLIED)
            continue;

        for (i = 0; i < 4; i++)
            SET_SAO(offset_abs[c_idx][i], ff_hevc_sao_offset_abs_decode(s));

        if (sao->type_idx[c_idx] == SAO_BAND) {
            for (i = 0; i < 4; i++) {
                if (sao->offset_abs[c_idx][i]) {
                    SET_SAO(offset_sign[c_idx][i],
                            ff_hevc_sao_offset_sign_decode(s));
                } else {
                    sao->offset_sign[c_idx][i] = 0;
                }
            }
            SET_SAO(band_position[c_idx], ff_hevc_sao_band_position_decode(s));
        } else if (c_idx != 2) {
            SET_SAO(eo_class[c_idx], ff_hevc_sao_eo_class_decode(s));
        }

        // Inferred parameters
        sao->offset_val[c_idx][0] = 0;
        for (i = 0; i < 4; i++) {
            sao->offset_val[c_idx][i + 1] = sao->offset_abs[c_idx][i];
            if (sao->type_idx[c_idx] == SAO_EDGE) {
                if (i > 1)
                    sao->offset_val[c_idx][i + 1] = -sao->offset_val[c_idx][i + 1];
            } else if (sao->offset_sign[c_idx][i]) {
                sao->offset_val[c_idx][i + 1] = -sao->offset_val[c_idx][i + 1];
            }
            sao->offset_val[c_idx][i + 1] <<= log2_sao_offset_scale;
        }
    }
}

#undef SET_SAO
#undef CTB

static int hls_cross_component_pred(HEVCContext *s, int idx) {
    HEVCLocalContext *lc    = s->HEVClc;
    int log2_res_scale_abs_plus1 = ff_hevc_log2_res_scale_abs(s, idx);

    if (log2_res_scale_abs_plus1 !=  0) {
        int res_scale_sign_flag = ff_hevc_res_scale_sign_flag(s, idx);
        lc->tu.res_scale_val = (1 << (log2_res_scale_abs_plus1 - 1)) *
                               (1 - 2 * res_scale_sign_flag);
    } else {
        lc->tu.res_scale_val = 0;
    }


    return 0;
}

static int hls_transform_unit(HEVCContext *s, int x0, int y0,
                              int xBase, int yBase, int cb_xBase, int cb_yBase,
                              int log2_cb_size, int log2_trafo_size,
<<<<<<< HEAD
                              int trafo_depth, int blk_idx,
                              int cbf_luma, int *cbf_cb, int *cbf_cr)
=======
                              int blk_idx, int cbf_luma, int cbf_cb, int cbf_cr)
>>>>>>> 16c01fb4
{
    HEVCLocalContext *lc = s->HEVClc;
    const int log2_trafo_size_c = log2_trafo_size - s->sps->hshift[1];
    int i;

    if (lc->cu.pred_mode == MODE_INTRA) {
        int trafo_size = 1 << log2_trafo_size;
        ff_hevc_set_neighbour_available(s, x0, y0, trafo_size, trafo_size);

        s->hpc.intra_pred[log2_trafo_size - 2](s, x0, y0, 0);
    }

    if (cbf_luma || cbf_cb[0] || cbf_cr[0] ||
        (s->sps->chroma_format_idc == 2 && (cbf_cb[1] || cbf_cr[1]))) {
        int scan_idx   = SCAN_DIAG;
        int scan_idx_c = SCAN_DIAG;
        int cbf_chroma = cbf_cb[0] || cbf_cr[0] ||
                         (s->sps->chroma_format_idc == 2 &&
                         (cbf_cb[1] || cbf_cr[1]));

        if (s->pps->cu_qp_delta_enabled_flag && !lc->tu.is_cu_qp_delta_coded) {
            lc->tu.cu_qp_delta = ff_hevc_cu_qp_delta_abs(s);
            if (lc->tu.cu_qp_delta != 0)
                if (ff_hevc_cu_qp_delta_sign_flag(s) == 1)
                    lc->tu.cu_qp_delta = -lc->tu.cu_qp_delta;
            lc->tu.is_cu_qp_delta_coded = 1;

            if (lc->tu.cu_qp_delta < -(26 + s->sps->qp_bd_offset / 2) ||
                lc->tu.cu_qp_delta >  (25 + s->sps->qp_bd_offset / 2)) {
                av_log(s->avctx, AV_LOG_ERROR,
                       "The cu_qp_delta %d is outside the valid range "
                       "[%d, %d].\n",
                       lc->tu.cu_qp_delta,
                       -(26 + s->sps->qp_bd_offset / 2),
                        (25 + s->sps->qp_bd_offset / 2));
                return AVERROR_INVALIDDATA;
            }

            ff_hevc_set_qPy(s, cb_xBase, cb_yBase, log2_cb_size);
        }

        if (s->sh.cu_chroma_qp_offset_enabled_flag && cbf_chroma &&
            !lc->cu.cu_transquant_bypass_flag  &&  !lc->tu.is_cu_chroma_qp_offset_coded) {
            int cu_chroma_qp_offset_flag = ff_hevc_cu_chroma_qp_offset_flag(s);
            if (cu_chroma_qp_offset_flag) {
                int cu_chroma_qp_offset_idx  = 0;
                if (s->pps->chroma_qp_offset_list_len_minus1 > 0) {
                    cu_chroma_qp_offset_idx = ff_hevc_cu_chroma_qp_offset_idx(s);
                    av_log(s->avctx, AV_LOG_ERROR,
                        "cu_chroma_qp_offset_idx not yet tested.\n");
                }
                lc->tu.cu_qp_offset_cb = s->pps->cb_qp_offset_list[cu_chroma_qp_offset_idx];
                lc->tu.cu_qp_offset_cr = s->pps->cr_qp_offset_list[cu_chroma_qp_offset_idx];
            } else {
                lc->tu.cu_qp_offset_cb = 0;
                lc->tu.cu_qp_offset_cr = 0;
            }
            lc->tu.is_cu_chroma_qp_offset_coded = 1;
        }

        if (lc->cu.pred_mode == MODE_INTRA && log2_trafo_size < 4) {
            if (lc->tu.intra_pred_mode >= 6 &&
                lc->tu.intra_pred_mode <= 14) {
                scan_idx = SCAN_VERT;
            } else if (lc->tu.intra_pred_mode >= 22 &&
                       lc->tu.intra_pred_mode <= 30) {
                scan_idx = SCAN_HORIZ;
            }

            if (lc->tu.intra_pred_mode_c >=  6 &&
                lc->tu.intra_pred_mode_c <= 14) {
                scan_idx_c = SCAN_VERT;
            } else if (lc->tu.intra_pred_mode_c >= 22 &&
                       lc->tu.intra_pred_mode_c <= 30) {
                scan_idx_c = SCAN_HORIZ;
            }
        }

        lc->tu.cross_pf = 0;

        if (cbf_luma)
            ff_hevc_hls_residual_coding(s, x0, y0, log2_trafo_size, scan_idx, 0);
        if (log2_trafo_size > 2 || s->sps->chroma_format_idc == 3) {
            int trafo_size_h = 1 << (log2_trafo_size_c + s->sps->hshift[1]);
            int trafo_size_v = 1 << (log2_trafo_size_c + s->sps->vshift[1]);
            lc->tu.cross_pf  = (s->pps->cross_component_prediction_enabled_flag && cbf_luma &&
                                (lc->cu.pred_mode == MODE_INTER ||
                                 (lc->tu.chroma_mode_c ==  4)));

            if (lc->tu.cross_pf) {
                hls_cross_component_pred(s, 0);
            }
            for (i = 0; i < (s->sps->chroma_format_idc == 2 ? 2 : 1); i++) {
                if (lc->cu.pred_mode == MODE_INTRA) {
                    ff_hevc_set_neighbour_available(s, x0, y0 + (i << log2_trafo_size_c), trafo_size_h, trafo_size_v);
                    s->hpc.intra_pred[log2_trafo_size_c - 2](s, x0, y0 + (i << log2_trafo_size_c), 1);
                }
                if (cbf_cb[i])
                    ff_hevc_hls_residual_coding(s, x0, y0 + (i << log2_trafo_size_c),
                                                log2_trafo_size_c, scan_idx_c, 1);
                else
                    if (lc->tu.cross_pf) {
                        ptrdiff_t stride = s->frame->linesize[1];
                        int hshift = s->sps->hshift[1];
                        int vshift = s->sps->vshift[1];
                        int16_t *coeffs_y = (int16_t*)lc->edge_emu_buffer;
                        int16_t *coeffs   = (int16_t*)lc->edge_emu_buffer2;
                        int size = 1 << log2_trafo_size_c;

                        uint8_t *dst = &s->frame->data[1][(y0 >> vshift) * stride +
                                                              ((x0 >> hshift) << s->sps->pixel_shift)];
                        for (i = 0; i < (size * size); i++) {
                            coeffs[i] = ((lc->tu.res_scale_val * coeffs_y[i]) >> 3);
                        }
                        s->hevcdsp.transform_add[log2_trafo_size_c-2](dst, coeffs, stride);
                    }
            }

            if (lc->tu.cross_pf) {
                hls_cross_component_pred(s, 1);
            }
            for (i = 0; i < (s->sps->chroma_format_idc == 2 ? 2 : 1); i++) {
                if (lc->cu.pred_mode == MODE_INTRA) {
                    ff_hevc_set_neighbour_available(s, x0, y0 + (i << log2_trafo_size_c), trafo_size_h, trafo_size_v);
                    s->hpc.intra_pred[log2_trafo_size_c - 2](s, x0, y0 + (i << log2_trafo_size_c), 2);
                }
                if (cbf_cr[i])
                    ff_hevc_hls_residual_coding(s, x0, y0 + (i << log2_trafo_size_c),
                                                log2_trafo_size_c, scan_idx_c, 2);
                else
                    if (lc->tu.cross_pf) {
                        ptrdiff_t stride = s->frame->linesize[2];
                        int hshift = s->sps->hshift[2];
                        int vshift = s->sps->vshift[2];
                        int16_t *coeffs_y = (int16_t*)lc->edge_emu_buffer;
                        int16_t *coeffs   = (int16_t*)lc->edge_emu_buffer2;
                        int size = 1 << log2_trafo_size_c;

                        uint8_t *dst = &s->frame->data[2][(y0 >> vshift) * stride +
                                                          ((x0 >> hshift) << s->sps->pixel_shift)];
                        for (i = 0; i < (size * size); i++) {
                            coeffs[i] = ((lc->tu.res_scale_val * coeffs_y[i]) >> 3);
                        }
                        s->hevcdsp.transform_add[log2_trafo_size_c-2](dst, coeffs, stride);
                    }
            }
        } else if (blk_idx == 3) {
            int trafo_size_h = 1 << (log2_trafo_size + 1);
            int trafo_size_v = 1 << (log2_trafo_size + s->sps->vshift[1]);
            for (i = 0; i < (s->sps->chroma_format_idc == 2 ? 2 : 1); i++) {
                if (lc->cu.pred_mode == MODE_INTRA) {
                    ff_hevc_set_neighbour_available(s, xBase, yBase + (i << log2_trafo_size),
                                                    trafo_size_h, trafo_size_v);
                    s->hpc.intra_pred[log2_trafo_size - 2](s, xBase, yBase + (i << log2_trafo_size), 1);
                }
                if (cbf_cb[i])
                    ff_hevc_hls_residual_coding(s, xBase, yBase + (i << log2_trafo_size),
                                                log2_trafo_size, scan_idx_c, 1);
            }
            for (i = 0; i < (s->sps->chroma_format_idc == 2 ? 2 : 1); i++) {
                if (lc->cu.pred_mode == MODE_INTRA) {
                    ff_hevc_set_neighbour_available(s, xBase, yBase + (i << log2_trafo_size),
                                                trafo_size_h, trafo_size_v);
                    s->hpc.intra_pred[log2_trafo_size - 2](s, xBase, yBase + (i << log2_trafo_size), 2);
                }
                if (cbf_cr[i])
                    ff_hevc_hls_residual_coding(s, xBase, yBase + (i << log2_trafo_size),
                                                log2_trafo_size, scan_idx_c, 2);
            }
        }
    } else if (lc->cu.pred_mode == MODE_INTRA) {
        if (log2_trafo_size > 2 || s->sps->chroma_format_idc == 3) {
            int trafo_size_h = 1 << (log2_trafo_size_c + s->sps->hshift[1]);
            int trafo_size_v = 1 << (log2_trafo_size_c + s->sps->vshift[1]);
            ff_hevc_set_neighbour_available(s, x0, y0, trafo_size_h, trafo_size_v);
            s->hpc.intra_pred[log2_trafo_size_c - 2](s, x0, y0, 1);
            s->hpc.intra_pred[log2_trafo_size_c - 2](s, x0, y0, 2);
            if (s->sps->chroma_format_idc == 2) {
                ff_hevc_set_neighbour_available(s, x0, y0 + (1 << log2_trafo_size_c),
                                                trafo_size_h, trafo_size_v);
                s->hpc.intra_pred[log2_trafo_size_c - 2](s, x0, y0 + (1 << log2_trafo_size_c), 1);
                s->hpc.intra_pred[log2_trafo_size_c - 2](s, x0, y0 + (1 << log2_trafo_size_c), 2);
            }
        } else if (blk_idx == 3) {
            int trafo_size_h = 1 << (log2_trafo_size + 1);
            int trafo_size_v = 1 << (log2_trafo_size + s->sps->vshift[1]);
            ff_hevc_set_neighbour_available(s, xBase, yBase,
                                            trafo_size_h, trafo_size_v);
            s->hpc.intra_pred[log2_trafo_size - 2](s, xBase, yBase, 1);
            s->hpc.intra_pred[log2_trafo_size - 2](s, xBase, yBase, 2);
            if (s->sps->chroma_format_idc == 2) {
                ff_hevc_set_neighbour_available(s, xBase, yBase + (1 << (log2_trafo_size)),
                                                trafo_size_h, trafo_size_v);
                s->hpc.intra_pred[log2_trafo_size - 2](s, xBase, yBase + (1 << (log2_trafo_size)), 1);
                s->hpc.intra_pred[log2_trafo_size - 2](s, xBase, yBase + (1 << (log2_trafo_size)), 2);
            }
        }
    }

    return 0;
}

static void set_deblocking_bypass(HEVCContext *s, int x0, int y0, int log2_cb_size)
{
    int cb_size          = 1 << log2_cb_size;
    int log2_min_pu_size = s->sps->log2_min_pu_size;

    int min_pu_width     = s->sps->min_pu_width;
    int x_end = FFMIN(x0 + cb_size, s->sps->width);
    int y_end = FFMIN(y0 + cb_size, s->sps->height);
    int i, j;

    for (j = (y0 >> log2_min_pu_size); j < (y_end >> log2_min_pu_size); j++)
        for (i = (x0 >> log2_min_pu_size); i < (x_end >> log2_min_pu_size); i++)
            s->is_pcm[i + j * min_pu_width] = 2;
}

static int hls_transform_tree(HEVCContext *s, int x0, int y0,
                              int xBase, int yBase, int cb_xBase, int cb_yBase,
                              int log2_cb_size, int log2_trafo_size,
                              int trafo_depth, int blk_idx,
                              const int *base_cbf_cb, const int *base_cbf_cr)
{
    HEVCLocalContext *lc = s->HEVClc;
    uint8_t split_transform_flag;
    int cbf_cb[2];
    int cbf_cr[2];
    int ret;

    cbf_cb[0] = base_cbf_cb[0];
    cbf_cb[1] = base_cbf_cb[1];
    cbf_cr[0] = base_cbf_cr[0];
    cbf_cr[1] = base_cbf_cr[1];

    if (lc->cu.intra_split_flag) {
        if (trafo_depth == 1) {
            lc->tu.intra_pred_mode   = lc->pu.intra_pred_mode[blk_idx];
            if (s->sps->chroma_format_idc == 3) {
                lc->tu.intra_pred_mode_c = lc->pu.intra_pred_mode_c[blk_idx];
                lc->tu.chroma_mode_c     = lc->pu.chroma_mode_c[blk_idx];
            } else {
                lc->tu.intra_pred_mode_c = lc->pu.intra_pred_mode_c[0];
                lc->tu.chroma_mode_c     = lc->pu.chroma_mode_c[0];
            }
        }
    } else {
        lc->tu.intra_pred_mode   = lc->pu.intra_pred_mode[0];
        lc->tu.intra_pred_mode_c = lc->pu.intra_pred_mode_c[0];
        lc->tu.chroma_mode_c     = lc->pu.chroma_mode_c[0];
    }

    if (log2_trafo_size <= s->sps->log2_max_trafo_size &&
        log2_trafo_size >  s->sps->log2_min_tb_size    &&
        trafo_depth     < lc->cu.max_trafo_depth       &&
        !(lc->cu.intra_split_flag && trafo_depth == 0)) {
        split_transform_flag = ff_hevc_split_transform_flag_decode(s, log2_trafo_size);
    } else {
        int inter_split = s->sps->max_transform_hierarchy_depth_inter == 0 &&
                          lc->cu.pred_mode == MODE_INTER &&
                          lc->cu.part_mode != PART_2Nx2N &&
                          trafo_depth == 0;

        split_transform_flag = log2_trafo_size > s->sps->log2_max_trafo_size ||
                               (lc->cu.intra_split_flag && trafo_depth == 0) ||
                               inter_split;
    }

    if (log2_trafo_size > 2 || s->sps->chroma_format_idc == 3) {
        if (trafo_depth == 0 || cbf_cb[0]) {
            cbf_cb[0] = ff_hevc_cbf_cb_cr_decode(s, trafo_depth);
            if (s->sps->chroma_format_idc == 2 && (!split_transform_flag || log2_trafo_size == 3)) {
                cbf_cb[1] = ff_hevc_cbf_cb_cr_decode(s, trafo_depth);
            }
        }

        if (trafo_depth == 0 || cbf_cr[0]) {
            cbf_cr[0] = ff_hevc_cbf_cb_cr_decode(s, trafo_depth);
            if (s->sps->chroma_format_idc == 2 && (!split_transform_flag || log2_trafo_size == 3)) {
                cbf_cr[1] = ff_hevc_cbf_cb_cr_decode(s, trafo_depth);
            }
        }
    }

    if (split_transform_flag) {
        const int trafo_size_split = 1 << (log2_trafo_size - 1);
        const int x1 = x0 + trafo_size_split;
        const int y1 = y0 + trafo_size_split;

#define SUBDIVIDE(x, y, idx)                                                    \
do {                                                                            \
    ret = hls_transform_tree(s, x, y, x0, y0, cb_xBase, cb_yBase, log2_cb_size, \
                             log2_trafo_size - 1, trafo_depth + 1, idx,         \
                             cbf_cb, cbf_cr);                                   \
    if (ret < 0)                                                                \
        return ret;                                                             \
} while (0)

        SUBDIVIDE(x0, y0, 0);
        SUBDIVIDE(x1, y0, 1);
        SUBDIVIDE(x0, y1, 2);
        SUBDIVIDE(x1, y1, 3);

#undef SUBDIVIDE
    } else {
        int min_tu_size      = 1 << s->sps->log2_min_tb_size;
        int log2_min_tu_size = s->sps->log2_min_tb_size;
        int min_tu_width     = s->sps->min_tb_width;
        int cbf_luma         = 1;

        if (lc->cu.pred_mode == MODE_INTRA || trafo_depth != 0 ||
            cbf_cb[0] || cbf_cr[0] ||
            (s->sps->chroma_format_idc == 2 && (cbf_cb[1] || cbf_cr[1]))) {
            cbf_luma = ff_hevc_cbf_luma_decode(s, trafo_depth);
        }

        ret = hls_transform_unit(s, x0, y0, xBase, yBase, cb_xBase, cb_yBase,
                                 log2_cb_size, log2_trafo_size,
                                 blk_idx, cbf_luma, cbf_cb, cbf_cr);
        if (ret < 0)
            return ret;
        // TODO: store cbf_luma somewhere else
        if (cbf_luma) {
            int i, j;
            for (i = 0; i < (1 << log2_trafo_size); i += min_tu_size)
                for (j = 0; j < (1 << log2_trafo_size); j += min_tu_size) {
                    int x_tu = (x0 + j) >> log2_min_tu_size;
                    int y_tu = (y0 + i) >> log2_min_tu_size;
                    s->cbf_luma[y_tu * min_tu_width + x_tu] = 1;
                }
        }
        if (!s->sh.disable_deblocking_filter_flag) {
            ff_hevc_deblocking_boundary_strengths(s, x0, y0, log2_trafo_size);
            if (s->pps->transquant_bypass_enable_flag &&
                lc->cu.cu_transquant_bypass_flag)
                set_deblocking_bypass(s, x0, y0, log2_trafo_size);
        }
    }
    return 0;
}

static int hls_pcm_sample(HEVCContext *s, int x0, int y0, int log2_cb_size)
{
    HEVCLocalContext *lc = s->HEVClc;
    GetBitContext gb;
    int cb_size   = 1 << log2_cb_size;
    int stride0   = s->frame->linesize[0];
    uint8_t *dst0 = &s->frame->data[0][y0 * stride0 + (x0 << s->sps->pixel_shift)];
    int   stride1 = s->frame->linesize[1];
    uint8_t *dst1 = &s->frame->data[1][(y0 >> s->sps->vshift[1]) * stride1 + ((x0 >> s->sps->hshift[1]) << s->sps->pixel_shift)];
    int   stride2 = s->frame->linesize[2];
    uint8_t *dst2 = &s->frame->data[2][(y0 >> s->sps->vshift[2]) * stride2 + ((x0 >> s->sps->hshift[2]) << s->sps->pixel_shift)];

    int length         = cb_size * cb_size * s->sps->pcm.bit_depth +
                         (((cb_size >> s->sps->hshift[1]) * (cb_size >> s->sps->vshift[1])) +
                          ((cb_size >> s->sps->hshift[2]) * (cb_size >> s->sps->vshift[2]))) *
                          s->sps->pcm.bit_depth_chroma;
    const uint8_t *pcm = skip_bytes(&lc->cc, (length + 7) >> 3);
    int ret;

    if (!s->sh.disable_deblocking_filter_flag)
        ff_hevc_deblocking_boundary_strengths(s, x0, y0, log2_cb_size);

    ret = init_get_bits(&gb, pcm, length);
    if (ret < 0)
        return ret;

    s->hevcdsp.put_pcm(dst0, stride0, cb_size, cb_size,     &gb, s->sps->pcm.bit_depth);
    s->hevcdsp.put_pcm(dst1, stride1,
                       cb_size >> s->sps->hshift[1],
                       cb_size >> s->sps->vshift[1],
                       &gb, s->sps->pcm.bit_depth_chroma);
    s->hevcdsp.put_pcm(dst2, stride2,
                       cb_size >> s->sps->hshift[2],
                       cb_size >> s->sps->vshift[2],
                       &gb, s->sps->pcm.bit_depth_chroma);
    return 0;
}

/**
 * 8.5.3.2.2.1 Luma sample unidirectional interpolation process
 *
 * @param s HEVC decoding context
 * @param dst target buffer for block data at block position
 * @param dststride stride of the dst buffer
 * @param ref reference picture buffer at origin (0, 0)
 * @param mv motion vector (relative to block position) to get pixel data from
 * @param x_off horizontal position of block from origin (0, 0)
 * @param y_off vertical position of block from origin (0, 0)
 * @param block_w width of block
 * @param block_h height of block
 * @param luma_weight weighting factor applied to the luma prediction
 * @param luma_offset additive offset applied to the luma prediction value
 */

static void luma_mc_uni(HEVCContext *s, uint8_t *dst, ptrdiff_t dststride,
                        AVFrame *ref, const Mv *mv, int x_off, int y_off,
                        int block_w, int block_h, int luma_weight, int luma_offset)
{
    HEVCLocalContext *lc = s->HEVClc;
    uint8_t *src         = ref->data[0];
    ptrdiff_t srcstride  = ref->linesize[0];
    int pic_width        = s->sps->width;
    int pic_height       = s->sps->height;
    int mx               = mv->x & 3;
    int my               = mv->y & 3;
    int weight_flag      = (s->sh.slice_type == P_SLICE && s->pps->weighted_pred_flag) ||
                           (s->sh.slice_type == B_SLICE && s->pps->weighted_bipred_flag);
    int idx              = ff_hevc_pel_weight[block_w];

    x_off += mv->x >> 2;
    y_off += mv->y >> 2;
    src   += y_off * srcstride + (x_off << s->sps->pixel_shift);

    if (x_off < QPEL_EXTRA_BEFORE || y_off < QPEL_EXTRA_AFTER ||
        x_off >= pic_width - block_w - QPEL_EXTRA_AFTER ||
        y_off >= pic_height - block_h - QPEL_EXTRA_AFTER) {
        const int edge_emu_stride = EDGE_EMU_BUFFER_STRIDE << s->sps->pixel_shift;
        int offset     = QPEL_EXTRA_BEFORE * srcstride       + (QPEL_EXTRA_BEFORE << s->sps->pixel_shift);
        int buf_offset = QPEL_EXTRA_BEFORE * edge_emu_stride + (QPEL_EXTRA_BEFORE << s->sps->pixel_shift);

        s->vdsp.emulated_edge_mc(lc->edge_emu_buffer, src - offset,
                                 edge_emu_stride, srcstride,
                                 block_w + QPEL_EXTRA,
                                 block_h + QPEL_EXTRA,
                                 x_off - QPEL_EXTRA_BEFORE, y_off - QPEL_EXTRA_BEFORE,
                                 pic_width, pic_height);
        src = lc->edge_emu_buffer + buf_offset;
        srcstride = edge_emu_stride;
    }

    if (!weight_flag)
        s->hevcdsp.put_hevc_qpel_uni[idx][!!my][!!mx](dst, dststride, src, srcstride,
                                                      block_h, mx, my, block_w);
    else
        s->hevcdsp.put_hevc_qpel_uni_w[idx][!!my][!!mx](dst, dststride, src, srcstride,
                                                        block_h, s->sh.luma_log2_weight_denom,
                                                        luma_weight, luma_offset, mx, my, block_w);
}

/**
 * 8.5.3.2.2.1 Luma sample bidirectional interpolation process
 *
 * @param s HEVC decoding context
 * @param dst target buffer for block data at block position
 * @param dststride stride of the dst buffer
 * @param ref0 reference picture0 buffer at origin (0, 0)
 * @param mv0 motion vector0 (relative to block position) to get pixel data from
 * @param x_off horizontal position of block from origin (0, 0)
 * @param y_off vertical position of block from origin (0, 0)
 * @param block_w width of block
 * @param block_h height of block
 * @param ref1 reference picture1 buffer at origin (0, 0)
 * @param mv1 motion vector1 (relative to block position) to get pixel data from
 * @param current_mv current motion vector structure
 */
 static void luma_mc_bi(HEVCContext *s, uint8_t *dst, ptrdiff_t dststride,
                       AVFrame *ref0, const Mv *mv0, int x_off, int y_off,
                       int block_w, int block_h, AVFrame *ref1, const Mv *mv1, struct MvField *current_mv)
{
    HEVCLocalContext *lc = s->HEVClc;
    ptrdiff_t src0stride  = ref0->linesize[0];
    ptrdiff_t src1stride  = ref1->linesize[0];
    int pic_width        = s->sps->width;
    int pic_height       = s->sps->height;
    int mx0              = mv0->x & 3;
    int my0              = mv0->y & 3;
    int mx1              = mv1->x & 3;
    int my1              = mv1->y & 3;
    int weight_flag      = (s->sh.slice_type == P_SLICE && s->pps->weighted_pred_flag) ||
                           (s->sh.slice_type == B_SLICE && s->pps->weighted_bipred_flag);
    int x_off0           = x_off + (mv0->x >> 2);
    int y_off0           = y_off + (mv0->y >> 2);
    int x_off1           = x_off + (mv1->x >> 2);
    int y_off1           = y_off + (mv1->y >> 2);
    int idx              = ff_hevc_pel_weight[block_w];

    uint8_t *src0  = ref0->data[0] + y_off0 * src0stride + (int)((unsigned)x_off0 << s->sps->pixel_shift);
    uint8_t *src1  = ref1->data[0] + y_off1 * src1stride + (int)((unsigned)x_off1 << s->sps->pixel_shift);

    if (x_off0 < QPEL_EXTRA_BEFORE || y_off0 < QPEL_EXTRA_AFTER ||
        x_off0 >= pic_width - block_w - QPEL_EXTRA_AFTER ||
        y_off0 >= pic_height - block_h - QPEL_EXTRA_AFTER) {
        const int edge_emu_stride = EDGE_EMU_BUFFER_STRIDE << s->sps->pixel_shift;
        int offset     = QPEL_EXTRA_BEFORE * src0stride       + (QPEL_EXTRA_BEFORE << s->sps->pixel_shift);
        int buf_offset = QPEL_EXTRA_BEFORE * edge_emu_stride + (QPEL_EXTRA_BEFORE << s->sps->pixel_shift);

        s->vdsp.emulated_edge_mc(lc->edge_emu_buffer, src0 - offset,
                                 edge_emu_stride, src0stride,
                                 block_w + QPEL_EXTRA,
                                 block_h + QPEL_EXTRA,
                                 x_off0 - QPEL_EXTRA_BEFORE, y_off0 - QPEL_EXTRA_BEFORE,
                                 pic_width, pic_height);
        src0 = lc->edge_emu_buffer + buf_offset;
        src0stride = edge_emu_stride;
    }

    if (x_off1 < QPEL_EXTRA_BEFORE || y_off1 < QPEL_EXTRA_AFTER ||
        x_off1 >= pic_width - block_w - QPEL_EXTRA_AFTER ||
        y_off1 >= pic_height - block_h - QPEL_EXTRA_AFTER) {
        const int edge_emu_stride = EDGE_EMU_BUFFER_STRIDE << s->sps->pixel_shift;
        int offset     = QPEL_EXTRA_BEFORE * src1stride       + (QPEL_EXTRA_BEFORE << s->sps->pixel_shift);
        int buf_offset = QPEL_EXTRA_BEFORE * edge_emu_stride + (QPEL_EXTRA_BEFORE << s->sps->pixel_shift);

        s->vdsp.emulated_edge_mc(lc->edge_emu_buffer2, src1 - offset,
                                 edge_emu_stride, src1stride,
                                 block_w + QPEL_EXTRA,
                                 block_h + QPEL_EXTRA,
                                 x_off1 - QPEL_EXTRA_BEFORE, y_off1 - QPEL_EXTRA_BEFORE,
                                 pic_width, pic_height);
        src1 = lc->edge_emu_buffer2 + buf_offset;
        src1stride = edge_emu_stride;
    }

    s->hevcdsp.put_hevc_qpel[idx][!!my0][!!mx0](lc->tmp, src0, src0stride,
                                                block_h, mx0, my0, block_w);
    if (!weight_flag)
        s->hevcdsp.put_hevc_qpel_bi[idx][!!my1][!!mx1](dst, dststride, src1, src1stride, lc->tmp,
                                                       block_h, mx1, my1, block_w);
    else
        s->hevcdsp.put_hevc_qpel_bi_w[idx][!!my1][!!mx1](dst, dststride, src1, src1stride, lc->tmp,
                                                         block_h, s->sh.luma_log2_weight_denom,
                                                         s->sh.luma_weight_l0[current_mv->ref_idx[0]],
                                                         s->sh.luma_weight_l1[current_mv->ref_idx[1]],
                                                         s->sh.luma_offset_l0[current_mv->ref_idx[0]],
                                                         s->sh.luma_offset_l1[current_mv->ref_idx[1]],
                                                         mx1, my1, block_w);

}

/**
 * 8.5.3.2.2.2 Chroma sample uniprediction interpolation process
 *
 * @param s HEVC decoding context
 * @param dst1 target buffer for block data at block position (U plane)
 * @param dst2 target buffer for block data at block position (V plane)
 * @param dststride stride of the dst1 and dst2 buffers
 * @param ref reference picture buffer at origin (0, 0)
 * @param mv motion vector (relative to block position) to get pixel data from
 * @param x_off horizontal position of block from origin (0, 0)
 * @param y_off vertical position of block from origin (0, 0)
 * @param block_w width of block
 * @param block_h height of block
 * @param chroma_weight weighting factor applied to the chroma prediction
 * @param chroma_offset additive offset applied to the chroma prediction value
 */

static void chroma_mc_uni(HEVCContext *s, uint8_t *dst0,
                          ptrdiff_t dststride, uint8_t *src0, ptrdiff_t srcstride, int reflist,
                          int x_off, int y_off, int block_w, int block_h, struct MvField *current_mv, int chroma_weight, int chroma_offset)
{
    HEVCLocalContext *lc = s->HEVClc;
    int pic_width        = s->sps->width >> s->sps->hshift[1];
    int pic_height       = s->sps->height >> s->sps->vshift[1];
    const Mv *mv         = &current_mv->mv[reflist];
    int weight_flag      = (s->sh.slice_type == P_SLICE && s->pps->weighted_pred_flag) ||
                           (s->sh.slice_type == B_SLICE && s->pps->weighted_bipred_flag);
    int idx              = ff_hevc_pel_weight[block_w];
    int hshift           = s->sps->hshift[1];
    int vshift           = s->sps->vshift[1];
    intptr_t mx          = mv->x & ((1 << (2 + hshift)) - 1);
    intptr_t my          = mv->y & ((1 << (2 + vshift)) - 1);
    intptr_t _mx         = mx << (1 - hshift);
    intptr_t _my         = my << (1 - vshift);

    x_off += mv->x >> (2 + hshift);
    y_off += mv->y >> (2 + vshift);
    src0  += y_off * srcstride + (x_off << s->sps->pixel_shift);

    if (x_off < EPEL_EXTRA_BEFORE || y_off < EPEL_EXTRA_AFTER ||
        x_off >= pic_width - block_w - EPEL_EXTRA_AFTER ||
        y_off >= pic_height - block_h - EPEL_EXTRA_AFTER) {
        const int edge_emu_stride = EDGE_EMU_BUFFER_STRIDE << s->sps->pixel_shift;
        int offset0 = EPEL_EXTRA_BEFORE * (srcstride + (1 << s->sps->pixel_shift));
        int buf_offset0 = EPEL_EXTRA_BEFORE *
                          (edge_emu_stride + (1 << s->sps->pixel_shift));
        s->vdsp.emulated_edge_mc(lc->edge_emu_buffer, src0 - offset0,
                                 edge_emu_stride, srcstride,
                                 block_w + EPEL_EXTRA, block_h + EPEL_EXTRA,
                                 x_off - EPEL_EXTRA_BEFORE,
                                 y_off - EPEL_EXTRA_BEFORE,
                                 pic_width, pic_height);

        src0 = lc->edge_emu_buffer + buf_offset0;
        srcstride = edge_emu_stride;
    }
    if (!weight_flag)
        s->hevcdsp.put_hevc_epel_uni[idx][!!my][!!mx](dst0, dststride, src0, srcstride,
                                                  block_h, _mx, _my, block_w);
    else
        s->hevcdsp.put_hevc_epel_uni_w[idx][!!my][!!mx](dst0, dststride, src0, srcstride,
                                                        block_h, s->sh.chroma_log2_weight_denom,
                                                        chroma_weight, chroma_offset, _mx, _my, block_w);
}

/**
 * 8.5.3.2.2.2 Chroma sample bidirectional interpolation process
 *
 * @param s HEVC decoding context
 * @param dst target buffer for block data at block position
 * @param dststride stride of the dst buffer
 * @param ref0 reference picture0 buffer at origin (0, 0)
 * @param mv0 motion vector0 (relative to block position) to get pixel data from
 * @param x_off horizontal position of block from origin (0, 0)
 * @param y_off vertical position of block from origin (0, 0)
 * @param block_w width of block
 * @param block_h height of block
 * @param ref1 reference picture1 buffer at origin (0, 0)
 * @param mv1 motion vector1 (relative to block position) to get pixel data from
 * @param current_mv current motion vector structure
 * @param cidx chroma component(cb, cr)
 */
static void chroma_mc_bi(HEVCContext *s, uint8_t *dst0, ptrdiff_t dststride, AVFrame *ref0, AVFrame *ref1,
                         int x_off, int y_off, int block_w, int block_h, struct MvField *current_mv, int cidx)
{
    HEVCLocalContext *lc = s->HEVClc;
    uint8_t *src1        = ref0->data[cidx+1];
    uint8_t *src2        = ref1->data[cidx+1];
    ptrdiff_t src1stride = ref0->linesize[cidx+1];
    ptrdiff_t src2stride = ref1->linesize[cidx+1];
    int weight_flag      = (s->sh.slice_type == P_SLICE && s->pps->weighted_pred_flag) ||
                           (s->sh.slice_type == B_SLICE && s->pps->weighted_bipred_flag);
    int pic_width        = s->sps->width >> s->sps->hshift[1];
    int pic_height       = s->sps->height >> s->sps->vshift[1];
    Mv *mv0              = &current_mv->mv[0];
    Mv *mv1              = &current_mv->mv[1];
    int hshift = s->sps->hshift[1];
    int vshift = s->sps->vshift[1];

    intptr_t mx0 = mv0->x & ((1 << (2 + hshift)) - 1);
    intptr_t my0 = mv0->y & ((1 << (2 + vshift)) - 1);
    intptr_t mx1 = mv1->x & ((1 << (2 + hshift)) - 1);
    intptr_t my1 = mv1->y & ((1 << (2 + vshift)) - 1);
    intptr_t _mx0 = mx0 << (1 - hshift);
    intptr_t _my0 = my0 << (1 - vshift);
    intptr_t _mx1 = mx1 << (1 - hshift);
    intptr_t _my1 = my1 << (1 - vshift);

    int x_off0 = x_off + (mv0->x >> (2 + hshift));
    int y_off0 = y_off + (mv0->y >> (2 + vshift));
    int x_off1 = x_off + (mv1->x >> (2 + hshift));
    int y_off1 = y_off + (mv1->y >> (2 + vshift));
    int idx = ff_hevc_pel_weight[block_w];
    src1  += y_off0 * src1stride + (int)((unsigned)x_off0 << s->sps->pixel_shift);
    src2  += y_off1 * src2stride + (int)((unsigned)x_off1 << s->sps->pixel_shift);

    if (x_off0 < EPEL_EXTRA_BEFORE || y_off0 < EPEL_EXTRA_AFTER ||
        x_off0 >= pic_width - block_w - EPEL_EXTRA_AFTER ||
        y_off0 >= pic_height - block_h - EPEL_EXTRA_AFTER) {
        const int edge_emu_stride = EDGE_EMU_BUFFER_STRIDE << s->sps->pixel_shift;
        int offset1 = EPEL_EXTRA_BEFORE * (src1stride + (1 << s->sps->pixel_shift));
        int buf_offset1 = EPEL_EXTRA_BEFORE *
                          (edge_emu_stride + (1 << s->sps->pixel_shift));

        s->vdsp.emulated_edge_mc(lc->edge_emu_buffer, src1 - offset1,
                                 edge_emu_stride, src1stride,
                                 block_w + EPEL_EXTRA, block_h + EPEL_EXTRA,
                                 x_off0 - EPEL_EXTRA_BEFORE,
                                 y_off0 - EPEL_EXTRA_BEFORE,
                                 pic_width, pic_height);

        src1 = lc->edge_emu_buffer + buf_offset1;
        src1stride = edge_emu_stride;
    }

    if (x_off1 < EPEL_EXTRA_BEFORE || y_off1 < EPEL_EXTRA_AFTER ||
        x_off1 >= pic_width - block_w - EPEL_EXTRA_AFTER ||
        y_off1 >= pic_height - block_h - EPEL_EXTRA_AFTER) {
        const int edge_emu_stride = EDGE_EMU_BUFFER_STRIDE << s->sps->pixel_shift;
        int offset1 = EPEL_EXTRA_BEFORE * (src2stride + (1 << s->sps->pixel_shift));
        int buf_offset1 = EPEL_EXTRA_BEFORE *
                          (edge_emu_stride + (1 << s->sps->pixel_shift));

        s->vdsp.emulated_edge_mc(lc->edge_emu_buffer2, src2 - offset1,
                                 edge_emu_stride, src2stride,
                                 block_w + EPEL_EXTRA, block_h + EPEL_EXTRA,
                                 x_off1 - EPEL_EXTRA_BEFORE,
                                 y_off1 - EPEL_EXTRA_BEFORE,
                                 pic_width, pic_height);

        src2 = lc->edge_emu_buffer2 + buf_offset1;
        src2stride = edge_emu_stride;
    }

    s->hevcdsp.put_hevc_epel[idx][!!my0][!!mx0](lc->tmp, src1, src1stride,
                                                block_h, _mx0, _my0, block_w);
    if (!weight_flag)
        s->hevcdsp.put_hevc_epel_bi[idx][!!my1][!!mx1](dst0, s->frame->linesize[cidx+1],
                                                       src2, src2stride, lc->tmp,
                                                       block_h, _mx1, _my1, block_w);
    else
        s->hevcdsp.put_hevc_epel_bi_w[idx][!!my1][!!mx1](dst0, s->frame->linesize[cidx+1],
                                                         src2, src2stride, lc->tmp,
                                                         block_h,
                                                         s->sh.chroma_log2_weight_denom,
                                                         s->sh.chroma_weight_l0[current_mv->ref_idx[0]][cidx],
                                                         s->sh.chroma_weight_l1[current_mv->ref_idx[1]][cidx],
                                                         s->sh.chroma_offset_l0[current_mv->ref_idx[0]][cidx],
                                                         s->sh.chroma_offset_l1[current_mv->ref_idx[1]][cidx],
                                                         _mx1, _my1, block_w);
}

static void hevc_await_progress(HEVCContext *s, HEVCFrame *ref,
                                const Mv *mv, int y0, int height)
{
    int y = FFMAX(0, (mv->y >> 2) + y0 + height + 9);

    if (s->threads_type == FF_THREAD_FRAME )
        ff_thread_await_progress(&ref->tf, y, 0);
}

static void hls_prediction_unit(HEVCContext *s, int x0, int y0,
                                int nPbW, int nPbH,
                                int log2_cb_size, int partIdx, int idx)
{
#define POS(c_idx, x, y)                                                              \
    &s->frame->data[c_idx][((y) >> s->sps->vshift[c_idx]) * s->frame->linesize[c_idx] + \
                           (((x) >> s->sps->hshift[c_idx]) << s->sps->pixel_shift)]
    HEVCLocalContext *lc = s->HEVClc;
    int merge_idx = 0;
    struct MvField current_mv = {{{ 0 }}};

    int min_pu_width = s->sps->min_pu_width;

    MvField *tab_mvf = s->ref->tab_mvf;
    RefPicList  *refPicList = s->ref->refPicList;
    HEVCFrame *ref0, *ref1;
    uint8_t *dst0 = POS(0, x0, y0);
    uint8_t *dst1 = POS(1, x0, y0);
    uint8_t *dst2 = POS(2, x0, y0);
    int log2_min_cb_size = s->sps->log2_min_cb_size;
    int min_cb_width     = s->sps->min_cb_width;
    int x_cb             = x0 >> log2_min_cb_size;
    int y_cb             = y0 >> log2_min_cb_size;
    int ref_idx[2];
    int mvp_flag[2];
    int x_pu, y_pu;
    int i, j;

    if (SAMPLE_CTB(s->skip_flag, x_cb, y_cb)) {
        if (s->sh.max_num_merge_cand > 1)
            merge_idx = ff_hevc_merge_idx_decode(s);
        else
            merge_idx = 0;

        ff_hevc_luma_mv_merge_mode(s, x0, y0,
                                   1 << log2_cb_size,
                                   1 << log2_cb_size,
                                   log2_cb_size, partIdx,
                                   merge_idx, &current_mv);
        x_pu = x0 >> s->sps->log2_min_pu_size;
        y_pu = y0 >> s->sps->log2_min_pu_size;

        for (j = 0; j < nPbH >> s->sps->log2_min_pu_size; j++)
            for (i = 0; i < nPbW >> s->sps->log2_min_pu_size; i++)
                tab_mvf[(y_pu + j) * min_pu_width + x_pu + i] = current_mv;
    } else { /* MODE_INTER */
        lc->pu.merge_flag = ff_hevc_merge_flag_decode(s);
        if (lc->pu.merge_flag) {
            if (s->sh.max_num_merge_cand > 1)
                merge_idx = ff_hevc_merge_idx_decode(s);
            else
                merge_idx = 0;

            ff_hevc_luma_mv_merge_mode(s, x0, y0, nPbW, nPbH, log2_cb_size,
                                       partIdx, merge_idx, &current_mv);
            x_pu = x0 >> s->sps->log2_min_pu_size;
            y_pu = y0 >> s->sps->log2_min_pu_size;

            for (j = 0; j < nPbH >> s->sps->log2_min_pu_size; j++)
                for (i = 0; i < nPbW >> s->sps->log2_min_pu_size; i++)
                    tab_mvf[(y_pu + j) * min_pu_width + x_pu + i] = current_mv;
        } else {
            enum InterPredIdc inter_pred_idc = PRED_L0;
            ff_hevc_set_neighbour_available(s, x0, y0, nPbW, nPbH);
            current_mv.pred_flag = 0;
            if (s->sh.slice_type == B_SLICE)
                inter_pred_idc = ff_hevc_inter_pred_idc_decode(s, nPbW, nPbH);

            if (inter_pred_idc != PRED_L1) {
                if (s->sh.nb_refs[L0]) {
                    ref_idx[0] = ff_hevc_ref_idx_lx_decode(s, s->sh.nb_refs[L0]);
                    current_mv.ref_idx[0] = ref_idx[0];
                }
                current_mv.pred_flag = PF_L0;
                ff_hevc_hls_mvd_coding(s, x0, y0, 0);
                mvp_flag[0] = ff_hevc_mvp_lx_flag_decode(s);
                ff_hevc_luma_mv_mvp_mode(s, x0, y0, nPbW, nPbH, log2_cb_size,
                                         partIdx, merge_idx, &current_mv,
                                         mvp_flag[0], 0);
                current_mv.mv[0].x += lc->pu.mvd.x;
                current_mv.mv[0].y += lc->pu.mvd.y;
            }

            if (inter_pred_idc != PRED_L0) {
                if (s->sh.nb_refs[L1]) {
                    ref_idx[1] = ff_hevc_ref_idx_lx_decode(s, s->sh.nb_refs[L1]);
                    current_mv.ref_idx[1] = ref_idx[1];
                }

                if (s->sh.mvd_l1_zero_flag == 1 && inter_pred_idc == PRED_BI) {
                    AV_ZERO32(&lc->pu.mvd);
                } else {
                    ff_hevc_hls_mvd_coding(s, x0, y0, 1);
                }

                current_mv.pred_flag += PF_L1;
                mvp_flag[1] = ff_hevc_mvp_lx_flag_decode(s);
                ff_hevc_luma_mv_mvp_mode(s, x0, y0, nPbW, nPbH, log2_cb_size,
                                         partIdx, merge_idx, &current_mv,
                                         mvp_flag[1], 1);
                current_mv.mv[1].x += lc->pu.mvd.x;
                current_mv.mv[1].y += lc->pu.mvd.y;
            }

            x_pu = x0 >> s->sps->log2_min_pu_size;
            y_pu = y0 >> s->sps->log2_min_pu_size;

            for(j = 0; j < nPbH >> s->sps->log2_min_pu_size; j++)
                for (i = 0; i < nPbW >> s->sps->log2_min_pu_size; i++)
                    tab_mvf[(y_pu + j) * min_pu_width + x_pu + i] = current_mv;
        }
    }

    if (current_mv.pred_flag & PF_L0) {
        ref0 = refPicList[0].ref[current_mv.ref_idx[0]];
        if (!ref0)
            return;
        hevc_await_progress(s, ref0, &current_mv.mv[0], y0, nPbH);
    }
    if (current_mv.pred_flag & PF_L1) {
        ref1 = refPicList[1].ref[current_mv.ref_idx[1]];
        if (!ref1)
            return;
        hevc_await_progress(s, ref1, &current_mv.mv[1], y0, nPbH);
    }

    if (current_mv.pred_flag == PF_L0) {
        int x0_c = x0 >> s->sps->hshift[1];
        int y0_c = y0 >> s->sps->vshift[1];
        int nPbW_c = nPbW >> s->sps->hshift[1];
        int nPbH_c = nPbH >> s->sps->vshift[1];

        luma_mc_uni(s, dst0, s->frame->linesize[0], ref0->frame,
                    &current_mv.mv[0], x0, y0, nPbW, nPbH,
                    s->sh.luma_weight_l0[current_mv.ref_idx[0]],
                    s->sh.luma_offset_l0[current_mv.ref_idx[0]]);

        chroma_mc_uni(s, dst1, s->frame->linesize[1], ref0->frame->data[1], ref0->frame->linesize[1],
                      0, x0_c, y0_c, nPbW_c, nPbH_c, &current_mv,
                      s->sh.chroma_weight_l0[current_mv.ref_idx[0]][0], s->sh.chroma_offset_l0[current_mv.ref_idx[0]][0]);
        chroma_mc_uni(s, dst2, s->frame->linesize[2], ref0->frame->data[2], ref0->frame->linesize[2],
                      0, x0_c, y0_c, nPbW_c, nPbH_c, &current_mv,
                      s->sh.chroma_weight_l0[current_mv.ref_idx[0]][1], s->sh.chroma_offset_l0[current_mv.ref_idx[0]][1]);
    } else if (current_mv.pred_flag == PF_L1) {
        int x0_c = x0 >> s->sps->hshift[1];
        int y0_c = y0 >> s->sps->vshift[1];
        int nPbW_c = nPbW >> s->sps->hshift[1];
        int nPbH_c = nPbH >> s->sps->vshift[1];

        luma_mc_uni(s, dst0, s->frame->linesize[0], ref1->frame,
                    &current_mv.mv[1], x0, y0, nPbW, nPbH,
                    s->sh.luma_weight_l1[current_mv.ref_idx[1]],
                    s->sh.luma_offset_l1[current_mv.ref_idx[1]]);

        chroma_mc_uni(s, dst1, s->frame->linesize[1], ref1->frame->data[1], ref1->frame->linesize[1],
                      1, x0_c, y0_c, nPbW_c, nPbH_c, &current_mv,
                      s->sh.chroma_weight_l1[current_mv.ref_idx[1]][0], s->sh.chroma_offset_l1[current_mv.ref_idx[1]][0]);

        chroma_mc_uni(s, dst2, s->frame->linesize[2], ref1->frame->data[2], ref1->frame->linesize[2],
                      1, x0_c, y0_c, nPbW_c, nPbH_c, &current_mv,
                      s->sh.chroma_weight_l1[current_mv.ref_idx[1]][1], s->sh.chroma_offset_l1[current_mv.ref_idx[1]][1]);
    } else if (current_mv.pred_flag == PF_BI) {
        int x0_c = x0 >> s->sps->hshift[1];
        int y0_c = y0 >> s->sps->vshift[1];
        int nPbW_c = nPbW >> s->sps->hshift[1];
        int nPbH_c = nPbH >> s->sps->vshift[1];

        luma_mc_bi(s, dst0, s->frame->linesize[0], ref0->frame,
                   &current_mv.mv[0], x0, y0, nPbW, nPbH,
                   ref1->frame, &current_mv.mv[1], &current_mv);

        chroma_mc_bi(s, dst1, s->frame->linesize[1], ref0->frame, ref1->frame,
                     x0_c, y0_c, nPbW_c, nPbH_c, &current_mv, 0);

        chroma_mc_bi(s, dst2, s->frame->linesize[2], ref0->frame, ref1->frame,
                     x0_c, y0_c, nPbW_c, nPbH_c, &current_mv, 1);
    }
}

/**
 * 8.4.1
 */
static int luma_intra_pred_mode(HEVCContext *s, int x0, int y0, int pu_size,
                                int prev_intra_luma_pred_flag)
{
    HEVCLocalContext *lc = s->HEVClc;
    int x_pu             = x0 >> s->sps->log2_min_pu_size;
    int y_pu             = y0 >> s->sps->log2_min_pu_size;
    int min_pu_width     = s->sps->min_pu_width;
    int size_in_pus      = pu_size >> s->sps->log2_min_pu_size;
    int x0b              = x0 & ((1 << s->sps->log2_ctb_size) - 1);
    int y0b              = y0 & ((1 << s->sps->log2_ctb_size) - 1);

    int cand_up   = (lc->ctb_up_flag || y0b) ?
                    s->tab_ipm[(y_pu - 1) * min_pu_width + x_pu] : INTRA_DC;
    int cand_left = (lc->ctb_left_flag || x0b) ?
                    s->tab_ipm[y_pu * min_pu_width + x_pu - 1]   : INTRA_DC;

    int y_ctb = (y0 >> (s->sps->log2_ctb_size)) << (s->sps->log2_ctb_size);

    MvField *tab_mvf = s->ref->tab_mvf;
    int intra_pred_mode;
    int candidate[3];
    int i, j;

    // intra_pred_mode prediction does not cross vertical CTB boundaries
    if ((y0 - 1) < y_ctb)
        cand_up = INTRA_DC;

    if (cand_left == cand_up) {
        if (cand_left < 2) {
            candidate[0] = INTRA_PLANAR;
            candidate[1] = INTRA_DC;
            candidate[2] = INTRA_ANGULAR_26;
        } else {
            candidate[0] = cand_left;
            candidate[1] = 2 + ((cand_left - 2 - 1 + 32) & 31);
            candidate[2] = 2 + ((cand_left - 2 + 1) & 31);
        }
    } else {
        candidate[0] = cand_left;
        candidate[1] = cand_up;
        if (candidate[0] != INTRA_PLANAR && candidate[1] != INTRA_PLANAR) {
            candidate[2] = INTRA_PLANAR;
        } else if (candidate[0] != INTRA_DC && candidate[1] != INTRA_DC) {
            candidate[2] = INTRA_DC;
        } else {
            candidate[2] = INTRA_ANGULAR_26;
        }
    }

    if (prev_intra_luma_pred_flag) {
        intra_pred_mode = candidate[lc->pu.mpm_idx];
    } else {
        if (candidate[0] > candidate[1])
            FFSWAP(uint8_t, candidate[0], candidate[1]);
        if (candidate[0] > candidate[2])
            FFSWAP(uint8_t, candidate[0], candidate[2]);
        if (candidate[1] > candidate[2])
            FFSWAP(uint8_t, candidate[1], candidate[2]);

        intra_pred_mode = lc->pu.rem_intra_luma_pred_mode;
        for (i = 0; i < 3; i++)
            if (intra_pred_mode >= candidate[i])
                intra_pred_mode++;
    }

    /* write the intra prediction units into the mv array */
    if (!size_in_pus)
        size_in_pus = 1;
    for (i = 0; i < size_in_pus; i++) {
        memset(&s->tab_ipm[(y_pu + i) * min_pu_width + x_pu],
               intra_pred_mode, size_in_pus);

        for (j = 0; j < size_in_pus; j++) {
            tab_mvf[(y_pu + j) * min_pu_width + x_pu + i].pred_flag = PF_INTRA;
        }
    }

    return intra_pred_mode;
}

static av_always_inline void set_ct_depth(HEVCContext *s, int x0, int y0,
                                          int log2_cb_size, int ct_depth)
{
    int length = (1 << log2_cb_size) >> s->sps->log2_min_cb_size;
    int x_cb   = x0 >> s->sps->log2_min_cb_size;
    int y_cb   = y0 >> s->sps->log2_min_cb_size;
    int y;

    for (y = 0; y < length; y++)
        memset(&s->tab_ct_depth[(y_cb + y) * s->sps->min_cb_width + x_cb],
               ct_depth, length);
}

static const uint8_t tab_mode_idx[] = {
     0,  1,  2,  2,  2,  2,  3,  5,  7,  8, 10, 12, 13, 15, 17, 18, 19, 20,
    21, 22, 23, 23, 24, 24, 25, 25, 26, 27, 27, 28, 28, 29, 29, 30, 31};

static void intra_prediction_unit(HEVCContext *s, int x0, int y0,
                                  int log2_cb_size)
{
    HEVCLocalContext *lc = s->HEVClc;
    static const uint8_t intra_chroma_table[4] = { 0, 26, 10, 1 };
    uint8_t prev_intra_luma_pred_flag[4];
    int split   = lc->cu.part_mode == PART_NxN;
    int pb_size = (1 << log2_cb_size) >> split;
    int side    = split + 1;
    int chroma_mode;
    int i, j;

    for (i = 0; i < side; i++)
        for (j = 0; j < side; j++)
            prev_intra_luma_pred_flag[2 * i + j] = ff_hevc_prev_intra_luma_pred_flag_decode(s);

    for (i = 0; i < side; i++) {
        for (j = 0; j < side; j++) {
            if (prev_intra_luma_pred_flag[2 * i + j])
                lc->pu.mpm_idx = ff_hevc_mpm_idx_decode(s);
            else
                lc->pu.rem_intra_luma_pred_mode = ff_hevc_rem_intra_luma_pred_mode_decode(s);

            lc->pu.intra_pred_mode[2 * i + j] =
                luma_intra_pred_mode(s, x0 + pb_size * j, y0 + pb_size * i, pb_size,
                                     prev_intra_luma_pred_flag[2 * i + j]);
        }
    }

    if (s->sps->chroma_format_idc == 3) {
        for (i = 0; i < side; i++) {
            for (j = 0; j < side; j++) {
                lc->pu.chroma_mode_c[2 * i + j] = chroma_mode = ff_hevc_intra_chroma_pred_mode_decode(s);
                if (chroma_mode != 4) {
                    if (lc->pu.intra_pred_mode[2 * i + j] == intra_chroma_table[chroma_mode])
                        lc->pu.intra_pred_mode_c[2 * i + j] = 34;
                    else
                        lc->pu.intra_pred_mode_c[2 * i + j] = intra_chroma_table[chroma_mode];
                } else {
                    lc->pu.intra_pred_mode_c[2 * i + j] = lc->pu.intra_pred_mode[2 * i + j];
                }
            }
        }
    } else if (s->sps->chroma_format_idc == 2) {
        int mode_idx;
        lc->pu.chroma_mode_c[0] = chroma_mode = ff_hevc_intra_chroma_pred_mode_decode(s);
        if (chroma_mode != 4) {
            if (lc->pu.intra_pred_mode[0] == intra_chroma_table[chroma_mode])
                mode_idx = 34;
            else
                mode_idx = intra_chroma_table[chroma_mode];
        } else {
            mode_idx = lc->pu.intra_pred_mode[0];
        }
        lc->pu.intra_pred_mode_c[0] = tab_mode_idx[mode_idx];
    } else if (s->sps->chroma_format_idc != 0) {
        chroma_mode = ff_hevc_intra_chroma_pred_mode_decode(s);
        if (chroma_mode != 4) {
            if (lc->pu.intra_pred_mode[0] == intra_chroma_table[chroma_mode])
                lc->pu.intra_pred_mode_c[0] = 34;
            else
                lc->pu.intra_pred_mode_c[0] = intra_chroma_table[chroma_mode];
        } else {
            lc->pu.intra_pred_mode_c[0] = lc->pu.intra_pred_mode[0];
        }
    }
}

static void intra_prediction_unit_default_value(HEVCContext *s,
                                                int x0, int y0,
                                                int log2_cb_size)
{
    HEVCLocalContext *lc = s->HEVClc;
    int pb_size          = 1 << log2_cb_size;
    int size_in_pus      = pb_size >> s->sps->log2_min_pu_size;
    int min_pu_width     = s->sps->min_pu_width;
    MvField *tab_mvf     = s->ref->tab_mvf;
    int x_pu             = x0 >> s->sps->log2_min_pu_size;
    int y_pu             = y0 >> s->sps->log2_min_pu_size;
    int j, k;

    if (size_in_pus == 0)
        size_in_pus = 1;
    for (j = 0; j < size_in_pus; j++)
        memset(&s->tab_ipm[(y_pu + j) * min_pu_width + x_pu], INTRA_DC, size_in_pus);
    if (lc->cu.pred_mode == MODE_INTRA)
        for (j = 0; j < size_in_pus; j++)
            for (k = 0; k < size_in_pus; k++)
                tab_mvf[(y_pu + j) * min_pu_width + x_pu + k].pred_flag = PF_INTRA;
}

static int hls_coding_unit(HEVCContext *s, int x0, int y0, int log2_cb_size)
{
    int cb_size          = 1 << log2_cb_size;
    HEVCLocalContext *lc = s->HEVClc;
    int log2_min_cb_size = s->sps->log2_min_cb_size;
    int length           = cb_size >> log2_min_cb_size;
    int min_cb_width     = s->sps->min_cb_width;
    int x_cb             = x0 >> log2_min_cb_size;
    int y_cb             = y0 >> log2_min_cb_size;
    int idx              = log2_cb_size - 2;
    int qp_block_mask    = (1<<(s->sps->log2_ctb_size - s->pps->diff_cu_qp_delta_depth)) - 1;
    int x, y, ret;

    lc->cu.x                = x0;
    lc->cu.y                = y0;
    lc->cu.pred_mode        = MODE_INTRA;
    lc->cu.part_mode        = PART_2Nx2N;
    lc->cu.intra_split_flag = 0;

    SAMPLE_CTB(s->skip_flag, x_cb, y_cb) = 0;
    for (x = 0; x < 4; x++)
        lc->pu.intra_pred_mode[x] = 1;
    if (s->pps->transquant_bypass_enable_flag) {
        lc->cu.cu_transquant_bypass_flag = ff_hevc_cu_transquant_bypass_flag_decode(s);
        if (lc->cu.cu_transquant_bypass_flag)
            set_deblocking_bypass(s, x0, y0, log2_cb_size);
    } else
        lc->cu.cu_transquant_bypass_flag = 0;

    if (s->sh.slice_type != I_SLICE) {
        uint8_t skip_flag = ff_hevc_skip_flag_decode(s, x0, y0, x_cb, y_cb);

        x = y_cb * min_cb_width + x_cb;
        for (y = 0; y < length; y++) {
            memset(&s->skip_flag[x], skip_flag, length);
            x += min_cb_width;
        }
        lc->cu.pred_mode = skip_flag ? MODE_SKIP : MODE_INTER;
    } else {
        x = y_cb * min_cb_width + x_cb;
        for (y = 0; y < length; y++) {
            memset(&s->skip_flag[x], 0, length);
            x += min_cb_width;
        }
    }

    if (SAMPLE_CTB(s->skip_flag, x_cb, y_cb)) {
        hls_prediction_unit(s, x0, y0, cb_size, cb_size, log2_cb_size, 0, idx);
        intra_prediction_unit_default_value(s, x0, y0, log2_cb_size);

        if (!s->sh.disable_deblocking_filter_flag)
            ff_hevc_deblocking_boundary_strengths(s, x0, y0, log2_cb_size);
    } else {
        int pcm_flag = 0;

        if (s->sh.slice_type != I_SLICE)
            lc->cu.pred_mode = ff_hevc_pred_mode_decode(s);
        if (lc->cu.pred_mode != MODE_INTRA ||
            log2_cb_size == s->sps->log2_min_cb_size) {
            lc->cu.part_mode        = ff_hevc_part_mode_decode(s, log2_cb_size);
            lc->cu.intra_split_flag = lc->cu.part_mode == PART_NxN &&
                                      lc->cu.pred_mode == MODE_INTRA;
        }

        if (lc->cu.pred_mode == MODE_INTRA) {
            if (lc->cu.part_mode == PART_2Nx2N && s->sps->pcm_enabled_flag &&
                log2_cb_size >= s->sps->pcm.log2_min_pcm_cb_size &&
                log2_cb_size <= s->sps->pcm.log2_max_pcm_cb_size) {
                pcm_flag = ff_hevc_pcm_flag_decode(s);
            }
            if (pcm_flag) {
                intra_prediction_unit_default_value(s, x0, y0, log2_cb_size);
                ret = hls_pcm_sample(s, x0, y0, log2_cb_size);
                if (s->sps->pcm.loop_filter_disable_flag)
                    set_deblocking_bypass(s, x0, y0, log2_cb_size);

                if (ret < 0)
                    return ret;
            } else {
                intra_prediction_unit(s, x0, y0, log2_cb_size);
            }
        } else {
            intra_prediction_unit_default_value(s, x0, y0, log2_cb_size);
            switch (lc->cu.part_mode) {
            case PART_2Nx2N:
                hls_prediction_unit(s, x0, y0, cb_size, cb_size, log2_cb_size, 0, idx);
                break;
            case PART_2NxN:
                hls_prediction_unit(s, x0, y0,               cb_size, cb_size / 2, log2_cb_size, 0, idx);
                hls_prediction_unit(s, x0, y0 + cb_size / 2, cb_size, cb_size / 2, log2_cb_size, 1, idx);
                break;
            case PART_Nx2N:
                hls_prediction_unit(s, x0,               y0, cb_size / 2, cb_size, log2_cb_size, 0, idx - 1);
                hls_prediction_unit(s, x0 + cb_size / 2, y0, cb_size / 2, cb_size, log2_cb_size, 1, idx - 1);
                break;
            case PART_2NxnU:
                hls_prediction_unit(s, x0, y0,               cb_size, cb_size     / 4, log2_cb_size, 0, idx);
                hls_prediction_unit(s, x0, y0 + cb_size / 4, cb_size, cb_size * 3 / 4, log2_cb_size, 1, idx);
                break;
            case PART_2NxnD:
                hls_prediction_unit(s, x0, y0,                   cb_size, cb_size * 3 / 4, log2_cb_size, 0, idx);
                hls_prediction_unit(s, x0, y0 + cb_size * 3 / 4, cb_size, cb_size     / 4, log2_cb_size, 1, idx);
                break;
            case PART_nLx2N:
                hls_prediction_unit(s, x0,               y0, cb_size     / 4, cb_size, log2_cb_size, 0, idx - 2);
                hls_prediction_unit(s, x0 + cb_size / 4, y0, cb_size * 3 / 4, cb_size, log2_cb_size, 1, idx - 2);
                break;
            case PART_nRx2N:
                hls_prediction_unit(s, x0,                   y0, cb_size * 3 / 4, cb_size, log2_cb_size, 0, idx - 2);
                hls_prediction_unit(s, x0 + cb_size * 3 / 4, y0, cb_size     / 4, cb_size, log2_cb_size, 1, idx - 2);
                break;
            case PART_NxN:
                hls_prediction_unit(s, x0,               y0,               cb_size / 2, cb_size / 2, log2_cb_size, 0, idx - 1);
                hls_prediction_unit(s, x0 + cb_size / 2, y0,               cb_size / 2, cb_size / 2, log2_cb_size, 1, idx - 1);
                hls_prediction_unit(s, x0,               y0 + cb_size / 2, cb_size / 2, cb_size / 2, log2_cb_size, 2, idx - 1);
                hls_prediction_unit(s, x0 + cb_size / 2, y0 + cb_size / 2, cb_size / 2, cb_size / 2, log2_cb_size, 3, idx - 1);
                break;
            }
        }

        if (!pcm_flag) {
            int rqt_root_cbf = 1;

            if (lc->cu.pred_mode != MODE_INTRA &&
                !(lc->cu.part_mode == PART_2Nx2N && lc->pu.merge_flag)) {
                rqt_root_cbf = ff_hevc_no_residual_syntax_flag_decode(s);
            }
            if (rqt_root_cbf) {
                const static int cbf[2] = { 0 };
                lc->cu.max_trafo_depth = lc->cu.pred_mode == MODE_INTRA ?
                                         s->sps->max_transform_hierarchy_depth_intra + lc->cu.intra_split_flag :
                                         s->sps->max_transform_hierarchy_depth_inter;
                ret = hls_transform_tree(s, x0, y0, x0, y0, x0, y0,
                                         log2_cb_size,
                                         log2_cb_size, 0, 0, cbf, cbf);
                if (ret < 0)
                    return ret;
            } else {
                if (!s->sh.disable_deblocking_filter_flag)
                    ff_hevc_deblocking_boundary_strengths(s, x0, y0, log2_cb_size);
            }
        }
    }

    if (s->pps->cu_qp_delta_enabled_flag && lc->tu.is_cu_qp_delta_coded == 0)
        ff_hevc_set_qPy(s, x0, y0, log2_cb_size);

    x = y_cb * min_cb_width + x_cb;
    for (y = 0; y < length; y++) {
        memset(&s->qp_y_tab[x], lc->qp_y, length);
        x += min_cb_width;
    }

    if(((x0 + (1<<log2_cb_size)) & qp_block_mask) == 0 &&
       ((y0 + (1<<log2_cb_size)) & qp_block_mask) == 0) {
        lc->qPy_pred = lc->qp_y;
    }

    set_ct_depth(s, x0, y0, log2_cb_size, lc->ct_depth);

    return 0;
}

static int hls_coding_quadtree(HEVCContext *s, int x0, int y0,
                               int log2_cb_size, int cb_depth)
{
    HEVCLocalContext *lc = s->HEVClc;
    const int cb_size    = 1 << log2_cb_size;
    int ret;
    int qp_block_mask = (1<<(s->sps->log2_ctb_size - s->pps->diff_cu_qp_delta_depth)) - 1;
    int split_cu;

    lc->ct_depth = cb_depth;
    if (x0 + cb_size <= s->sps->width  &&
        y0 + cb_size <= s->sps->height &&
        log2_cb_size > s->sps->log2_min_cb_size) {
        split_cu = ff_hevc_split_coding_unit_flag_decode(s, cb_depth, x0, y0);
    } else {
        split_cu = (log2_cb_size > s->sps->log2_min_cb_size);
    }
    if (s->pps->cu_qp_delta_enabled_flag &&
        log2_cb_size >= s->sps->log2_ctb_size - s->pps->diff_cu_qp_delta_depth) {
        lc->tu.is_cu_qp_delta_coded = 0;
        lc->tu.cu_qp_delta          = 0;
    }

    if (s->sh.cu_chroma_qp_offset_enabled_flag &&
        log2_cb_size >= s->sps->log2_ctb_size - s->pps->diff_cu_chroma_qp_offset_depth) {
        lc->tu.is_cu_chroma_qp_offset_coded = 0;
    }

    if (split_cu) {
        const int cb_size_split = cb_size >> 1;
        const int x1 = x0 + cb_size_split;
        const int y1 = y0 + cb_size_split;

        int more_data = 0;

        more_data = hls_coding_quadtree(s, x0, y0, log2_cb_size - 1, cb_depth + 1);
        if (more_data < 0)
            return more_data;

        if (more_data && x1 < s->sps->width) {
            more_data = hls_coding_quadtree(s, x1, y0, log2_cb_size - 1, cb_depth + 1);
            if (more_data < 0)
                return more_data;
        }
        if (more_data && y1 < s->sps->height) {
            more_data = hls_coding_quadtree(s, x0, y1, log2_cb_size - 1, cb_depth + 1);
            if (more_data < 0)
                return more_data;
        }
        if (more_data && x1 < s->sps->width &&
            y1 < s->sps->height) {
            more_data = hls_coding_quadtree(s, x1, y1, log2_cb_size - 1, cb_depth + 1);
            if (more_data < 0)
                return more_data;
        }

        if(((x0 + (1<<log2_cb_size)) & qp_block_mask) == 0 &&
            ((y0 + (1<<log2_cb_size)) & qp_block_mask) == 0)
            lc->qPy_pred = lc->qp_y;

        if (more_data)
            return ((x1 + cb_size_split) < s->sps->width ||
                    (y1 + cb_size_split) < s->sps->height);
        else
            return 0;
    } else {
        ret = hls_coding_unit(s, x0, y0, log2_cb_size);
        if (ret < 0)
            return ret;
        if ((!((x0 + cb_size) %
               (1 << (s->sps->log2_ctb_size))) ||
             (x0 + cb_size >= s->sps->width)) &&
            (!((y0 + cb_size) %
               (1 << (s->sps->log2_ctb_size))) ||
             (y0 + cb_size >= s->sps->height))) {
            int end_of_slice_flag = ff_hevc_end_of_slice_flag_decode(s);
            return !end_of_slice_flag;
        } else {
            return 1;
        }
    }

    return 0;
}

static void hls_decode_neighbour(HEVCContext *s, int x_ctb, int y_ctb,
                                 int ctb_addr_ts)
{
    HEVCLocalContext *lc  = s->HEVClc;
    int ctb_size          = 1 << s->sps->log2_ctb_size;
    int ctb_addr_rs       = s->pps->ctb_addr_ts_to_rs[ctb_addr_ts];
    int ctb_addr_in_slice = ctb_addr_rs - s->sh.slice_addr;

    s->tab_slice_address[ctb_addr_rs] = s->sh.slice_addr;

    if (s->pps->entropy_coding_sync_enabled_flag) {
        if (x_ctb == 0 && (y_ctb & (ctb_size - 1)) == 0)
            lc->first_qp_group = 1;
        lc->end_of_tiles_x = s->sps->width;
    } else if (s->pps->tiles_enabled_flag) {
        if (ctb_addr_ts && s->pps->tile_id[ctb_addr_ts] != s->pps->tile_id[ctb_addr_ts - 1]) {
            int idxX = s->pps->col_idxX[x_ctb >> s->sps->log2_ctb_size];
            lc->end_of_tiles_x   = x_ctb + (s->pps->column_width[idxX] << s->sps->log2_ctb_size);
            lc->first_qp_group   = 1;
        }
    } else {
        lc->end_of_tiles_x = s->sps->width;
    }

    lc->end_of_tiles_y = FFMIN(y_ctb + ctb_size, s->sps->height);

    lc->boundary_flags = 0;
    if (s->pps->tiles_enabled_flag) {
        if (x_ctb > 0 && s->pps->tile_id[ctb_addr_ts] != s->pps->tile_id[s->pps->ctb_addr_rs_to_ts[ctb_addr_rs - 1]])
            lc->boundary_flags |= BOUNDARY_LEFT_TILE;
        if (x_ctb > 0 && s->tab_slice_address[ctb_addr_rs] != s->tab_slice_address[ctb_addr_rs - 1])
            lc->boundary_flags |= BOUNDARY_LEFT_SLICE;
        if (y_ctb > 0 && s->pps->tile_id[ctb_addr_ts] != s->pps->tile_id[s->pps->ctb_addr_rs_to_ts[ctb_addr_rs - s->sps->ctb_width]])
            lc->boundary_flags |= BOUNDARY_UPPER_TILE;
        if (y_ctb > 0 && s->tab_slice_address[ctb_addr_rs] != s->tab_slice_address[ctb_addr_rs - s->sps->ctb_width])
            lc->boundary_flags |= BOUNDARY_UPPER_SLICE;
    } else {
        if (!ctb_addr_in_slice > 0)
            lc->boundary_flags |= BOUNDARY_LEFT_SLICE;
        if (ctb_addr_in_slice < s->sps->ctb_width)
            lc->boundary_flags |= BOUNDARY_UPPER_SLICE;
    }

    lc->ctb_left_flag = ((x_ctb > 0) && (ctb_addr_in_slice > 0) && !(lc->boundary_flags & BOUNDARY_LEFT_TILE));
    lc->ctb_up_flag   = ((y_ctb > 0) && (ctb_addr_in_slice >= s->sps->ctb_width) && !(lc->boundary_flags & BOUNDARY_UPPER_TILE));
    lc->ctb_up_right_flag = ((y_ctb > 0)  && (ctb_addr_in_slice+1 >= s->sps->ctb_width) && (s->pps->tile_id[ctb_addr_ts] == s->pps->tile_id[s->pps->ctb_addr_rs_to_ts[ctb_addr_rs+1 - s->sps->ctb_width]]));
    lc->ctb_up_left_flag = ((x_ctb > 0) && (y_ctb > 0)  && (ctb_addr_in_slice-1 >= s->sps->ctb_width) && (s->pps->tile_id[ctb_addr_ts] == s->pps->tile_id[s->pps->ctb_addr_rs_to_ts[ctb_addr_rs-1 - s->sps->ctb_width]]));
}

static int hls_decode_entry(AVCodecContext *avctxt, void *isFilterThread)
{
    HEVCContext *s  = avctxt->priv_data;
    int ctb_size    = 1 << s->sps->log2_ctb_size;
    int more_data   = 1;
    int x_ctb       = 0;
    int y_ctb       = 0;
    int ctb_addr_ts = s->pps->ctb_addr_rs_to_ts[s->sh.slice_ctb_addr_rs];

    if (!ctb_addr_ts && s->sh.dependent_slice_segment_flag) {
        av_log(s->avctx, AV_LOG_ERROR, "Impossible initial tile.\n");
        return AVERROR_INVALIDDATA;
    }

    if (s->sh.dependent_slice_segment_flag) {
        int prev_rs = s->pps->ctb_addr_ts_to_rs[ctb_addr_ts - 1];
        if (s->tab_slice_address[prev_rs] != s->sh.slice_addr) {
            av_log(s->avctx, AV_LOG_ERROR, "Previous slice segment missing\n");
            return AVERROR_INVALIDDATA;
        }
    }

    while (more_data && ctb_addr_ts < s->sps->ctb_size) {
        int ctb_addr_rs = s->pps->ctb_addr_ts_to_rs[ctb_addr_ts];

        x_ctb = (ctb_addr_rs % ((s->sps->width + ctb_size - 1) >> s->sps->log2_ctb_size)) << s->sps->log2_ctb_size;
        y_ctb = (ctb_addr_rs / ((s->sps->width + ctb_size - 1) >> s->sps->log2_ctb_size)) << s->sps->log2_ctb_size;
        hls_decode_neighbour(s, x_ctb, y_ctb, ctb_addr_ts);

        ff_hevc_cabac_init(s, ctb_addr_ts);

        hls_sao_param(s, x_ctb >> s->sps->log2_ctb_size, y_ctb >> s->sps->log2_ctb_size);

        s->deblock[ctb_addr_rs].beta_offset = s->sh.beta_offset;
        s->deblock[ctb_addr_rs].tc_offset   = s->sh.tc_offset;
        s->filter_slice_edges[ctb_addr_rs]  = s->sh.slice_loop_filter_across_slices_enabled_flag;

        more_data = hls_coding_quadtree(s, x_ctb, y_ctb, s->sps->log2_ctb_size, 0);
        if (more_data < 0) {
            s->tab_slice_address[ctb_addr_rs] = -1;
            return more_data;
        }


        ctb_addr_ts++;
        ff_hevc_save_states(s, ctb_addr_ts);
        ff_hevc_hls_filters(s, x_ctb, y_ctb, ctb_size);
    }

    if (x_ctb + ctb_size >= s->sps->width &&
        y_ctb + ctb_size >= s->sps->height)
        ff_hevc_hls_filter(s, x_ctb, y_ctb, ctb_size);

    return ctb_addr_ts;
}

static int hls_slice_data(HEVCContext *s)
{
    int arg[2];
    int ret[2];

    arg[0] = 0;
    arg[1] = 1;

    s->avctx->execute(s->avctx, hls_decode_entry, arg, ret , 1, sizeof(int));
    return ret[0];
}
static int hls_decode_entry_wpp(AVCodecContext *avctxt, void *input_ctb_row, int job, int self_id)
{
    HEVCContext *s1  = avctxt->priv_data, *s;
    HEVCLocalContext *lc;
    int ctb_size    = 1<< s1->sps->log2_ctb_size;
    int more_data   = 1;
    int *ctb_row_p    = input_ctb_row;
    int ctb_row = ctb_row_p[job];
    int ctb_addr_rs = s1->sh.slice_ctb_addr_rs + ctb_row * ((s1->sps->width + ctb_size - 1) >> s1->sps->log2_ctb_size);
    int ctb_addr_ts = s1->pps->ctb_addr_rs_to_ts[ctb_addr_rs];
    int thread = ctb_row % s1->threads_number;
    int ret;

    s = s1->sList[self_id];
    lc = s->HEVClc;

    if(ctb_row) {
        ret = init_get_bits8(&lc->gb, s->data + s->sh.offset[ctb_row - 1], s->sh.size[ctb_row - 1]);

        if (ret < 0)
            return ret;
        ff_init_cabac_decoder(&lc->cc, s->data + s->sh.offset[(ctb_row)-1], s->sh.size[ctb_row - 1]);
    }

    while(more_data && ctb_addr_ts < s->sps->ctb_size) {
        int x_ctb = (ctb_addr_rs % s->sps->ctb_width) << s->sps->log2_ctb_size;
        int y_ctb = (ctb_addr_rs / s->sps->ctb_width) << s->sps->log2_ctb_size;

        hls_decode_neighbour(s, x_ctb, y_ctb, ctb_addr_ts);

        ff_thread_await_progress2(s->avctx, ctb_row, thread, SHIFT_CTB_WPP);

        if (avpriv_atomic_int_get(&s1->wpp_err)){
            ff_thread_report_progress2(s->avctx, ctb_row , thread, SHIFT_CTB_WPP);
            return 0;
        }

        ff_hevc_cabac_init(s, ctb_addr_ts);
        hls_sao_param(s, x_ctb >> s->sps->log2_ctb_size, y_ctb >> s->sps->log2_ctb_size);
        more_data = hls_coding_quadtree(s, x_ctb, y_ctb, s->sps->log2_ctb_size, 0);

        if (more_data < 0) {
            s->tab_slice_address[ctb_addr_rs] = -1;
            return more_data;
        }

        ctb_addr_ts++;

        ff_hevc_save_states(s, ctb_addr_ts);
        ff_thread_report_progress2(s->avctx, ctb_row, thread, 1);
        ff_hevc_hls_filters(s, x_ctb, y_ctb, ctb_size);

        if (!more_data && (x_ctb+ctb_size) < s->sps->width && ctb_row != s->sh.num_entry_point_offsets) {
            avpriv_atomic_int_set(&s1->wpp_err,  1);
            ff_thread_report_progress2(s->avctx, ctb_row ,thread, SHIFT_CTB_WPP);
            return 0;
        }

        if ((x_ctb+ctb_size) >= s->sps->width && (y_ctb+ctb_size) >= s->sps->height ) {
            ff_hevc_hls_filter(s, x_ctb, y_ctb, ctb_size);
            ff_thread_report_progress2(s->avctx, ctb_row , thread, SHIFT_CTB_WPP);
            return ctb_addr_ts;
        }
        ctb_addr_rs       = s->pps->ctb_addr_ts_to_rs[ctb_addr_ts];
        x_ctb+=ctb_size;

        if(x_ctb >= s->sps->width) {
            break;
        }
    }
    ff_thread_report_progress2(s->avctx, ctb_row ,thread, SHIFT_CTB_WPP);

    return 0;
}

static int hls_slice_data_wpp(HEVCContext *s, const uint8_t *nal, int length)
{
    HEVCLocalContext *lc = s->HEVClc;
    int *ret = av_malloc_array(s->sh.num_entry_point_offsets + 1, sizeof(int));
    int *arg = av_malloc_array(s->sh.num_entry_point_offsets + 1, sizeof(int));
    int offset;
    int startheader, cmpt = 0;
    int i, j, res = 0;


    if (!s->sList[1]) {
        ff_alloc_entries(s->avctx, s->sh.num_entry_point_offsets + 1);


        for (i = 1; i < s->threads_number; i++) {
            s->sList[i] = av_malloc(sizeof(HEVCContext));
            memcpy(s->sList[i], s, sizeof(HEVCContext));
            s->HEVClcList[i] = av_mallocz(sizeof(HEVCLocalContext));
            s->sList[i]->HEVClc = s->HEVClcList[i];
        }
    }

    offset = (lc->gb.index >> 3);

    for (j = 0, cmpt = 0, startheader = offset + s->sh.entry_point_offset[0]; j < s->skipped_bytes; j++) {
        if (s->skipped_bytes_pos[j] >= offset && s->skipped_bytes_pos[j] < startheader) {
            startheader--;
            cmpt++;
        }
    }

    for (i = 1; i < s->sh.num_entry_point_offsets; i++) {
        offset += (s->sh.entry_point_offset[i - 1] - cmpt);
        for (j = 0, cmpt = 0, startheader = offset
             + s->sh.entry_point_offset[i]; j < s->skipped_bytes; j++) {
            if (s->skipped_bytes_pos[j] >= offset && s->skipped_bytes_pos[j] < startheader) {
                startheader--;
                cmpt++;
            }
        }
        s->sh.size[i - 1] = s->sh.entry_point_offset[i] - cmpt;
        s->sh.offset[i - 1] = offset;

    }
    if (s->sh.num_entry_point_offsets != 0) {
        offset += s->sh.entry_point_offset[s->sh.num_entry_point_offsets - 1] - cmpt;
        s->sh.size[s->sh.num_entry_point_offsets - 1] = length - offset;
        s->sh.offset[s->sh.num_entry_point_offsets - 1] = offset;

    }
    s->data = nal;

    for (i = 1; i < s->threads_number; i++) {
        s->sList[i]->HEVClc->first_qp_group = 1;
        s->sList[i]->HEVClc->qp_y = s->sList[0]->HEVClc->qp_y;
        memcpy(s->sList[i], s, sizeof(HEVCContext));
        s->sList[i]->HEVClc = s->HEVClcList[i];
    }

    avpriv_atomic_int_set(&s->wpp_err, 0);
    ff_reset_entries(s->avctx);

    for (i = 0; i <= s->sh.num_entry_point_offsets; i++) {
        arg[i] = i;
        ret[i] = 0;
    }

    if (s->pps->entropy_coding_sync_enabled_flag)
        s->avctx->execute2(s->avctx, (void *) hls_decode_entry_wpp, arg, ret, s->sh.num_entry_point_offsets + 1);

    for (i = 0; i <= s->sh.num_entry_point_offsets; i++)
        res += ret[i];
    av_free(ret);
    av_free(arg);
    return res;
}

/**
 * @return AVERROR_INVALIDDATA if the packet is not a valid NAL unit,
 * 0 if the unit should be skipped, 1 otherwise
 */
static int hls_nal_unit(HEVCContext *s)
{
    GetBitContext *gb = &s->HEVClc->gb;
    int nuh_layer_id;

    if (get_bits1(gb) != 0)
        return AVERROR_INVALIDDATA;

    s->nal_unit_type = get_bits(gb, 6);

    nuh_layer_id   = get_bits(gb, 6);
    s->temporal_id = get_bits(gb, 3) - 1;
    if (s->temporal_id < 0)
        return AVERROR_INVALIDDATA;

    av_log(s->avctx, AV_LOG_DEBUG,
           "nal_unit_type: %d, nuh_layer_id: %d, temporal_id: %d\n",
           s->nal_unit_type, nuh_layer_id, s->temporal_id);

    return nuh_layer_id == 0;
}

static int set_side_data(HEVCContext *s)
{
    AVFrame *out = s->ref->frame;

    if (s->sei_frame_packing_present &&
        s->frame_packing_arrangement_type >= 3 &&
        s->frame_packing_arrangement_type <= 5 &&
        s->content_interpretation_type > 0 &&
        s->content_interpretation_type < 3) {
        AVStereo3D *stereo = av_stereo3d_create_side_data(out);
        if (!stereo)
            return AVERROR(ENOMEM);

        switch (s->frame_packing_arrangement_type) {
        case 3:
            if (s->quincunx_subsampling)
                stereo->type = AV_STEREO3D_SIDEBYSIDE_QUINCUNX;
            else
                stereo->type = AV_STEREO3D_SIDEBYSIDE;
            break;
        case 4:
            stereo->type = AV_STEREO3D_TOPBOTTOM;
            break;
        case 5:
            stereo->type = AV_STEREO3D_FRAMESEQUENCE;
            break;
        }

        if (s->content_interpretation_type == 2)
            stereo->flags = AV_STEREO3D_FLAG_INVERT;
    }

    if (s->sei_display_orientation_present &&
        (s->sei_anticlockwise_rotation || s->sei_hflip || s->sei_vflip)) {
        double angle = s->sei_anticlockwise_rotation * 360 / (double) (1 << 16);
        AVFrameSideData *rotation = av_frame_new_side_data(out,
                                                           AV_FRAME_DATA_DISPLAYMATRIX,
                                                           sizeof(int32_t) * 9);
        if (!rotation)
            return AVERROR(ENOMEM);

        av_display_rotation_set((int32_t *)rotation->data, angle);
        av_display_matrix_flip((int32_t *)rotation->data,
                               s->sei_hflip, s->sei_vflip);
    }

    return 0;
}

static int hevc_frame_start(HEVCContext *s)
{
    HEVCLocalContext *lc = s->HEVClc;
    int pic_size_in_ctb  = ((s->sps->width  >> s->sps->log2_min_cb_size) + 1) *
                           ((s->sps->height >> s->sps->log2_min_cb_size) + 1);
    int ret;

    memset(s->horizontal_bs, 0, s->bs_width * s->bs_height);
    memset(s->vertical_bs,   0, s->bs_width * s->bs_height);
    memset(s->cbf_luma,      0, s->sps->min_tb_width * s->sps->min_tb_height);
    memset(s->is_pcm,        0, (s->sps->min_pu_width + 1) * (s->sps->min_pu_height + 1));
    memset(s->tab_slice_address, -1, pic_size_in_ctb * sizeof(*s->tab_slice_address));

    s->is_decoded        = 0;
    s->first_nal_type    = s->nal_unit_type;

    if (s->pps->tiles_enabled_flag)
        lc->end_of_tiles_x = s->pps->column_width[0] << s->sps->log2_ctb_size;

    ret = ff_hevc_set_new_ref(s, &s->frame, s->poc);
    if (ret < 0)
        goto fail;

    ret = ff_hevc_frame_rps(s);
    if (ret < 0) {
        av_log(s->avctx, AV_LOG_ERROR, "Error constructing the frame RPS.\n");
        goto fail;
    }

    s->ref->frame->key_frame = IS_IRAP(s);

    ret = set_side_data(s);
    if (ret < 0)
        goto fail;

    s->frame->pict_type = 3 - s->sh.slice_type;

    if (!IS_IRAP(s))
        ff_hevc_bump_frame(s);

    av_frame_unref(s->output_frame);
    ret = ff_hevc_output_frame(s, s->output_frame, 0);
    if (ret < 0)
        goto fail;

    ff_thread_finish_setup(s->avctx);

    return 0;

fail:
    if (s->ref && s->threads_type == FF_THREAD_FRAME)
        ff_thread_report_progress(&s->ref->tf, INT_MAX, 0);
    s->ref = NULL;
    return ret;
}

static int decode_nal_unit(HEVCContext *s, const uint8_t *nal, int length)
{
    HEVCLocalContext *lc = s->HEVClc;
    GetBitContext *gb    = &lc->gb;
    int ctb_addr_ts, ret;

    ret = init_get_bits8(gb, nal, length);
    if (ret < 0)
        return ret;

    ret = hls_nal_unit(s);
    if (ret < 0) {
        av_log(s->avctx, AV_LOG_ERROR, "Invalid NAL unit %d, skipping.\n",
               s->nal_unit_type);
        goto fail;
    } else if (!ret)
        return 0;

    switch (s->nal_unit_type) {
    case NAL_VPS:
        ret = ff_hevc_decode_nal_vps(s);
        if (ret < 0)
            goto fail;
        break;
    case NAL_SPS:
        ret = ff_hevc_decode_nal_sps(s);
        if (ret < 0)
            goto fail;
        break;
    case NAL_PPS:
        ret = ff_hevc_decode_nal_pps(s);
        if (ret < 0)
            goto fail;
        break;
    case NAL_SEI_PREFIX:
    case NAL_SEI_SUFFIX:
        ret = ff_hevc_decode_nal_sei(s);
        if (ret < 0)
            goto fail;
        break;
    case NAL_TRAIL_R:
    case NAL_TRAIL_N:
    case NAL_TSA_N:
    case NAL_TSA_R:
    case NAL_STSA_N:
    case NAL_STSA_R:
    case NAL_BLA_W_LP:
    case NAL_BLA_W_RADL:
    case NAL_BLA_N_LP:
    case NAL_IDR_W_RADL:
    case NAL_IDR_N_LP:
    case NAL_CRA_NUT:
    case NAL_RADL_N:
    case NAL_RADL_R:
    case NAL_RASL_N:
    case NAL_RASL_R:
        ret = hls_slice_header(s);
        if (ret < 0)
            return ret;

        if (s->max_ra == INT_MAX) {
            if (s->nal_unit_type == NAL_CRA_NUT || IS_BLA(s)) {
                s->max_ra = s->poc;
            } else {
                if (IS_IDR(s))
                    s->max_ra = INT_MIN;
            }
        }

        if ((s->nal_unit_type == NAL_RASL_R || s->nal_unit_type == NAL_RASL_N) &&
            s->poc <= s->max_ra) {
            s->is_decoded = 0;
            break;
        } else {
            if (s->nal_unit_type == NAL_RASL_R && s->poc > s->max_ra)
                s->max_ra = INT_MIN;
        }

        if (s->sh.first_slice_in_pic_flag) {
            ret = hevc_frame_start(s);
            if (ret < 0)
                return ret;
        } else if (!s->ref) {
            av_log(s->avctx, AV_LOG_ERROR, "First slice in a frame missing.\n");
            goto fail;
        }

        if (s->nal_unit_type != s->first_nal_type) {
            av_log(s->avctx, AV_LOG_ERROR,
                   "Non-matching NAL types of the VCL NALUs: %d %d\n",
                   s->first_nal_type, s->nal_unit_type);
            return AVERROR_INVALIDDATA;
        }

        if (!s->sh.dependent_slice_segment_flag &&
            s->sh.slice_type != I_SLICE) {
            ret = ff_hevc_slice_rpl(s);
            if (ret < 0) {
                av_log(s->avctx, AV_LOG_WARNING,
                       "Error constructing the reference lists for the current slice.\n");
                goto fail;
            }
        }

        if (s->threads_number > 1 && s->sh.num_entry_point_offsets > 0)
            ctb_addr_ts = hls_slice_data_wpp(s, nal, length);
        else
            ctb_addr_ts = hls_slice_data(s);
        if (ctb_addr_ts >= (s->sps->ctb_width * s->sps->ctb_height)) {
            s->is_decoded = 1;
        }

        if (ctb_addr_ts < 0) {
            ret = ctb_addr_ts;
            goto fail;
        }
        break;
    case NAL_EOS_NUT:
    case NAL_EOB_NUT:
        s->seq_decode = (s->seq_decode + 1) & 0xff;
        s->max_ra     = INT_MAX;
        break;
    case NAL_AUD:
    case NAL_FD_NUT:
        break;
    default:
        av_log(s->avctx, AV_LOG_INFO,
               "Skipping NAL unit %d\n", s->nal_unit_type);
    }

    return 0;
fail:
    if (s->avctx->err_recognition & AV_EF_EXPLODE)
        return ret;
    return 0;
}

/* FIXME: This is adapted from ff_h264_decode_nal, avoiding duplication
 * between these functions would be nice. */
int ff_hevc_extract_rbsp(HEVCContext *s, const uint8_t *src, int length,
                         HEVCNAL *nal)
{
    int i, si, di;
    uint8_t *dst;

    s->skipped_bytes = 0;
#define STARTCODE_TEST                                                  \
        if (i + 2 < length && src[i + 1] == 0 && src[i + 2] <= 3) {     \
            if (src[i + 2] != 3) {                                      \
                /* startcode, so we must be past the end */             \
                length = i;                                             \
            }                                                           \
            break;                                                      \
        }
#if HAVE_FAST_UNALIGNED
#define FIND_FIRST_ZERO                                                 \
        if (i > 0 && !src[i])                                           \
            i--;                                                        \
        while (src[i])                                                  \
            i++
#if HAVE_FAST_64BIT
    for (i = 0; i + 1 < length; i += 9) {
        if (!((~AV_RN64A(src + i) &
               (AV_RN64A(src + i) - 0x0100010001000101ULL)) &
              0x8000800080008080ULL))
            continue;
        FIND_FIRST_ZERO;
        STARTCODE_TEST;
        i -= 7;
    }
#else
    for (i = 0; i + 1 < length; i += 5) {
        if (!((~AV_RN32A(src + i) &
               (AV_RN32A(src + i) - 0x01000101U)) &
              0x80008080U))
            continue;
        FIND_FIRST_ZERO;
        STARTCODE_TEST;
        i -= 3;
    }
#endif /* HAVE_FAST_64BIT */
#else
    for (i = 0; i + 1 < length; i += 2) {
        if (src[i])
            continue;
        if (i > 0 && src[i - 1] == 0)
            i--;
        STARTCODE_TEST;
    }
#endif /* HAVE_FAST_UNALIGNED */

    if (i >= length - 1) { // no escaped 0
        nal->data = src;
        nal->size = length;
        return length;
    }

    av_fast_malloc(&nal->rbsp_buffer, &nal->rbsp_buffer_size,
                   length + FF_INPUT_BUFFER_PADDING_SIZE);
    if (!nal->rbsp_buffer)
        return AVERROR(ENOMEM);

    dst = nal->rbsp_buffer;

    memcpy(dst, src, i);
    si = di = i;
    while (si + 2 < length) {
        // remove escapes (very rare 1:2^22)
        if (src[si + 2] > 3) {
            dst[di++] = src[si++];
            dst[di++] = src[si++];
        } else if (src[si] == 0 && src[si + 1] == 0) {
            if (src[si + 2] == 3) { // escape
                dst[di++] = 0;
                dst[di++] = 0;
                si       += 3;

                s->skipped_bytes++;
                if (s->skipped_bytes_pos_size < s->skipped_bytes) {
                    s->skipped_bytes_pos_size *= 2;
                    av_reallocp_array(&s->skipped_bytes_pos,
                            s->skipped_bytes_pos_size,
                            sizeof(*s->skipped_bytes_pos));
                    if (!s->skipped_bytes_pos)
                        return AVERROR(ENOMEM);
                }
                if (s->skipped_bytes_pos)
                    s->skipped_bytes_pos[s->skipped_bytes-1] = di - 1;
                continue;
            } else // next start code
                goto nsc;
        }

        dst[di++] = src[si++];
    }
    while (si < length)
        dst[di++] = src[si++];

nsc:
    memset(dst + di, 0, FF_INPUT_BUFFER_PADDING_SIZE);

    nal->data = dst;
    nal->size = di;
    return si;
}

static int decode_nal_units(HEVCContext *s, const uint8_t *buf, int length)
{
    int i, consumed, ret = 0;

    s->ref = NULL;
    s->last_eos = s->eos;
    s->eos = 0;

    /* split the input packet into NAL units, so we know the upper bound on the
     * number of slices in the frame */
    s->nb_nals = 0;
    while (length >= 4) {
        HEVCNAL *nal;
        int extract_length = 0;

        if (s->is_nalff) {
            int i;
            for (i = 0; i < s->nal_length_size; i++)
                extract_length = (extract_length << 8) | buf[i];
            buf    += s->nal_length_size;
            length -= s->nal_length_size;

            if (extract_length > length) {
                av_log(s->avctx, AV_LOG_ERROR, "Invalid NAL unit size.\n");
                ret = AVERROR_INVALIDDATA;
                goto fail;
            }
        } else {
            /* search start code */
            while (buf[0] != 0 || buf[1] != 0 || buf[2] != 1) {
                ++buf;
                --length;
                if (length < 4) {
                    av_log(s->avctx, AV_LOG_ERROR, "No start code is found.\n");
                    ret = AVERROR_INVALIDDATA;
                    goto fail;
                }
            }

            buf           += 3;
            length        -= 3;
        }

        if (!s->is_nalff)
            extract_length = length;

        if (s->nals_allocated < s->nb_nals + 1) {
            int new_size = s->nals_allocated + 1;
            HEVCNAL *tmp = av_realloc_array(s->nals, new_size, sizeof(*tmp));
            if (!tmp) {
                ret = AVERROR(ENOMEM);
                goto fail;
            }
            s->nals = tmp;
            memset(s->nals + s->nals_allocated, 0,
                   (new_size - s->nals_allocated) * sizeof(*tmp));
            av_reallocp_array(&s->skipped_bytes_nal, new_size, sizeof(*s->skipped_bytes_nal));
            av_reallocp_array(&s->skipped_bytes_pos_size_nal, new_size, sizeof(*s->skipped_bytes_pos_size_nal));
            av_reallocp_array(&s->skipped_bytes_pos_nal, new_size, sizeof(*s->skipped_bytes_pos_nal));
            s->skipped_bytes_pos_size_nal[s->nals_allocated] = 1024; // initial buffer size
            s->skipped_bytes_pos_nal[s->nals_allocated] = av_malloc_array(s->skipped_bytes_pos_size_nal[s->nals_allocated], sizeof(*s->skipped_bytes_pos));
            s->nals_allocated = new_size;
        }
        s->skipped_bytes_pos_size = s->skipped_bytes_pos_size_nal[s->nb_nals];
        s->skipped_bytes_pos = s->skipped_bytes_pos_nal[s->nb_nals];
        nal = &s->nals[s->nb_nals];

        consumed = ff_hevc_extract_rbsp(s, buf, extract_length, nal);

        s->skipped_bytes_nal[s->nb_nals] = s->skipped_bytes;
        s->skipped_bytes_pos_size_nal[s->nb_nals] = s->skipped_bytes_pos_size;
        s->skipped_bytes_pos_nal[s->nb_nals++] = s->skipped_bytes_pos;


        if (consumed < 0) {
            ret = consumed;
            goto fail;
        }

        ret = init_get_bits8(&s->HEVClc->gb, nal->data, nal->size);
        if (ret < 0)
            goto fail;
        hls_nal_unit(s);

        if (s->nal_unit_type == NAL_EOB_NUT ||
            s->nal_unit_type == NAL_EOS_NUT)
            s->eos = 1;

        buf    += consumed;
        length -= consumed;
    }

    /* parse the NAL units */
    for (i = 0; i < s->nb_nals; i++) {
        int ret;
        s->skipped_bytes = s->skipped_bytes_nal[i];
        s->skipped_bytes_pos = s->skipped_bytes_pos_nal[i];

        ret = decode_nal_unit(s, s->nals[i].data, s->nals[i].size);
        if (ret < 0) {
            av_log(s->avctx, AV_LOG_WARNING,
                   "Error parsing NAL unit #%d.\n", i);
            goto fail;
        }
    }

fail:
    if (s->ref && s->threads_type == FF_THREAD_FRAME)
        ff_thread_report_progress(&s->ref->tf, INT_MAX, 0);

    return ret;
}

static void print_md5(void *log_ctx, int level, uint8_t md5[16])
{
    int i;
    for (i = 0; i < 16; i++)
        av_log(log_ctx, level, "%02"PRIx8, md5[i]);
}

static int verify_md5(HEVCContext *s, AVFrame *frame)
{
    const AVPixFmtDescriptor *desc = av_pix_fmt_desc_get(frame->format);
    int pixel_shift;
    int i, j;

    if (!desc)
        return AVERROR(EINVAL);

    pixel_shift = desc->comp[0].depth_minus1 > 7;

    av_log(s->avctx, AV_LOG_DEBUG, "Verifying checksum for frame with POC %d: ",
           s->poc);

    /* the checksums are LE, so we have to byteswap for >8bpp formats
     * on BE arches */
#if HAVE_BIGENDIAN
    if (pixel_shift && !s->checksum_buf) {
        av_fast_malloc(&s->checksum_buf, &s->checksum_buf_size,
                       FFMAX3(frame->linesize[0], frame->linesize[1],
                              frame->linesize[2]));
        if (!s->checksum_buf)
            return AVERROR(ENOMEM);
    }
#endif

    for (i = 0; frame->data[i]; i++) {
        int width  = s->avctx->coded_width;
        int height = s->avctx->coded_height;
        int w = (i == 1 || i == 2) ? (width  >> desc->log2_chroma_w) : width;
        int h = (i == 1 || i == 2) ? (height >> desc->log2_chroma_h) : height;
        uint8_t md5[16];

        av_md5_init(s->md5_ctx);
        for (j = 0; j < h; j++) {
            const uint8_t *src = frame->data[i] + j * frame->linesize[i];
#if HAVE_BIGENDIAN
            if (pixel_shift) {
                s->bdsp.bswap16_buf((uint16_t *) s->checksum_buf,
                                    (const uint16_t *) src, w);
                src = s->checksum_buf;
            }
#endif
            av_md5_update(s->md5_ctx, src, w << pixel_shift);
        }
        av_md5_final(s->md5_ctx, md5);

        if (!memcmp(md5, s->md5[i], 16)) {
            av_log   (s->avctx, AV_LOG_DEBUG, "plane %d - correct ", i);
            print_md5(s->avctx, AV_LOG_DEBUG, md5);
            av_log   (s->avctx, AV_LOG_DEBUG, "; ");
        } else {
            av_log   (s->avctx, AV_LOG_ERROR, "mismatching checksum of plane %d - ", i);
            print_md5(s->avctx, AV_LOG_ERROR, md5);
            av_log   (s->avctx, AV_LOG_ERROR, " != ");
            print_md5(s->avctx, AV_LOG_ERROR, s->md5[i]);
            av_log   (s->avctx, AV_LOG_ERROR, "\n");
            return AVERROR_INVALIDDATA;
        }
    }

    av_log(s->avctx, AV_LOG_DEBUG, "\n");

    return 0;
}

static int hevc_decode_frame(AVCodecContext *avctx, void *data, int *got_output,
                             AVPacket *avpkt)
{
    int ret;
    HEVCContext *s = avctx->priv_data;

    if (!avpkt->size) {
        ret = ff_hevc_output_frame(s, data, 1);
        if (ret < 0)
            return ret;

        *got_output = ret;
        return 0;
    }

    s->ref = NULL;
    ret    = decode_nal_units(s, avpkt->data, avpkt->size);
    if (ret < 0)
        return ret;

    /* verify the SEI checksum */
    if (avctx->err_recognition & AV_EF_CRCCHECK && s->is_decoded &&
        s->is_md5) {
        ret = verify_md5(s, s->ref->frame);
        if (ret < 0 && avctx->err_recognition & AV_EF_EXPLODE) {
            ff_hevc_unref_frame(s, s->ref, ~0);
            return ret;
        }
    }
    s->is_md5 = 0;

    if (s->is_decoded) {
        av_log(avctx, AV_LOG_DEBUG, "Decoded frame with POC %d.\n", s->poc);
        s->is_decoded = 0;
    }

    if (s->output_frame->buf[0]) {
        av_frame_move_ref(data, s->output_frame);
        *got_output = 1;
    }

    return avpkt->size;
}

static int hevc_ref_frame(HEVCContext *s, HEVCFrame *dst, HEVCFrame *src)
{
    int ret;

    ret = ff_thread_ref_frame(&dst->tf, &src->tf);
    if (ret < 0)
        return ret;

    dst->tab_mvf_buf = av_buffer_ref(src->tab_mvf_buf);
    if (!dst->tab_mvf_buf)
        goto fail;
    dst->tab_mvf = src->tab_mvf;

    dst->rpl_tab_buf = av_buffer_ref(src->rpl_tab_buf);
    if (!dst->rpl_tab_buf)
        goto fail;
    dst->rpl_tab = src->rpl_tab;

    dst->rpl_buf = av_buffer_ref(src->rpl_buf);
    if (!dst->rpl_buf)
        goto fail;

    dst->poc        = src->poc;
    dst->ctb_count  = src->ctb_count;
    dst->window     = src->window;
    dst->flags      = src->flags;
    dst->sequence   = src->sequence;

    return 0;
fail:
    ff_hevc_unref_frame(s, dst, ~0);
    return AVERROR(ENOMEM);
}

static av_cold int hevc_decode_free(AVCodecContext *avctx)
{
    HEVCContext       *s = avctx->priv_data;
    int i;

    pic_arrays_free(s);

    av_freep(&s->md5_ctx);

    for(i=0; i < s->nals_allocated; i++) {
        av_freep(&s->skipped_bytes_pos_nal[i]);
    }
    av_freep(&s->skipped_bytes_pos_size_nal);
    av_freep(&s->skipped_bytes_nal);
    av_freep(&s->skipped_bytes_pos_nal);

    av_freep(&s->cabac_state);

    av_frame_free(&s->tmp_frame);
    av_frame_free(&s->output_frame);

    for (i = 0; i < FF_ARRAY_ELEMS(s->DPB); i++) {
        ff_hevc_unref_frame(s, &s->DPB[i], ~0);
        av_frame_free(&s->DPB[i].frame);
    }

    for (i = 0; i < FF_ARRAY_ELEMS(s->vps_list); i++)
        av_buffer_unref(&s->vps_list[i]);
    for (i = 0; i < FF_ARRAY_ELEMS(s->sps_list); i++)
        av_buffer_unref(&s->sps_list[i]);
    for (i = 0; i < FF_ARRAY_ELEMS(s->pps_list); i++)
        av_buffer_unref(&s->pps_list[i]);
    s->sps = NULL;
    s->pps = NULL;
    s->vps = NULL;

    av_buffer_unref(&s->current_sps);

    av_freep(&s->sh.entry_point_offset);
    av_freep(&s->sh.offset);
    av_freep(&s->sh.size);

    for (i = 1; i < s->threads_number; i++) {
        HEVCLocalContext *lc = s->HEVClcList[i];
        if (lc) {
            av_freep(&s->HEVClcList[i]);
            av_freep(&s->sList[i]);
        }
    }
    if (s->HEVClc == s->HEVClcList[0])
        s->HEVClc = NULL;
    av_freep(&s->HEVClcList[0]);

    for (i = 0; i < s->nals_allocated; i++)
        av_freep(&s->nals[i].rbsp_buffer);
    av_freep(&s->nals);
    s->nals_allocated = 0;

    return 0;
}

static av_cold int hevc_init_context(AVCodecContext *avctx)
{
    HEVCContext *s = avctx->priv_data;
    int i;

    s->avctx = avctx;

    s->HEVClc = av_mallocz(sizeof(HEVCLocalContext));
    if (!s->HEVClc)
        goto fail;
    s->HEVClcList[0] = s->HEVClc;
    s->sList[0] = s;

    s->cabac_state = av_malloc(HEVC_CONTEXTS);
    if (!s->cabac_state)
        goto fail;

    s->tmp_frame = av_frame_alloc();
    if (!s->tmp_frame)
        goto fail;

    s->output_frame = av_frame_alloc();
    if (!s->output_frame)
        goto fail;

    for (i = 0; i < FF_ARRAY_ELEMS(s->DPB); i++) {
        s->DPB[i].frame = av_frame_alloc();
        if (!s->DPB[i].frame)
            goto fail;
        s->DPB[i].tf.f = s->DPB[i].frame;
    }

    s->max_ra = INT_MAX;

    s->md5_ctx = av_md5_alloc();
    if (!s->md5_ctx)
        goto fail;

    ff_bswapdsp_init(&s->bdsp);

    s->context_initialized = 1;
    s->eos = 0;

    return 0;

fail:
    hevc_decode_free(avctx);
    return AVERROR(ENOMEM);
}

static int hevc_update_thread_context(AVCodecContext *dst,
                                      const AVCodecContext *src)
{
    HEVCContext *s  = dst->priv_data;
    HEVCContext *s0 = src->priv_data;
    int i, ret;

    if (!s->context_initialized) {
        ret = hevc_init_context(dst);
        if (ret < 0)
            return ret;
    }

    for (i = 0; i < FF_ARRAY_ELEMS(s->DPB); i++) {
        ff_hevc_unref_frame(s, &s->DPB[i], ~0);
        if (s0->DPB[i].frame->buf[0]) {
            ret = hevc_ref_frame(s, &s->DPB[i], &s0->DPB[i]);
            if (ret < 0)
                return ret;
        }
    }

    if (s->sps != s0->sps)
        s->sps = NULL;
    for (i = 0; i < FF_ARRAY_ELEMS(s->vps_list); i++) {
        av_buffer_unref(&s->vps_list[i]);
        if (s0->vps_list[i]) {
            s->vps_list[i] = av_buffer_ref(s0->vps_list[i]);
            if (!s->vps_list[i])
                return AVERROR(ENOMEM);
        }
    }

    for (i = 0; i < FF_ARRAY_ELEMS(s->sps_list); i++) {
        av_buffer_unref(&s->sps_list[i]);
        if (s0->sps_list[i]) {
            s->sps_list[i] = av_buffer_ref(s0->sps_list[i]);
            if (!s->sps_list[i])
                return AVERROR(ENOMEM);
        }
    }

    for (i = 0; i < FF_ARRAY_ELEMS(s->pps_list); i++) {
        av_buffer_unref(&s->pps_list[i]);
        if (s0->pps_list[i]) {
            s->pps_list[i] = av_buffer_ref(s0->pps_list[i]);
            if (!s->pps_list[i])
                return AVERROR(ENOMEM);
        }
    }

    av_buffer_unref(&s->current_sps);
    if (s0->current_sps) {
        s->current_sps = av_buffer_ref(s0->current_sps);
        if (!s->current_sps)
            return AVERROR(ENOMEM);
    }

    if (s->sps != s0->sps)
        if ((ret = set_sps(s, s0->sps)) < 0)
            return ret;

    s->seq_decode = s0->seq_decode;
    s->seq_output = s0->seq_output;
    s->pocTid0    = s0->pocTid0;
    s->max_ra     = s0->max_ra;
    s->eos        = s0->eos;

    s->is_nalff        = s0->is_nalff;
    s->nal_length_size = s0->nal_length_size;

    s->threads_number      = s0->threads_number;
    s->threads_type        = s0->threads_type;

    if (s0->eos) {
        s->seq_decode = (s->seq_decode + 1) & 0xff;
        s->max_ra = INT_MAX;
    }

    return 0;
}

static int hevc_decode_extradata(HEVCContext *s)
{
    AVCodecContext *avctx = s->avctx;
    GetByteContext gb;
    int ret;

    bytestream2_init(&gb, avctx->extradata, avctx->extradata_size);

    if (avctx->extradata_size > 3 &&
        (avctx->extradata[0] || avctx->extradata[1] ||
         avctx->extradata[2] > 1)) {
        /* It seems the extradata is encoded as hvcC format.
         * Temporarily, we support configurationVersion==0 until 14496-15 3rd
         * is finalized. When finalized, configurationVersion will be 1 and we
         * can recognize hvcC by checking if avctx->extradata[0]==1 or not. */
        int i, j, num_arrays, nal_len_size;

        s->is_nalff = 1;

        bytestream2_skip(&gb, 21);
        nal_len_size = (bytestream2_get_byte(&gb) & 3) + 1;
        num_arrays   = bytestream2_get_byte(&gb);

        /* nal units in the hvcC always have length coded with 2 bytes,
         * so put a fake nal_length_size = 2 while parsing them */
        s->nal_length_size = 2;

        /* Decode nal units from hvcC. */
        for (i = 0; i < num_arrays; i++) {
            int type = bytestream2_get_byte(&gb) & 0x3f;
            int cnt  = bytestream2_get_be16(&gb);

            for (j = 0; j < cnt; j++) {
                // +2 for the nal size field
                int nalsize = bytestream2_peek_be16(&gb) + 2;
                if (bytestream2_get_bytes_left(&gb) < nalsize) {
                    av_log(s->avctx, AV_LOG_ERROR,
                           "Invalid NAL unit size in extradata.\n");
                    return AVERROR_INVALIDDATA;
                }

                ret = decode_nal_units(s, gb.buffer, nalsize);
                if (ret < 0) {
                    av_log(avctx, AV_LOG_ERROR,
                           "Decoding nal unit %d %d from hvcC failed\n",
                           type, i);
                    return ret;
                }
                bytestream2_skip(&gb, nalsize);
            }
        }

        /* Now store right nal length size, that will be used to parse
         * all other nals */
        s->nal_length_size = nal_len_size;
    } else {
        s->is_nalff = 0;
        ret = decode_nal_units(s, avctx->extradata, avctx->extradata_size);
        if (ret < 0)
            return ret;
    }
    return 0;
}

static av_cold int hevc_decode_init(AVCodecContext *avctx)
{
    HEVCContext *s = avctx->priv_data;
    int ret;

    ff_init_cabac_states();

    avctx->internal->allocate_progress = 1;

    ret = hevc_init_context(avctx);
    if (ret < 0)
        return ret;

    s->enable_parallel_tiles = 0;
    s->picture_struct = 0;

    if(avctx->active_thread_type & FF_THREAD_SLICE)
        s->threads_number = avctx->thread_count;
    else
        s->threads_number = 1;

    if (avctx->extradata_size > 0 && avctx->extradata) {
        ret = hevc_decode_extradata(s);
        if (ret < 0) {
            hevc_decode_free(avctx);
            return ret;
        }
    }

    if((avctx->active_thread_type & FF_THREAD_FRAME) && avctx->thread_count > 1)
            s->threads_type = FF_THREAD_FRAME;
        else
            s->threads_type = FF_THREAD_SLICE;

    return 0;
}

static av_cold int hevc_init_thread_copy(AVCodecContext *avctx)
{
    HEVCContext *s = avctx->priv_data;
    int ret;

    memset(s, 0, sizeof(*s));

    ret = hevc_init_context(avctx);
    if (ret < 0)
        return ret;

    return 0;
}

static void hevc_decode_flush(AVCodecContext *avctx)
{
    HEVCContext *s = avctx->priv_data;
    ff_hevc_flush_dpb(s);
    s->max_ra = INT_MAX;
}

#define OFFSET(x) offsetof(HEVCContext, x)
#define PAR (AV_OPT_FLAG_DECODING_PARAM | AV_OPT_FLAG_VIDEO_PARAM)

static const AVProfile profiles[] = {
    { FF_PROFILE_HEVC_MAIN,                 "Main"                },
    { FF_PROFILE_HEVC_MAIN_10,              "Main 10"             },
    { FF_PROFILE_HEVC_MAIN_STILL_PICTURE,   "Main Still Picture"  },
    { FF_PROFILE_HEVC_REXT,                 "Rext"  },
    { FF_PROFILE_UNKNOWN },
};

static const AVOption options[] = {
    { "apply_defdispwin", "Apply default display window from VUI", OFFSET(apply_defdispwin),
        AV_OPT_TYPE_INT, {.i64 = 0}, 0, 1, PAR },
    { "strict-displaywin", "stricly apply default display window size", OFFSET(apply_defdispwin),
        AV_OPT_TYPE_INT, {.i64 = 0}, 0, 1, PAR },
    { NULL },
};

static const AVClass hevc_decoder_class = {
    .class_name = "HEVC decoder",
    .item_name  = av_default_item_name,
    .option     = options,
    .version    = LIBAVUTIL_VERSION_INT,
};

AVCodec ff_hevc_decoder = {
    .name                  = "hevc",
    .long_name             = NULL_IF_CONFIG_SMALL("HEVC (High Efficiency Video Coding)"),
    .type                  = AVMEDIA_TYPE_VIDEO,
    .id                    = AV_CODEC_ID_HEVC,
    .priv_data_size        = sizeof(HEVCContext),
    .priv_class            = &hevc_decoder_class,
    .init                  = hevc_decode_init,
    .close                 = hevc_decode_free,
    .decode                = hevc_decode_frame,
    .flush                 = hevc_decode_flush,
    .update_thread_context = hevc_update_thread_context,
    .init_thread_copy      = hevc_init_thread_copy,
    .capabilities          = CODEC_CAP_DR1 | CODEC_CAP_DELAY |
                             CODEC_CAP_SLICE_THREADS | CODEC_CAP_FRAME_THREADS,
    .profiles              = NULL_IF_CONFIG_SMALL(profiles),
};<|MERGE_RESOLUTION|>--- conflicted
+++ resolved
@@ -865,12 +865,7 @@
 static int hls_transform_unit(HEVCContext *s, int x0, int y0,
                               int xBase, int yBase, int cb_xBase, int cb_yBase,
                               int log2_cb_size, int log2_trafo_size,
-<<<<<<< HEAD
-                              int trafo_depth, int blk_idx,
-                              int cbf_luma, int *cbf_cb, int *cbf_cr)
-=======
-                              int blk_idx, int cbf_luma, int cbf_cb, int cbf_cr)
->>>>>>> 16c01fb4
+                              int blk_idx, int cbf_luma, int *cbf_cb, int *cbf_cr)
 {
     HEVCLocalContext *lc = s->HEVClc;
     const int log2_trafo_size_c = log2_trafo_size - s->sps->hshift[1];
