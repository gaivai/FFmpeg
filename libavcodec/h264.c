--- conflicted
+++ resolved
@@ -1052,11 +1052,7 @@
         h->nal_length_size = (buf[4] & 0x03) + 1;
     } else {
         h->is_avc = 0;
-<<<<<<< HEAD
-        if (decode_nal_units(h, buf, size) < 0)
-=======
-        if (decode_nal_units(h, avctx->extradata, avctx->extradata_size, 1) < 0)
->>>>>>> 61c6eef5
+        if (decode_nal_units(h, buf, size, 1) < 0)
             return -1;
     }
     return size;
