/*
 * H.26L/H.264/AVC/JVT/14496-10/... decoder
 * Copyright (c) 2003 Michael Niedermayer <michaelni@gmx.at>
 *
 * This file is part of FFmpeg.
 *
 * FFmpeg is free software; you can redistribute it and/or
 * modify it under the terms of the GNU Lesser General Public
 * License as published by the Free Software Foundation; either
 * version 2.1 of the License, or (at your option) any later version.
 *
 * FFmpeg is distributed in the hope that it will be useful,
 * but WITHOUT ANY WARRANTY; without even the implied warranty of
 * MERCHANTABILITY or FITNESS FOR A PARTICULAR PURPOSE.  See the GNU
 * Lesser General Public License for more details.
 *
 * You should have received a copy of the GNU Lesser General Public
 * License along with FFmpeg; if not, write to the Free Software
 * Foundation, Inc., 51 Franklin Street, Fifth Floor, Boston, MA 02110-1301 USA
 */

/**
 * @file
 * H.264 / AVC / MPEG-4 part10 codec.
 * @author Michael Niedermayer <michaelni@gmx.at>
 */

#define UNCHECKED_BITSTREAM_READER 1

#include "libavutil/avassert.h"
#include "libavutil/display.h"
#include "libavutil/imgutils.h"
#include "libavutil/opt.h"
#include "libavutil/stereo3d.h"
#include "libavutil/timer.h"
#include "internal.h"
#include "bytestream.h"
#include "cabac.h"
#include "cabac_functions.h"
#include "error_resilience.h"
#include "avcodec.h"
#include "h264.h"
#include "h2645_parse.h"
#include "h264data.h"
#include "h264chroma.h"
#include "h264_mvpred.h"
#include "golomb.h"
#include "mathops.h"
#include "me_cmp.h"
#include "mpegutils.h"
#include "profiles.h"
#include "rectangle.h"
#include "thread.h"
#include "vdpau_compat.h"

static int h264_decode_end(AVCodecContext *avctx);

const uint16_t ff_h264_mb_sizes[4] = { 256, 384, 512, 768 };

int avpriv_h264_has_num_reorder_frames(AVCodecContext *avctx)
{
    H264Context *h = avctx->priv_data;
    return h && h->ps.sps ? h->ps.sps->num_reorder_frames : 0;
}

static void h264_er_decode_mb(void *opaque, int ref, int mv_dir, int mv_type,
                              int (*mv)[2][4][2],
                              int mb_x, int mb_y, int mb_intra, int mb_skipped)
{
    H264Context *h = opaque;
    H264SliceContext *sl = &h->slice_ctx[0];

    sl->mb_x = mb_x;
    sl->mb_y = mb_y;
    sl->mb_xy = mb_x + mb_y * h->mb_stride;
    memset(sl->non_zero_count_cache, 0, sizeof(sl->non_zero_count_cache));
    av_assert1(ref >= 0);
    /* FIXME: It is possible albeit uncommon that slice references
     * differ between slices. We take the easy approach and ignore
     * it for now. If this turns out to have any relevance in
     * practice then correct remapping should be added. */
    if (ref >= sl->ref_count[0])
        ref = 0;
    if (!sl->ref_list[0][ref].data[0]) {
        av_log(h->avctx, AV_LOG_DEBUG, "Reference not available for error concealing\n");
        ref = 0;
    }
    if ((sl->ref_list[0][ref].reference&3) != 3) {
        av_log(h->avctx, AV_LOG_DEBUG, "Reference invalid\n");
        return;
    }
    fill_rectangle(&h->cur_pic.ref_index[0][4 * sl->mb_xy],
                   2, 2, 2, ref, 1);
    fill_rectangle(&sl->ref_cache[0][scan8[0]], 4, 4, 8, ref, 1);
    fill_rectangle(sl->mv_cache[0][scan8[0]], 4, 4, 8,
                   pack16to32((*mv)[0][0][0], (*mv)[0][0][1]), 4);
    sl->mb_mbaff =
    sl->mb_field_decoding_flag = 0;
    ff_h264_hl_decode_mb(h, &h->slice_ctx[0]);
}

void ff_h264_draw_horiz_band(const H264Context *h, H264SliceContext *sl,
                             int y, int height)
{
    AVCodecContext *avctx = h->avctx;
    const AVFrame   *src  = h->cur_pic.f;
    const AVPixFmtDescriptor *desc = av_pix_fmt_desc_get(avctx->pix_fmt);
    int vshift = desc->log2_chroma_h;
    const int field_pic = h->picture_structure != PICT_FRAME;
    if (field_pic) {
        height <<= 1;
        y      <<= 1;
    }

    height = FFMIN(height, avctx->height - y);

    if (field_pic && h->first_field && !(avctx->slice_flags & SLICE_FLAG_ALLOW_FIELD))
        return;

    if (avctx->draw_horiz_band) {
        int offset[AV_NUM_DATA_POINTERS];
        int i;

        offset[0] = y * src->linesize[0];
        offset[1] =
        offset[2] = (y >> vshift) * src->linesize[1];
        for (i = 3; i < AV_NUM_DATA_POINTERS; i++)
            offset[i] = 0;

        emms_c();

        avctx->draw_horiz_band(avctx, src, offset,
                               y, h->picture_structure, height);
    }
}

void ff_h264_free_tables(H264Context *h)
{
    int i;

    av_freep(&h->intra4x4_pred_mode);
    av_freep(&h->chroma_pred_mode_table);
    av_freep(&h->cbp_table);
    av_freep(&h->mvd_table[0]);
    av_freep(&h->mvd_table[1]);
    av_freep(&h->direct_table);
    av_freep(&h->non_zero_count);
    av_freep(&h->slice_table_base);
    h->slice_table = NULL;
    av_freep(&h->list_counts);

    av_freep(&h->mb2b_xy);
    av_freep(&h->mb2br_xy);

    av_buffer_pool_uninit(&h->qscale_table_pool);
    av_buffer_pool_uninit(&h->mb_type_pool);
    av_buffer_pool_uninit(&h->motion_val_pool);
    av_buffer_pool_uninit(&h->ref_index_pool);

    for (i = 0; i < h->nb_slice_ctx; i++) {
        H264SliceContext *sl = &h->slice_ctx[i];

        av_freep(&sl->dc_val_base);
        av_freep(&sl->er.mb_index2xy);
        av_freep(&sl->er.error_status_table);
        av_freep(&sl->er.er_temp_buffer);

        av_freep(&sl->bipred_scratchpad);
        av_freep(&sl->edge_emu_buffer);
        av_freep(&sl->top_borders[0]);
        av_freep(&sl->top_borders[1]);

        sl->bipred_scratchpad_allocated = 0;
        sl->edge_emu_buffer_allocated   = 0;
        sl->top_borders_allocated[0]    = 0;
        sl->top_borders_allocated[1]    = 0;
    }
}

int ff_h264_alloc_tables(H264Context *h)
{
    const int big_mb_num = h->mb_stride * (h->mb_height + 1);
    const int row_mb_num = 2*h->mb_stride*FFMAX(h->nb_slice_ctx, 1);
    int x, y;

    FF_ALLOCZ_ARRAY_OR_GOTO(h->avctx, h->intra4x4_pred_mode,
                      row_mb_num, 8 * sizeof(uint8_t), fail)
    h->slice_ctx[0].intra4x4_pred_mode = h->intra4x4_pred_mode;

    FF_ALLOCZ_OR_GOTO(h->avctx, h->non_zero_count,
                      big_mb_num * 48 * sizeof(uint8_t), fail)
    FF_ALLOCZ_OR_GOTO(h->avctx, h->slice_table_base,
                      (big_mb_num + h->mb_stride) * sizeof(*h->slice_table_base), fail)
    FF_ALLOCZ_OR_GOTO(h->avctx, h->cbp_table,
                      big_mb_num * sizeof(uint16_t), fail)
    FF_ALLOCZ_OR_GOTO(h->avctx, h->chroma_pred_mode_table,
                      big_mb_num * sizeof(uint8_t), fail)
    FF_ALLOCZ_ARRAY_OR_GOTO(h->avctx, h->mvd_table[0],
                      row_mb_num, 16 * sizeof(uint8_t), fail);
    FF_ALLOCZ_ARRAY_OR_GOTO(h->avctx, h->mvd_table[1],
                      row_mb_num, 16 * sizeof(uint8_t), fail);
    h->slice_ctx[0].mvd_table[0] = h->mvd_table[0];
    h->slice_ctx[0].mvd_table[1] = h->mvd_table[1];

    FF_ALLOCZ_OR_GOTO(h->avctx, h->direct_table,
                      4 * big_mb_num * sizeof(uint8_t), fail);
    FF_ALLOCZ_OR_GOTO(h->avctx, h->list_counts,
                      big_mb_num * sizeof(uint8_t), fail)

    memset(h->slice_table_base, -1,
           (big_mb_num + h->mb_stride) * sizeof(*h->slice_table_base));
    h->slice_table = h->slice_table_base + h->mb_stride * 2 + 1;

    FF_ALLOCZ_OR_GOTO(h->avctx, h->mb2b_xy,
                      big_mb_num * sizeof(uint32_t), fail);
    FF_ALLOCZ_OR_GOTO(h->avctx, h->mb2br_xy,
                      big_mb_num * sizeof(uint32_t), fail);
    for (y = 0; y < h->mb_height; y++)
        for (x = 0; x < h->mb_width; x++) {
            const int mb_xy = x + y * h->mb_stride;
            const int b_xy  = 4 * x + 4 * y * h->b_stride;

            h->mb2b_xy[mb_xy]  = b_xy;
            h->mb2br_xy[mb_xy] = 8 * (FMO ? mb_xy : (mb_xy % (2 * h->mb_stride)));
        }

    return 0;

fail:
    ff_h264_free_tables(h);
    return AVERROR(ENOMEM);
}

/**
 * Init context
 * Allocate buffers which are not shared amongst multiple threads.
 */
int ff_h264_slice_context_init(H264Context *h, H264SliceContext *sl)
{
    ERContext *er = &sl->er;
    int mb_array_size = h->mb_height * h->mb_stride;
    int y_size  = (2 * h->mb_width + 1) * (2 * h->mb_height + 1);
    int c_size  = h->mb_stride * (h->mb_height + 1);
    int yc_size = y_size + 2   * c_size;
    int x, y, i;

    sl->ref_cache[0][scan8[5]  + 1] =
    sl->ref_cache[0][scan8[7]  + 1] =
    sl->ref_cache[0][scan8[13] + 1] =
    sl->ref_cache[1][scan8[5]  + 1] =
    sl->ref_cache[1][scan8[7]  + 1] =
    sl->ref_cache[1][scan8[13] + 1] = PART_NOT_AVAILABLE;

    if (sl != h->slice_ctx) {
        memset(er, 0, sizeof(*er));
    } else
    if (CONFIG_ERROR_RESILIENCE) {

        /* init ER */
        er->avctx          = h->avctx;
        er->decode_mb      = h264_er_decode_mb;
        er->opaque         = h;
        er->quarter_sample = 1;

        er->mb_num      = h->mb_num;
        er->mb_width    = h->mb_width;
        er->mb_height   = h->mb_height;
        er->mb_stride   = h->mb_stride;
        er->b8_stride   = h->mb_width * 2 + 1;

        // error resilience code looks cleaner with this
        FF_ALLOCZ_OR_GOTO(h->avctx, er->mb_index2xy,
                          (h->mb_num + 1) * sizeof(int), fail);

        for (y = 0; y < h->mb_height; y++)
            for (x = 0; x < h->mb_width; x++)
                er->mb_index2xy[x + y * h->mb_width] = x + y * h->mb_stride;

        er->mb_index2xy[h->mb_height * h->mb_width] = (h->mb_height - 1) *
                                                      h->mb_stride + h->mb_width;

        FF_ALLOCZ_OR_GOTO(h->avctx, er->error_status_table,
                          mb_array_size * sizeof(uint8_t), fail);

        FF_ALLOC_OR_GOTO(h->avctx, er->er_temp_buffer,
                         h->mb_height * h->mb_stride, fail);

        FF_ALLOCZ_OR_GOTO(h->avctx, sl->dc_val_base,
                          yc_size * sizeof(int16_t), fail);
        er->dc_val[0] = sl->dc_val_base + h->mb_width * 2 + 2;
        er->dc_val[1] = sl->dc_val_base + y_size + h->mb_stride + 1;
        er->dc_val[2] = er->dc_val[1] + c_size;
        for (i = 0; i < yc_size; i++)
            sl->dc_val_base[i] = 1024;
    }

    return 0;

fail:
    return AVERROR(ENOMEM); // ff_h264_free_tables will clean up for us
}

static int h264_init_context(AVCodecContext *avctx, H264Context *h)
{
    int i;

    h->avctx                 = avctx;
    h->backup_width          = -1;
    h->backup_height         = -1;
    h->backup_pix_fmt        = AV_PIX_FMT_NONE;
    h->cur_chroma_format_idc = -1;

    h->picture_structure     = PICT_FRAME;
    h->workaround_bugs       = avctx->workaround_bugs;
    h->flags                 = avctx->flags;
    h->poc.prev_poc_msb      = 1 << 16;
    h->recovery_frame        = -1;
    h->frame_recovered       = 0;
    h->poc.prev_frame_num    = -1;
    h->sei.frame_packing.frame_packing_arrangement_cancel_flag = -1;
    h->sei.unregistered.x264_build = -1;

    h->next_outputed_poc = INT_MIN;
    for (i = 0; i < MAX_DELAYED_PIC_COUNT; i++)
        h->last_pocs[i] = INT_MIN;

    ff_h264_sei_uninit(&h->sei);

    avctx->chroma_sample_location = AVCHROMA_LOC_LEFT;

    h->nb_slice_ctx = (avctx->active_thread_type & FF_THREAD_SLICE) ? avctx->thread_count : 1;
    h->slice_ctx = av_mallocz_array(h->nb_slice_ctx, sizeof(*h->slice_ctx));
    if (!h->slice_ctx) {
        h->nb_slice_ctx = 0;
        return AVERROR(ENOMEM);
    }

    for (i = 0; i < H264_MAX_PICTURE_COUNT; i++) {
        h->DPB[i].f = av_frame_alloc();
        if (!h->DPB[i].f)
            return AVERROR(ENOMEM);
    }

    h->cur_pic.f = av_frame_alloc();
    if (!h->cur_pic.f)
        return AVERROR(ENOMEM);

    h->last_pic_for_ec.f = av_frame_alloc();
    if (!h->last_pic_for_ec.f)
        return AVERROR(ENOMEM);

    for (i = 0; i < h->nb_slice_ctx; i++)
        h->slice_ctx[i].h264 = h;

    return 0;
}

static av_cold int h264_decode_end(AVCodecContext *avctx)
{
    H264Context *h = avctx->priv_data;
    int i;

    ff_h264_remove_all_refs(h);
    ff_h264_free_tables(h);

    for (i = 0; i < H264_MAX_PICTURE_COUNT; i++) {
        ff_h264_unref_picture(h, &h->DPB[i]);
        av_frame_free(&h->DPB[i].f);
    }
    memset(h->delayed_pic, 0, sizeof(h->delayed_pic));

    h->cur_pic_ptr = NULL;

    av_freep(&h->slice_ctx);
    h->nb_slice_ctx = 0;

    ff_h264_sei_uninit(&h->sei);
    ff_h264_ps_uninit(&h->ps);

    ff_h2645_packet_uninit(&h->pkt);

    ff_h264_unref_picture(h, &h->cur_pic);
    av_frame_free(&h->cur_pic.f);
    ff_h264_unref_picture(h, &h->last_pic_for_ec);
    av_frame_free(&h->last_pic_for_ec.f);

    return 0;
}

static AVOnce h264_vlc_init = AV_ONCE_INIT;

av_cold int ff_h264_decode_init(AVCodecContext *avctx)
{
    H264Context *h = avctx->priv_data;
    int ret;

    ret = h264_init_context(avctx, h);
    if (ret < 0)
        return ret;

    ret = ff_thread_once(&h264_vlc_init, ff_h264_decode_init_vlc);
    if (ret != 0) {
        av_log(avctx, AV_LOG_ERROR, "pthread_once has failed.");
        return AVERROR_UNKNOWN;
    }

    if (avctx->codec_id == AV_CODEC_ID_H264) {
        if (avctx->ticks_per_frame == 1) {
            if(h->avctx->time_base.den < INT_MAX/2) {
                h->avctx->time_base.den *= 2;
            } else
                h->avctx->time_base.num /= 2;
        }
        avctx->ticks_per_frame = 2;
    }

    if (avctx->extradata_size > 0 && avctx->extradata) {
        ret = ff_h264_decode_extradata(avctx->extradata, avctx->extradata_size,
                                       &h->ps, &h->is_avc, &h->nal_length_size,
                                       avctx->err_recognition, avctx);
        if (ret < 0) {
            h264_decode_end(avctx);
            return ret;
        }
    }

    if (h->ps.sps && h->ps.sps->bitstream_restriction_flag &&
        h->avctx->has_b_frames < h->ps.sps->num_reorder_frames) {
        h->avctx->has_b_frames = h->ps.sps->num_reorder_frames;
    }

    avctx->internal->allocate_progress = 1;

    ff_h264_flush_change(h);

    if (h->enable_er < 0 && (avctx->active_thread_type & FF_THREAD_SLICE))
        h->enable_er = 0;

    if (h->enable_er && (avctx->active_thread_type & FF_THREAD_SLICE)) {
        av_log(avctx, AV_LOG_WARNING,
               "Error resilience with slice threads is enabled. It is unsafe and unsupported and may crash. "
               "Use it at your own risk\n");
    }

    return 0;
}

#if HAVE_THREADS
static int decode_init_thread_copy(AVCodecContext *avctx)
{
    H264Context *h = avctx->priv_data;
    int ret;

    if (!avctx->internal->is_copy)
        return 0;

    memset(h, 0, sizeof(*h));

    ret = h264_init_context(avctx, h);
    if (ret < 0)
        return ret;

    h->context_initialized = 0;

    return 0;
}
#endif

/**
 * Run setup operations that must be run after slice header decoding.
 * This includes finding the next displayed frame.
 *
 * @param h h264 master context
 * @param setup_finished enough NALs have been read that we can call
 * ff_thread_finish_setup()
 */
static void decode_postinit(H264Context *h, int setup_finished)
{
    const SPS *sps = h->ps.sps;
    H264Picture *out = h->cur_pic_ptr;
    H264Picture *cur = h->cur_pic_ptr;
    int i, pics, out_of_order, out_idx;

    if (h->next_output_pic)
        return;

    if (cur->field_poc[0] == INT_MAX || cur->field_poc[1] == INT_MAX) {
        /* FIXME: if we have two PAFF fields in one packet, we can't start
         * the next thread here. If we have one field per packet, we can.
         * The check in decode_nal_units() is not good enough to find this
         * yet, so we assume the worst for now. */
        // if (setup_finished)
        //    ff_thread_finish_setup(h->avctx);
        if (cur->field_poc[0] == INT_MAX && cur->field_poc[1] == INT_MAX)
            return;
        if (h->avctx->hwaccel || h->missing_fields <=1)
            return;
    }

<<<<<<< HEAD
    cur->f->interlaced_frame = 0;
    cur->f->repeat_pict      = 0;

    /* Signal interlacing information externally. */
    /* Prioritize picture timing SEI information over used
     * decoding process if it exists. */

    if (sps->pic_struct_present_flag) {
        H264SEIPictureTiming *pt = &h->sei.picture_timing;
        switch (pt->pic_struct) {
        case SEI_PIC_STRUCT_FRAME:
            break;
        case SEI_PIC_STRUCT_TOP_FIELD:
        case SEI_PIC_STRUCT_BOTTOM_FIELD:
            cur->f->interlaced_frame = 1;
            break;
        case SEI_PIC_STRUCT_TOP_BOTTOM:
        case SEI_PIC_STRUCT_BOTTOM_TOP:
            if (FIELD_OR_MBAFF_PICTURE(h))
                cur->f->interlaced_frame = 1;
            else
                // try to flag soft telecine progressive
                cur->f->interlaced_frame = h->prev_interlaced_frame;
            break;
        case SEI_PIC_STRUCT_TOP_BOTTOM_TOP:
        case SEI_PIC_STRUCT_BOTTOM_TOP_BOTTOM:
            /* Signal the possibility of telecined film externally
             * (pic_struct 5,6). From these hints, let the applications
             * decide if they apply deinterlacing. */
            cur->f->repeat_pict = 1;
            break;
        case SEI_PIC_STRUCT_FRAME_DOUBLING:
            cur->f->repeat_pict = 2;
            break;
        case SEI_PIC_STRUCT_FRAME_TRIPLING:
            cur->f->repeat_pict = 4;
            break;
        }

        if ((pt->ct_type & 3) &&
            pt->pic_struct <= SEI_PIC_STRUCT_BOTTOM_TOP)
            cur->f->interlaced_frame = (pt->ct_type & (1 << 1)) != 0;
    } else {
        /* Derive interlacing flag from used decoding process. */
        cur->f->interlaced_frame = FIELD_OR_MBAFF_PICTURE(h);
    }
    h->prev_interlaced_frame = cur->f->interlaced_frame;

    if (cur->field_poc[0] != cur->field_poc[1]) {
        /* Derive top_field_first from field pocs. */
        cur->f->top_field_first = cur->field_poc[0] < cur->field_poc[1];
    } else {
        if (sps->pic_struct_present_flag) {
            /* Use picture timing SEI information. Even if it is a
             * information of a past frame, better than nothing. */
            if (h->sei.picture_timing.pic_struct == SEI_PIC_STRUCT_TOP_BOTTOM ||
                h->sei.picture_timing.pic_struct == SEI_PIC_STRUCT_TOP_BOTTOM_TOP)
                cur->f->top_field_first = 1;
            else
                cur->f->top_field_first = 0;
        } else if (cur->f->interlaced_frame) {
            /* Default to top field first when pic_struct_present_flag
             * is not set but interlaced frame detected */
            cur->f->top_field_first = 1;
        } else {
            /* Most likely progressive */
            cur->f->top_field_first = 0;
        }
    }

    if (h->sei.frame_packing.present &&
        h->sei.frame_packing.frame_packing_arrangement_type <= 6 &&
        h->sei.frame_packing.content_interpretation_type > 0 &&
        h->sei.frame_packing.content_interpretation_type < 3) {
        H264SEIFramePacking *fp = &h->sei.frame_packing;
        AVStereo3D *stereo = av_stereo3d_create_side_data(cur->f);
        if (stereo) {
        switch (fp->frame_packing_arrangement_type) {
        case 0:
            stereo->type = AV_STEREO3D_CHECKERBOARD;
            break;
        case 1:
            stereo->type = AV_STEREO3D_COLUMNS;
            break;
        case 2:
            stereo->type = AV_STEREO3D_LINES;
            break;
        case 3:
            if (fp->quincunx_sampling_flag)
                stereo->type = AV_STEREO3D_SIDEBYSIDE_QUINCUNX;
            else
                stereo->type = AV_STEREO3D_SIDEBYSIDE;
            break;
        case 4:
            stereo->type = AV_STEREO3D_TOPBOTTOM;
            break;
        case 5:
            stereo->type = AV_STEREO3D_FRAMESEQUENCE;
            break;
        case 6:
            stereo->type = AV_STEREO3D_2D;
            break;
        }

        if (fp->content_interpretation_type == 2)
            stereo->flags = AV_STEREO3D_FLAG_INVERT;
        }
    }

    if (h->sei.display_orientation.present &&
        (h->sei.display_orientation.anticlockwise_rotation ||
         h->sei.display_orientation.hflip ||
         h->sei.display_orientation.vflip)) {
        H264SEIDisplayOrientation *o = &h->sei.display_orientation;
        double angle = o->anticlockwise_rotation * 360 / (double) (1 << 16);
        AVFrameSideData *rotation = av_frame_new_side_data(cur->f,
                                                           AV_FRAME_DATA_DISPLAYMATRIX,
                                                           sizeof(int32_t) * 9);
        if (rotation) {
            av_display_rotation_set((int32_t *)rotation->data, angle);
            av_display_matrix_flip((int32_t *)rotation->data,
                                   o->hflip, o->vflip);
        }
    }

    if (h->sei.afd.present) {
        AVFrameSideData *sd = av_frame_new_side_data(cur->f, AV_FRAME_DATA_AFD,
                                                     sizeof(uint8_t));

        if (sd) {
            *sd->data = h->sei.afd.active_format_description;
            h->sei.afd.present = 0;
        }
    }

    if (h->sei.a53_caption.a53_caption) {
        H264SEIA53Caption *a53 = &h->sei.a53_caption;
        AVFrameSideData *sd = av_frame_new_side_data(cur->f,
                                                     AV_FRAME_DATA_A53_CC,
                                                     a53->a53_caption_size);
        if (sd)
            memcpy(sd->data, a53->a53_caption, a53->a53_caption_size);
        av_freep(&a53->a53_caption);
        a53->a53_caption_size = 0;
        h->avctx->properties |= FF_CODEC_PROPERTY_CLOSED_CAPTIONS;
    }

    cur->mmco_reset = h->mmco_reset;
    h->mmco_reset = 0;

=======
>>>>>>> f651c6a2
    // FIXME do something with unavailable reference frames

    /* Sort B-frames into display order */
    if (sps->bitstream_restriction_flag ||
        h->avctx->strict_std_compliance >= FF_COMPLIANCE_STRICT) {
        h->avctx->has_b_frames = FFMAX(h->avctx->has_b_frames, sps->num_reorder_frames);
    }

    for (i = 0; 1; i++) {
        if(i == MAX_DELAYED_PIC_COUNT || cur->poc < h->last_pocs[i]){
            if(i)
                h->last_pocs[i-1] = cur->poc;
            break;
        } else if(i) {
            h->last_pocs[i-1]= h->last_pocs[i];
        }
    }
    out_of_order = MAX_DELAYED_PIC_COUNT - i;
    if(   cur->f->pict_type == AV_PICTURE_TYPE_B
       || (h->last_pocs[MAX_DELAYED_PIC_COUNT-2] > INT_MIN && h->last_pocs[MAX_DELAYED_PIC_COUNT-1] - h->last_pocs[MAX_DELAYED_PIC_COUNT-2] > 2))
        out_of_order = FFMAX(out_of_order, 1);
    if (out_of_order == MAX_DELAYED_PIC_COUNT) {
        av_log(h->avctx, AV_LOG_VERBOSE, "Invalid POC %d<%d\n", cur->poc, h->last_pocs[0]);
        for (i = 1; i < MAX_DELAYED_PIC_COUNT; i++)
            h->last_pocs[i] = INT_MIN;
        h->last_pocs[0] = cur->poc;
        cur->mmco_reset = 1;
    } else if(h->avctx->has_b_frames < out_of_order && !sps->bitstream_restriction_flag){
        av_log(h->avctx, AV_LOG_INFO, "Increasing reorder buffer to %d\n", out_of_order);
        h->avctx->has_b_frames = out_of_order;
    }

    pics = 0;
    while (h->delayed_pic[pics])
        pics++;

    av_assert0(pics <= MAX_DELAYED_PIC_COUNT);

    h->delayed_pic[pics++] = cur;
    if (cur->reference == 0)
        cur->reference = DELAYED_PIC_REF;

    out     = h->delayed_pic[0];
    out_idx = 0;
    for (i = 1; h->delayed_pic[i] &&
                !h->delayed_pic[i]->f->key_frame &&
                !h->delayed_pic[i]->mmco_reset;
         i++)
        if (h->delayed_pic[i]->poc < out->poc) {
            out     = h->delayed_pic[i];
            out_idx = i;
        }
    if (h->avctx->has_b_frames == 0 &&
        (h->delayed_pic[0]->f->key_frame || h->delayed_pic[0]->mmco_reset))
        h->next_outputed_poc = INT_MIN;
    out_of_order = out->poc < h->next_outputed_poc;

    if (out_of_order || pics > h->avctx->has_b_frames) {
        out->reference &= ~DELAYED_PIC_REF;
        for (i = out_idx; h->delayed_pic[i]; i++)
            h->delayed_pic[i] = h->delayed_pic[i + 1];
    }
    if (!out_of_order && pics > h->avctx->has_b_frames) {
        h->next_output_pic = out;
        if (out_idx == 0 && h->delayed_pic[0] && (h->delayed_pic[0]->f->key_frame || h->delayed_pic[0]->mmco_reset)) {
            h->next_outputed_poc = INT_MIN;
        } else
            h->next_outputed_poc = out->poc;
    } else {
        av_log(h->avctx, AV_LOG_DEBUG, "no picture %s\n", out_of_order ? "ooo" : "");
    }

    if (h->next_output_pic) {
        if (h->next_output_pic->recovered) {
            // We have reached an recovery point and all frames after it in
            // display order are "recovered".
            h->frame_recovered |= FRAME_RECOVERED_SEI;
        }
        h->next_output_pic->recovered |= !!(h->frame_recovered & FRAME_RECOVERED_SEI);
    }

    if (setup_finished && !h->avctx->hwaccel) {
        ff_thread_finish_setup(h->avctx);

        if (h->avctx->active_thread_type & FF_THREAD_FRAME)
            h->setup_finished = 1;
    }
}

/**
 * instantaneous decoder refresh.
 */
static void idr(H264Context *h)
{
    int i;
    ff_h264_remove_all_refs(h);
    h->poc.prev_frame_num        =
    h->poc.prev_frame_num_offset = 0;
    h->poc.prev_poc_msb          = 1<<16;
    h->poc.prev_poc_lsb          = 0;
    for (i = 0; i < MAX_DELAYED_PIC_COUNT; i++)
        h->last_pocs[i] = INT_MIN;
}

/* forget old pics after a seek */
void ff_h264_flush_change(H264Context *h)
{
    int i, j;

    h->next_outputed_poc = INT_MIN;
    h->prev_interlaced_frame = 1;
    idr(h);

    h->poc.prev_frame_num = -1;
    if (h->cur_pic_ptr) {
        h->cur_pic_ptr->reference = 0;
        for (j=i=0; h->delayed_pic[i]; i++)
            if (h->delayed_pic[i] != h->cur_pic_ptr)
                h->delayed_pic[j++] = h->delayed_pic[i];
        h->delayed_pic[j] = NULL;
    }
    ff_h264_unref_picture(h, &h->last_pic_for_ec);

    h->first_field = 0;
    ff_h264_sei_uninit(&h->sei);
    h->recovery_frame = -1;
    h->frame_recovered = 0;
    h->current_slice = 0;
    h->mmco_reset = 1;
}

/* forget old pics after a seek */
static void flush_dpb(AVCodecContext *avctx)
{
    H264Context *h = avctx->priv_data;
    int i;

    memset(h->delayed_pic, 0, sizeof(h->delayed_pic));

    ff_h264_flush_change(h);

    for (i = 0; i < H264_MAX_PICTURE_COUNT; i++)
        ff_h264_unref_picture(h, &h->DPB[i]);
    h->cur_pic_ptr = NULL;
    ff_h264_unref_picture(h, &h->cur_pic);

    h->mb_y = 0;

    ff_h264_free_tables(h);
    h->context_initialized = 0;
}

#if FF_API_CAP_VDPAU
static const uint8_t start_code[] = { 0x00, 0x00, 0x01 };
#endif

static int get_last_needed_nal(H264Context *h)
{
    int nals_needed = 0;
    int first_slice = 0;
    int i;
    int ret;

    for (i = 0; i < h->pkt.nb_nals; i++) {
        H2645NAL *nal = &h->pkt.nals[i];
        GetBitContext gb;

        /* packets can sometimes contain multiple PPS/SPS,
         * e.g. two PAFF field pictures in one packet, or a demuxer
         * which splits NALs strangely if so, when frame threading we
         * can't start the next thread until we've read all of them */
        switch (nal->type) {
        case NAL_SPS:
        case NAL_PPS:
            nals_needed = i;
            break;
        case NAL_DPA:
        case NAL_IDR_SLICE:
        case NAL_SLICE:
            ret = init_get_bits8(&gb, nal->data + 1, (nal->size - 1));
            if (ret < 0)
                return ret;
            if (!get_ue_golomb_long(&gb) ||  // first_mb_in_slice
                !first_slice ||
                first_slice != nal->type)
                nals_needed = i;
            if (!first_slice)
                first_slice = nal->type;
        }
    }

    return nals_needed;
}

static void debug_green_metadata(const H264SEIGreenMetaData *gm, void *logctx)
{
    av_log(logctx, AV_LOG_DEBUG, "Green Metadata Info SEI message\n");
    av_log(logctx, AV_LOG_DEBUG, "  green_metadata_type: %d\n", gm->green_metadata_type);

    if (gm->green_metadata_type == 0) {
        av_log(logctx, AV_LOG_DEBUG, "  green_metadata_period_type: %d\n", gm->period_type);

        if (gm->period_type == 2)
            av_log(logctx, AV_LOG_DEBUG, "  green_metadata_num_seconds: %d\n", gm->num_seconds);
        else if (gm->period_type == 3)
            av_log(logctx, AV_LOG_DEBUG, "  green_metadata_num_pictures: %d\n", gm->num_pictures);

        av_log(logctx, AV_LOG_DEBUG, "  SEI GREEN Complexity Metrics: %f %f %f %f\n",
               (float)gm->percent_non_zero_macroblocks/255,
               (float)gm->percent_intra_coded_macroblocks/255,
               (float)gm->percent_six_tap_filtering/255,
               (float)gm->percent_alpha_point_deblocking_instance/255);

    } else if (gm->green_metadata_type == 1) {
        av_log(logctx, AV_LOG_DEBUG, "  xsd_metric_type: %d\n", gm->xsd_metric_type);

        if (gm->xsd_metric_type == 0)
            av_log(logctx, AV_LOG_DEBUG, "  xsd_metric_value: %f\n",
                   (float)gm->xsd_metric_value/100);
    }
}

static int decode_nal_units(H264Context *h, const uint8_t *buf, int buf_size)
{
    AVCodecContext *const avctx = h->avctx;
    unsigned context_count = 0;
    int nals_needed = 0; ///< number of NALs that need decoding before the next frame thread starts
    int idr_cleared=0;
    int i, ret = 0;

    h->nal_unit_type= 0;

    h->max_contexts = h->nb_slice_ctx;
    if (!(avctx->flags2 & AV_CODEC_FLAG2_CHUNKS)) {
        h->current_slice = 0;
        if (!h->first_field)
            h->cur_pic_ptr = NULL;
        ff_h264_sei_uninit(&h->sei);
    }

    if (h->nal_length_size == 4) {
        if (buf_size > 8 && AV_RB32(buf) == 1 && AV_RB32(buf+5) > (unsigned)buf_size) {
            h->is_avc = 0;
        }else if(buf_size > 3 && AV_RB32(buf) > 1 && AV_RB32(buf) <= (unsigned)buf_size)
            h->is_avc = 1;
    }

    ret = ff_h2645_packet_split(&h->pkt, buf, buf_size, avctx, h->is_avc,
                                h->nal_length_size, avctx->codec_id);
    if (ret < 0) {
        av_log(avctx, AV_LOG_ERROR,
               "Error splitting the input into NAL units.\n");
        return ret;
    }

    if (avctx->active_thread_type & FF_THREAD_FRAME)
        nals_needed = get_last_needed_nal(h);
    if (nals_needed < 0)
        return nals_needed;

    for (i = 0; i < h->pkt.nb_nals; i++) {
        H2645NAL *nal = &h->pkt.nals[i];
        H264SliceContext *sl = &h->slice_ctx[context_count];
        int err;

        if (avctx->skip_frame >= AVDISCARD_NONREF &&
            nal->ref_idc == 0 && nal->type != NAL_SEI)
            continue;

again:
        // FIXME these should stop being context-global variables
        h->nal_ref_idc   = nal->ref_idc;
        h->nal_unit_type = nal->type;

        err = 0;
        switch (nal->type) {
        case NAL_IDR_SLICE:
            if ((nal->data[1] & 0xFC) == 0x98) {
                av_log(h->avctx, AV_LOG_ERROR, "Invalid inter IDR frame\n");
                h->next_outputed_poc = INT_MIN;
                ret = -1;
                goto end;
            }
            if (nal->type != NAL_IDR_SLICE) {
                av_log(h->avctx, AV_LOG_ERROR,
                       "Invalid mix of idr and non-idr slices\n");
                ret = -1;
                goto end;
            }
            if(!idr_cleared) {
                if (h->current_slice && (avctx->active_thread_type & FF_THREAD_SLICE)) {
                    av_log(h, AV_LOG_ERROR, "invalid mixed IDR / non IDR frames cannot be decoded in slice multithreading mode\n");
                    ret = AVERROR_INVALIDDATA;
                    goto end;
                }
                idr(h); // FIXME ensure we don't lose some frames if there is reordering
            }
            idr_cleared = 1;
            h->has_recovery_point = 1;
        case NAL_SLICE:
            sl->gb = nal->gb;

            if ((err = ff_h264_decode_slice_header(h, sl, nal)))
                break;

            if (h->sei.recovery_point.recovery_frame_cnt >= 0) {
                const int sei_recovery_frame_cnt = h->sei.recovery_point.recovery_frame_cnt;

                if (h->poc.frame_num != sei_recovery_frame_cnt || sl->slice_type_nos != AV_PICTURE_TYPE_I)
                    h->valid_recovery_point = 1;

                if (   h->recovery_frame < 0
                    || av_mod_uintp2(h->recovery_frame - h->poc.frame_num, h->ps.sps->log2_max_frame_num) > sei_recovery_frame_cnt) {
                    h->recovery_frame = av_mod_uintp2(h->poc.frame_num + sei_recovery_frame_cnt, h->ps.sps->log2_max_frame_num);

                    if (!h->valid_recovery_point)
                        h->recovery_frame = h->poc.frame_num;
                }
            }

            h->cur_pic_ptr->f->key_frame |= (nal->type == NAL_IDR_SLICE);

            if (nal->type == NAL_IDR_SLICE ||
                (h->recovery_frame == h->poc.frame_num && nal->ref_idc)) {
                h->recovery_frame         = -1;
                h->cur_pic_ptr->recovered = 1;
            }
            // If we have an IDR, all frames after it in decoded order are
            // "recovered".
            if (nal->type == NAL_IDR_SLICE)
                h->frame_recovered |= FRAME_RECOVERED_IDR;
#if 1
            h->cur_pic_ptr->recovered |= h->frame_recovered;
#else
            h->cur_pic_ptr->recovered |= !!(h->frame_recovered & FRAME_RECOVERED_IDR);
#endif

            if (h->current_slice == 1) {
                if (!(avctx->flags2 & AV_CODEC_FLAG2_CHUNKS))
                    decode_postinit(h, i >= nals_needed);

                if (h->avctx->hwaccel &&
                    (ret = h->avctx->hwaccel->start_frame(h->avctx, buf, buf_size)) < 0)
                    goto end;
#if FF_API_CAP_VDPAU
                if (CONFIG_H264_VDPAU_DECODER &&
                    h->avctx->codec->capabilities & AV_CODEC_CAP_HWACCEL_VDPAU)
                    ff_vdpau_h264_picture_start(h);
#endif
            }

            if (sl->redundant_pic_count == 0) {
                if (avctx->hwaccel) {
                    ret = avctx->hwaccel->decode_slice(avctx,
                                                       nal->raw_data,
                                                       nal->raw_size);
                    if (ret < 0)
                        goto end;
#if FF_API_CAP_VDPAU
                } else if (CONFIG_H264_VDPAU_DECODER &&
                           h->avctx->codec->capabilities & AV_CODEC_CAP_HWACCEL_VDPAU) {
                    ff_vdpau_add_data_chunk(h->cur_pic_ptr->f->data[0],
                                            start_code,
                                            sizeof(start_code));
                    ff_vdpau_add_data_chunk(h->cur_pic_ptr->f->data[0],
                                            nal->raw_data,
                                            nal->raw_size);
#endif
                } else
                    context_count++;
            }
            break;
        case NAL_DPA:
        case NAL_DPB:
        case NAL_DPC:
            avpriv_request_sample(avctx, "data partitioning");
            break;
        case NAL_SEI:
            ret = ff_h264_sei_decode(&h->sei, &nal->gb, &h->ps, avctx);
            h->has_recovery_point = h->has_recovery_point || h->sei.recovery_point.recovery_frame_cnt != -1;
            if (avctx->debug & FF_DEBUG_GREEN_MD)
                debug_green_metadata(&h->sei.green_metadata, h->avctx);
#if FF_API_AFD
FF_DISABLE_DEPRECATION_WARNINGS
            h->avctx->dtg_active_format = h->sei.afd.active_format_description;
FF_ENABLE_DEPRECATION_WARNINGS
#endif /* FF_API_AFD */
            if (ret < 0 && (h->avctx->err_recognition & AV_EF_EXPLODE))
                goto end;
            break;
        case NAL_SPS: {
            GetBitContext tmp_gb = nal->gb;
            if (ff_h264_decode_seq_parameter_set(&tmp_gb, avctx, &h->ps, 0) >= 0)
                break;
            av_log(h->avctx, AV_LOG_DEBUG,
                   "SPS decoding failure, trying again with the complete NAL\n");
            init_get_bits8(&tmp_gb, nal->raw_data + 1, nal->raw_size - 1);
            if (ff_h264_decode_seq_parameter_set(&tmp_gb, avctx, &h->ps, 0) >= 0)
                break;
            ff_h264_decode_seq_parameter_set(&nal->gb, avctx, &h->ps, 1);
            break;
        }
        case NAL_PPS:
            ret = ff_h264_decode_picture_parameter_set(&nal->gb, avctx, &h->ps,
                                                       nal->size_bits);
            if (ret < 0 && (h->avctx->err_recognition & AV_EF_EXPLODE))
                goto end;
            break;
        case NAL_AUD:
        case NAL_END_SEQUENCE:
        case NAL_END_STREAM:
        case NAL_FILLER_DATA:
        case NAL_SPS_EXT:
        case NAL_AUXILIARY_SLICE:
            break;
        default:
            av_log(avctx, AV_LOG_DEBUG, "Unknown NAL code: %d (%d bits)\n",
                   nal->type, nal->size_bits);
        }

        if (context_count == h->max_contexts) {
            ret = ff_h264_execute_decode_slices(h, context_count);
            if (ret < 0 && (h->avctx->err_recognition & AV_EF_EXPLODE))
                goto end;
            context_count = 0;
        }

        if (err < 0 || err == SLICE_SKIPED) {
            if (err < 0)
                av_log(h->avctx, AV_LOG_ERROR, "decode_slice_header error\n");
            sl->ref_count[0] = sl->ref_count[1] = sl->list_count = 0;
        } else if (err == SLICE_SINGLETHREAD) {
            if (context_count > 0) {
                ret = ff_h264_execute_decode_slices(h, context_count);
                if (ret < 0 && (h->avctx->err_recognition & AV_EF_EXPLODE))
                    goto end;
                context_count = 0;
            }
            /* Slice could not be decoded in parallel mode, restart. */
            sl               = &h->slice_ctx[0];
            goto again;
        }
    }
    if (context_count) {
        ret = ff_h264_execute_decode_slices(h, context_count);
        if (ret < 0 && (h->avctx->err_recognition & AV_EF_EXPLODE))
            goto end;
    }

    ret = 0;
end:

#if CONFIG_ERROR_RESILIENCE
    /*
     * FIXME: Error handling code does not seem to support interlaced
     * when slices span multiple rows
     * The ff_er_add_slice calls don't work right for bottom
     * fields; they cause massive erroneous error concealing
     * Error marking covers both fields (top and bottom).
     * This causes a mismatched s->error_count
     * and a bad error table. Further, the error count goes to
     * INT_MAX when called for bottom field, because mb_y is
     * past end by one (callers fault) and resync_mb_y != 0
     * causes problems for the first MB line, too.
     */
    if (!FIELD_PICTURE(h) && h->current_slice &&
        h->ps.sps == (const SPS*)h->ps.sps_list[h->ps.pps->sps_id]->data &&
        h->enable_er) {

        H264SliceContext *sl = h->slice_ctx;
        int use_last_pic = h->last_pic_for_ec.f->buf[0] && !sl->ref_count[0];

        ff_h264_set_erpic(&sl->er.cur_pic, h->cur_pic_ptr);

        if (use_last_pic) {
            ff_h264_set_erpic(&sl->er.last_pic, &h->last_pic_for_ec);
            sl->ref_list[0][0].parent = &h->last_pic_for_ec;
            memcpy(sl->ref_list[0][0].data, h->last_pic_for_ec.f->data, sizeof(sl->ref_list[0][0].data));
            memcpy(sl->ref_list[0][0].linesize, h->last_pic_for_ec.f->linesize, sizeof(sl->ref_list[0][0].linesize));
            sl->ref_list[0][0].reference = h->last_pic_for_ec.reference;
        } else if (sl->ref_count[0]) {
            ff_h264_set_erpic(&sl->er.last_pic, sl->ref_list[0][0].parent);
        } else
            ff_h264_set_erpic(&sl->er.last_pic, NULL);

        if (sl->ref_count[1])
            ff_h264_set_erpic(&sl->er.next_pic, sl->ref_list[1][0].parent);

        sl->er.ref_count = sl->ref_count[0];

        ff_er_frame_end(&sl->er);
        if (use_last_pic)
            memset(&sl->ref_list[0][0], 0, sizeof(sl->ref_list[0][0]));
    }
#endif /* CONFIG_ERROR_RESILIENCE */
    /* clean up */
    if (h->cur_pic_ptr && !h->droppable) {
        ff_thread_report_progress(&h->cur_pic_ptr->tf, INT_MAX,
                                  h->picture_structure == PICT_BOTTOM_FIELD);
    }

    return (ret < 0) ? ret : buf_size;
}

/**
 * Return the number of bytes consumed for building the current frame.
 */
static int get_consumed_bytes(int pos, int buf_size)
{
    if (pos == 0)
        pos = 1;        // avoid infinite loops (I doubt that is needed but...)
    if (pos + 10 > buf_size)
        pos = buf_size; // oops ;)

    return pos;
}

static int output_frame(H264Context *h, AVFrame *dst, H264Picture *srcp)
{
    AVFrame *src = srcp->f;
    const AVPixFmtDescriptor *desc = av_pix_fmt_desc_get(src->format);
    int i;
    int ret = av_frame_ref(dst, src);
    if (ret < 0)
        return ret;

    av_dict_set(&dst->metadata, "stereo_mode", ff_h264_sei_stereo_mode(&h->sei.frame_packing), 0);

    h->backup_width   = h->avctx->width;
    h->backup_height  = h->avctx->height;
    h->backup_pix_fmt = h->avctx->pix_fmt;

    h->avctx->width   = dst->width;
    h->avctx->height  = dst->height;
    h->avctx->pix_fmt = dst->format;

    if (srcp->sei_recovery_frame_cnt == 0)
        dst->key_frame = 1;
    if (!srcp->crop)
        return 0;

    for (i = 0; i < desc->nb_components; i++) {
        int hshift = (i > 0) ? desc->log2_chroma_w : 0;
        int vshift = (i > 0) ? desc->log2_chroma_h : 0;
        int off    = ((srcp->crop_left >> hshift) << h->pixel_shift) +
                      (srcp->crop_top  >> vshift) * dst->linesize[i];
        dst->data[i] += off;
    }
    return 0;
}

static int is_extra(const uint8_t *buf, int buf_size)
{
    int cnt= buf[5]&0x1f;
    const uint8_t *p= buf+6;
    while(cnt--){
        int nalsize= AV_RB16(p) + 2;
        if(nalsize > buf_size - (p-buf) || (p[2] & 0x9F) != 7)
            return 0;
        p += nalsize;
    }
    cnt = *(p++);
    if(!cnt)
        return 0;
    while(cnt--){
        int nalsize= AV_RB16(p) + 2;
        if(nalsize > buf_size - (p-buf) || (p[2] & 0x9F) != 8)
            return 0;
        p += nalsize;
    }
    return 1;
}

static int h264_decode_frame(AVCodecContext *avctx, void *data,
                             int *got_frame, AVPacket *avpkt)
{
    const uint8_t *buf = avpkt->data;
    int buf_size       = avpkt->size;
    H264Context *h     = avctx->priv_data;
    AVFrame *pict      = data;
    int buf_index      = 0;
    H264Picture *out;
    int i, out_idx;
    int ret;

    h->flags = avctx->flags;
    h->setup_finished = 0;

    if (h->backup_width != -1) {
        avctx->width    = h->backup_width;
        h->backup_width = -1;
    }
    if (h->backup_height != -1) {
        avctx->height    = h->backup_height;
        h->backup_height = -1;
    }
    if (h->backup_pix_fmt != AV_PIX_FMT_NONE) {
        avctx->pix_fmt    = h->backup_pix_fmt;
        h->backup_pix_fmt = AV_PIX_FMT_NONE;
    }

    ff_h264_unref_picture(h, &h->last_pic_for_ec);

    /* end of stream, output what is still in the buffers */
    if (buf_size == 0) {
 out:

        h->cur_pic_ptr = NULL;
        h->first_field = 0;

        // FIXME factorize this with the output code below
        out     = h->delayed_pic[0];
        out_idx = 0;
        for (i = 1;
             h->delayed_pic[i] &&
             !h->delayed_pic[i]->f->key_frame &&
             !h->delayed_pic[i]->mmco_reset;
             i++)
            if (h->delayed_pic[i]->poc < out->poc) {
                out     = h->delayed_pic[i];
                out_idx = i;
            }

        for (i = out_idx; h->delayed_pic[i]; i++)
            h->delayed_pic[i] = h->delayed_pic[i + 1];

        if (out) {
            out->reference &= ~DELAYED_PIC_REF;
            ret = output_frame(h, pict, out);
            if (ret < 0)
                return ret;
            *got_frame = 1;
        }

        return buf_index;
    }
    if (h->is_avc && av_packet_get_side_data(avpkt, AV_PKT_DATA_NEW_EXTRADATA, NULL)) {
        int side_size;
        uint8_t *side = av_packet_get_side_data(avpkt, AV_PKT_DATA_NEW_EXTRADATA, &side_size);
        if (is_extra(side, side_size))
            ff_h264_decode_extradata(side, side_size,
                                     &h->ps, &h->is_avc, &h->nal_length_size,
                                     avctx->err_recognition, avctx);
    }
    if(h->is_avc && buf_size >= 9 && buf[0]==1 && buf[2]==0 && (buf[4]&0xFC)==0xFC && (buf[5]&0x1F) && buf[8]==0x67){
        if (is_extra(buf, buf_size))
            return ff_h264_decode_extradata(buf, buf_size,
                                            &h->ps, &h->is_avc, &h->nal_length_size,
                                            avctx->err_recognition, avctx);
    }

    buf_index = decode_nal_units(h, buf, buf_size);
    if (buf_index < 0)
        return AVERROR_INVALIDDATA;

    if (!h->cur_pic_ptr && h->nal_unit_type == NAL_END_SEQUENCE) {
        av_assert0(buf_index <= buf_size);
        goto out;
    }

    if (!(avctx->flags2 & AV_CODEC_FLAG2_CHUNKS) && !h->cur_pic_ptr) {
        if (avctx->skip_frame >= AVDISCARD_NONREF ||
            buf_size >= 4 && !memcmp("Q264", buf, 4))
            return buf_size;
        av_log(avctx, AV_LOG_ERROR, "no frame!\n");
        return AVERROR_INVALIDDATA;
    }

    if (!(avctx->flags2 & AV_CODEC_FLAG2_CHUNKS) ||
        (h->mb_y >= h->mb_height && h->mb_height)) {
        if (avctx->flags2 & AV_CODEC_FLAG2_CHUNKS)
            decode_postinit(h, 1);

        if ((ret = ff_h264_field_end(h, &h->slice_ctx[0], 0)) < 0)
            return ret;

        /* Wait for second field. */
        *got_frame = 0;
        if (h->next_output_pic && ((avctx->flags & AV_CODEC_FLAG_OUTPUT_CORRUPT) ||
                                   (avctx->flags2 & AV_CODEC_FLAG2_SHOW_ALL) ||
                                   h->next_output_pic->recovered)) {
            if (!h->next_output_pic->recovered)
                h->next_output_pic->f->flags |= AV_FRAME_FLAG_CORRUPT;

            if (!h->avctx->hwaccel &&
                 (h->next_output_pic->field_poc[0] == INT_MAX ||
                  h->next_output_pic->field_poc[1] == INT_MAX)
            ) {
                int p;
                AVFrame *f = h->next_output_pic->f;
                int field = h->next_output_pic->field_poc[0] == INT_MAX;
                uint8_t *dst_data[4];
                int linesizes[4];
                const uint8_t *src_data[4];

                av_log(h->avctx, AV_LOG_DEBUG, "Duplicating field %d to fill missing\n", field);

                for (p = 0; p<4; p++) {
                    dst_data[p] = f->data[p] + (field^1)*f->linesize[p];
                    src_data[p] = f->data[p] +  field   *f->linesize[p];
                    linesizes[p] = 2*f->linesize[p];
                }

                av_image_copy(dst_data, linesizes, src_data, linesizes,
                              f->format, f->width, f->height>>1);
            }

            ret = output_frame(h, pict, h->next_output_pic);
            if (ret < 0)
                return ret;
            *got_frame = 1;
            if (CONFIG_MPEGVIDEO) {
                ff_print_debug_info2(h->avctx, pict, NULL,
                                    h->next_output_pic->mb_type,
                                    h->next_output_pic->qscale_table,
                                    h->next_output_pic->motion_val,
                                    NULL,
                                    h->mb_width, h->mb_height, h->mb_stride, 1);
            }
        }
    }

    av_assert0(pict->buf[0] || !*got_frame);

    ff_h264_unref_picture(h, &h->last_pic_for_ec);

    return get_consumed_bytes(buf_index, buf_size);
}

#define OFFSET(x) offsetof(H264Context, x)
#define VD AV_OPT_FLAG_VIDEO_PARAM | AV_OPT_FLAG_DECODING_PARAM
static const AVOption h264_options[] = {
    {"is_avc", "is avc", offsetof(H264Context, is_avc), AV_OPT_TYPE_BOOL, {.i64 = 0}, 0, 1, 0},
    {"nal_length_size", "nal_length_size", offsetof(H264Context, nal_length_size), AV_OPT_TYPE_INT, {.i64 = 0}, 0, 4, 0},
    { "enable_er", "Enable error resilience on damaged frames (unsafe)", OFFSET(enable_er), AV_OPT_TYPE_BOOL, { .i64 = -1 }, -1, 1, VD },
    { NULL },
};

static const AVClass h264_class = {
    .class_name = "H264 Decoder",
    .item_name  = av_default_item_name,
    .option     = h264_options,
    .version    = LIBAVUTIL_VERSION_INT,
};

AVCodec ff_h264_decoder = {
    .name                  = "h264",
    .long_name             = NULL_IF_CONFIG_SMALL("H.264 / AVC / MPEG-4 AVC / MPEG-4 part 10"),
    .type                  = AVMEDIA_TYPE_VIDEO,
    .id                    = AV_CODEC_ID_H264,
    .priv_data_size        = sizeof(H264Context),
    .init                  = ff_h264_decode_init,
    .close                 = h264_decode_end,
    .decode                = h264_decode_frame,
    .capabilities          = /*AV_CODEC_CAP_DRAW_HORIZ_BAND |*/ AV_CODEC_CAP_DR1 |
                             AV_CODEC_CAP_DELAY | AV_CODEC_CAP_SLICE_THREADS |
                             AV_CODEC_CAP_FRAME_THREADS,
    .caps_internal         = FF_CODEC_CAP_INIT_THREADSAFE,
    .flush                 = flush_dpb,
    .init_thread_copy      = ONLY_IF_THREADS_ENABLED(decode_init_thread_copy),
    .update_thread_context = ONLY_IF_THREADS_ENABLED(ff_h264_update_thread_context),
    .profiles              = NULL_IF_CONFIG_SMALL(ff_h264_profiles),
    .priv_class            = &h264_class,
};

#if CONFIG_H264_VDPAU_DECODER && FF_API_VDPAU
static const AVClass h264_vdpau_class = {
    .class_name = "H264 VDPAU Decoder",
    .item_name  = av_default_item_name,
    .option     = h264_options,
    .version    = LIBAVUTIL_VERSION_INT,
};

AVCodec ff_h264_vdpau_decoder = {
    .name           = "h264_vdpau",
    .long_name      = NULL_IF_CONFIG_SMALL("H.264 / AVC / MPEG-4 AVC / MPEG-4 part 10 (VDPAU acceleration)"),
    .type           = AVMEDIA_TYPE_VIDEO,
    .id             = AV_CODEC_ID_H264,
    .priv_data_size = sizeof(H264Context),
    .init           = ff_h264_decode_init,
    .close          = h264_decode_end,
    .decode         = h264_decode_frame,
    .capabilities   = AV_CODEC_CAP_DR1 | AV_CODEC_CAP_DELAY | AV_CODEC_CAP_HWACCEL_VDPAU,
    .flush          = flush_dpb,
    .pix_fmts       = (const enum AVPixelFormat[]) { AV_PIX_FMT_VDPAU_H264,
                                                     AV_PIX_FMT_NONE},
    .profiles       = NULL_IF_CONFIG_SMALL(ff_h264_profiles),
    .priv_class     = &h264_vdpau_class,
};
#endif<|MERGE_RESOLUTION|>--- conflicted
+++ resolved
@@ -497,159 +497,9 @@
             return;
     }
 
-<<<<<<< HEAD
-    cur->f->interlaced_frame = 0;
-    cur->f->repeat_pict      = 0;
-
-    /* Signal interlacing information externally. */
-    /* Prioritize picture timing SEI information over used
-     * decoding process if it exists. */
-
-    if (sps->pic_struct_present_flag) {
-        H264SEIPictureTiming *pt = &h->sei.picture_timing;
-        switch (pt->pic_struct) {
-        case SEI_PIC_STRUCT_FRAME:
-            break;
-        case SEI_PIC_STRUCT_TOP_FIELD:
-        case SEI_PIC_STRUCT_BOTTOM_FIELD:
-            cur->f->interlaced_frame = 1;
-            break;
-        case SEI_PIC_STRUCT_TOP_BOTTOM:
-        case SEI_PIC_STRUCT_BOTTOM_TOP:
-            if (FIELD_OR_MBAFF_PICTURE(h))
-                cur->f->interlaced_frame = 1;
-            else
-                // try to flag soft telecine progressive
-                cur->f->interlaced_frame = h->prev_interlaced_frame;
-            break;
-        case SEI_PIC_STRUCT_TOP_BOTTOM_TOP:
-        case SEI_PIC_STRUCT_BOTTOM_TOP_BOTTOM:
-            /* Signal the possibility of telecined film externally
-             * (pic_struct 5,6). From these hints, let the applications
-             * decide if they apply deinterlacing. */
-            cur->f->repeat_pict = 1;
-            break;
-        case SEI_PIC_STRUCT_FRAME_DOUBLING:
-            cur->f->repeat_pict = 2;
-            break;
-        case SEI_PIC_STRUCT_FRAME_TRIPLING:
-            cur->f->repeat_pict = 4;
-            break;
-        }
-
-        if ((pt->ct_type & 3) &&
-            pt->pic_struct <= SEI_PIC_STRUCT_BOTTOM_TOP)
-            cur->f->interlaced_frame = (pt->ct_type & (1 << 1)) != 0;
-    } else {
-        /* Derive interlacing flag from used decoding process. */
-        cur->f->interlaced_frame = FIELD_OR_MBAFF_PICTURE(h);
-    }
-    h->prev_interlaced_frame = cur->f->interlaced_frame;
-
-    if (cur->field_poc[0] != cur->field_poc[1]) {
-        /* Derive top_field_first from field pocs. */
-        cur->f->top_field_first = cur->field_poc[0] < cur->field_poc[1];
-    } else {
-        if (sps->pic_struct_present_flag) {
-            /* Use picture timing SEI information. Even if it is a
-             * information of a past frame, better than nothing. */
-            if (h->sei.picture_timing.pic_struct == SEI_PIC_STRUCT_TOP_BOTTOM ||
-                h->sei.picture_timing.pic_struct == SEI_PIC_STRUCT_TOP_BOTTOM_TOP)
-                cur->f->top_field_first = 1;
-            else
-                cur->f->top_field_first = 0;
-        } else if (cur->f->interlaced_frame) {
-            /* Default to top field first when pic_struct_present_flag
-             * is not set but interlaced frame detected */
-            cur->f->top_field_first = 1;
-        } else {
-            /* Most likely progressive */
-            cur->f->top_field_first = 0;
-        }
-    }
-
-    if (h->sei.frame_packing.present &&
-        h->sei.frame_packing.frame_packing_arrangement_type <= 6 &&
-        h->sei.frame_packing.content_interpretation_type > 0 &&
-        h->sei.frame_packing.content_interpretation_type < 3) {
-        H264SEIFramePacking *fp = &h->sei.frame_packing;
-        AVStereo3D *stereo = av_stereo3d_create_side_data(cur->f);
-        if (stereo) {
-        switch (fp->frame_packing_arrangement_type) {
-        case 0:
-            stereo->type = AV_STEREO3D_CHECKERBOARD;
-            break;
-        case 1:
-            stereo->type = AV_STEREO3D_COLUMNS;
-            break;
-        case 2:
-            stereo->type = AV_STEREO3D_LINES;
-            break;
-        case 3:
-            if (fp->quincunx_sampling_flag)
-                stereo->type = AV_STEREO3D_SIDEBYSIDE_QUINCUNX;
-            else
-                stereo->type = AV_STEREO3D_SIDEBYSIDE;
-            break;
-        case 4:
-            stereo->type = AV_STEREO3D_TOPBOTTOM;
-            break;
-        case 5:
-            stereo->type = AV_STEREO3D_FRAMESEQUENCE;
-            break;
-        case 6:
-            stereo->type = AV_STEREO3D_2D;
-            break;
-        }
-
-        if (fp->content_interpretation_type == 2)
-            stereo->flags = AV_STEREO3D_FLAG_INVERT;
-        }
-    }
-
-    if (h->sei.display_orientation.present &&
-        (h->sei.display_orientation.anticlockwise_rotation ||
-         h->sei.display_orientation.hflip ||
-         h->sei.display_orientation.vflip)) {
-        H264SEIDisplayOrientation *o = &h->sei.display_orientation;
-        double angle = o->anticlockwise_rotation * 360 / (double) (1 << 16);
-        AVFrameSideData *rotation = av_frame_new_side_data(cur->f,
-                                                           AV_FRAME_DATA_DISPLAYMATRIX,
-                                                           sizeof(int32_t) * 9);
-        if (rotation) {
-            av_display_rotation_set((int32_t *)rotation->data, angle);
-            av_display_matrix_flip((int32_t *)rotation->data,
-                                   o->hflip, o->vflip);
-        }
-    }
-
-    if (h->sei.afd.present) {
-        AVFrameSideData *sd = av_frame_new_side_data(cur->f, AV_FRAME_DATA_AFD,
-                                                     sizeof(uint8_t));
-
-        if (sd) {
-            *sd->data = h->sei.afd.active_format_description;
-            h->sei.afd.present = 0;
-        }
-    }
-
-    if (h->sei.a53_caption.a53_caption) {
-        H264SEIA53Caption *a53 = &h->sei.a53_caption;
-        AVFrameSideData *sd = av_frame_new_side_data(cur->f,
-                                                     AV_FRAME_DATA_A53_CC,
-                                                     a53->a53_caption_size);
-        if (sd)
-            memcpy(sd->data, a53->a53_caption, a53->a53_caption_size);
-        av_freep(&a53->a53_caption);
-        a53->a53_caption_size = 0;
-        h->avctx->properties |= FF_CODEC_PROPERTY_CLOSED_CAPTIONS;
-    }
-
     cur->mmco_reset = h->mmco_reset;
     h->mmco_reset = 0;
 
-=======
->>>>>>> f651c6a2
     // FIXME do something with unavailable reference frames
 
     /* Sort B-frames into display order */
