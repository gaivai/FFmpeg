/*
 * utils for libavcodec
 * Copyright (c) 2001 Fabrice Bellard
 * Copyright (c) 2002-2004 Michael Niedermayer <michaelni@gmx.at>
 *
 * This file is part of FFmpeg.
 *
 * FFmpeg is free software; you can redistribute it and/or
 * modify it under the terms of the GNU Lesser General Public
 * License as published by the Free Software Foundation; either
 * version 2.1 of the License, or (at your option) any later version.
 *
 * FFmpeg is distributed in the hope that it will be useful,
 * but WITHOUT ANY WARRANTY; without even the implied warranty of
 * MERCHANTABILITY or FITNESS FOR A PARTICULAR PURPOSE.  See the GNU
 * Lesser General Public License for more details.
 *
 * You should have received a copy of the GNU Lesser General Public
 * License along with FFmpeg; if not, write to the Free Software
 * Foundation, Inc., 51 Franklin Street, Fifth Floor, Boston, MA 02110-1301 USA
 */

/**
 * @file
 * utils.
 */

#include "config.h"
#include "libavutil/atomic.h"
#include "libavutil/attributes.h"
#include "libavutil/avassert.h"
#include "libavutil/avstring.h"
#include "libavutil/bprint.h"
#include "libavutil/channel_layout.h"
#include "libavutil/crc.h"
#include "libavutil/frame.h"
#include "libavutil/internal.h"
#include "libavutil/mathematics.h"
#include "libavutil/pixdesc.h"
#include "libavutil/imgutils.h"
#include "libavutil/samplefmt.h"
#include "libavutil/dict.h"
#include "avcodec.h"
#include "libavutil/opt.h"
#include "me_cmp.h"
#include "mpegvideo.h"
#include "thread.h"
#include "frame_thread_encoder.h"
#include "internal.h"
#include "raw.h"
#include "bytestream.h"
#include "version.h"
#include <stdlib.h>
#include <stdarg.h>
#include <limits.h>
#include <float.h>
#if CONFIG_ICONV
# include <iconv.h>
#endif

#if HAVE_PTHREADS
#include <pthread.h>
#elif HAVE_W32THREADS
#include "compat/w32pthreads.h"
#elif HAVE_OS2THREADS
#include "compat/os2threads.h"
#endif

#if HAVE_PTHREADS || HAVE_W32THREADS || HAVE_OS2THREADS
static int default_lockmgr_cb(void **arg, enum AVLockOp op)
{
    void * volatile * mutex = arg;
    int err;

    switch (op) {
    case AV_LOCK_CREATE:
        return 0;
    case AV_LOCK_OBTAIN:
        if (!*mutex) {
            pthread_mutex_t *tmp = av_malloc(sizeof(pthread_mutex_t));
            if (!tmp)
                return AVERROR(ENOMEM);
            if ((err = pthread_mutex_init(tmp, NULL))) {
                av_free(tmp);
                return AVERROR(err);
            }
            if (avpriv_atomic_ptr_cas(mutex, NULL, tmp)) {
                pthread_mutex_destroy(tmp);
                av_free(tmp);
            }
        }

        if ((err = pthread_mutex_lock(*mutex)))
            return AVERROR(err);

        return 0;
    case AV_LOCK_RELEASE:
        if ((err = pthread_mutex_unlock(*mutex)))
            return AVERROR(err);

        return 0;
    case AV_LOCK_DESTROY:
        if (*mutex)
            pthread_mutex_destroy(*mutex);
        av_free(*mutex);
        avpriv_atomic_ptr_cas(mutex, *mutex, NULL);
        return 0;
    }
    return 1;
}
static int (*lockmgr_cb)(void **mutex, enum AVLockOp op) = default_lockmgr_cb;
#else
static int (*lockmgr_cb)(void **mutex, enum AVLockOp op) = NULL;
#endif


volatile int ff_avcodec_locked;
static int volatile entangled_thread_counter = 0;
static void *codec_mutex;
static void *avformat_mutex;

static inline int ff_fast_malloc(void *ptr, unsigned int *size, size_t min_size, int zero_realloc)
{
    void **p = ptr;
    if (min_size <= *size && *p)
        return 0;
    min_size = FFMAX(17 * min_size / 16 + 32, min_size);
    av_free(*p);
    *p = zero_realloc ? av_mallocz(min_size) : av_malloc(min_size);
    if (!*p)
        min_size = 0;
    *size = min_size;
    return 1;
}

void av_fast_padded_malloc(void *ptr, unsigned int *size, size_t min_size)
{
    uint8_t **p = ptr;
    if (min_size > SIZE_MAX - FF_INPUT_BUFFER_PADDING_SIZE) {
        av_freep(p);
        *size = 0;
        return;
    }
    if (!ff_fast_malloc(p, size, min_size + FF_INPUT_BUFFER_PADDING_SIZE, 1))
        memset(*p + min_size, 0, FF_INPUT_BUFFER_PADDING_SIZE);
}

void av_fast_padded_mallocz(void *ptr, unsigned int *size, size_t min_size)
{
    uint8_t **p = ptr;
    if (min_size > SIZE_MAX - FF_INPUT_BUFFER_PADDING_SIZE) {
        av_freep(p);
        *size = 0;
        return;
    }
    if (!ff_fast_malloc(p, size, min_size + FF_INPUT_BUFFER_PADDING_SIZE, 1))
        memset(*p, 0, min_size + FF_INPUT_BUFFER_PADDING_SIZE);
}

/* encoder management */
static AVCodec *first_avcodec = NULL;
static AVCodec **last_avcodec = &first_avcodec;

AVCodec *av_codec_next(const AVCodec *c)
{
    if (c)
        return c->next;
    else
        return first_avcodec;
}

static av_cold void avcodec_init(void)
{
    static int initialized = 0;

    if (initialized != 0)
        return;
    initialized = 1;

    if (CONFIG_ME_CMP)
        ff_me_cmp_init_static();
}

int av_codec_is_encoder(const AVCodec *codec)
{
    return codec && (codec->encode_sub || codec->encode2);
}

int av_codec_is_decoder(const AVCodec *codec)
{
    return codec && codec->decode;
}

av_cold void avcodec_register(AVCodec *codec)
{
    AVCodec **p;
    avcodec_init();
    p = last_avcodec;
    codec->next = NULL;

    while(*p || avpriv_atomic_ptr_cas((void * volatile *)p, NULL, codec))
        p = &(*p)->next;
    last_avcodec = &codec->next;

    if (codec->init_static_data)
        codec->init_static_data(codec);
}

#if FF_API_EMU_EDGE
unsigned avcodec_get_edge_width(void)
{
    return EDGE_WIDTH;
}
#endif

#if FF_API_SET_DIMENSIONS
void avcodec_set_dimensions(AVCodecContext *s, int width, int height)
{
    int ret = ff_set_dimensions(s, width, height);
    if (ret < 0) {
        av_log(s, AV_LOG_WARNING, "Failed to set dimensions %d %d\n", width, height);
    }
}
#endif

int ff_set_dimensions(AVCodecContext *s, int width, int height)
{
    int ret = av_image_check_size(width, height, 0, s);

    if (ret < 0)
        width = height = 0;

    s->coded_width  = width;
    s->coded_height = height;
    s->width        = FF_CEIL_RSHIFT(width,  s->lowres);
    s->height       = FF_CEIL_RSHIFT(height, s->lowres);

    return ret;
}

int ff_set_sar(AVCodecContext *avctx, AVRational sar)
{
    int ret = av_image_check_sar(avctx->width, avctx->height, sar);

    if (ret < 0) {
        av_log(avctx, AV_LOG_WARNING, "ignoring invalid SAR: %u/%u\n",
               sar.num, sar.den);
        avctx->sample_aspect_ratio = (AVRational){ 0, 1 };
        return ret;
    } else {
        avctx->sample_aspect_ratio = sar;
    }
    return 0;
}

int ff_side_data_update_matrix_encoding(AVFrame *frame,
                                        enum AVMatrixEncoding matrix_encoding)
{
    AVFrameSideData *side_data;
    enum AVMatrixEncoding *data;

    side_data = av_frame_get_side_data(frame, AV_FRAME_DATA_MATRIXENCODING);
    if (!side_data)
        side_data = av_frame_new_side_data(frame, AV_FRAME_DATA_MATRIXENCODING,
                                           sizeof(enum AVMatrixEncoding));

    if (!side_data)
        return AVERROR(ENOMEM);

    data  = (enum AVMatrixEncoding*)side_data->data;
    *data = matrix_encoding;

    return 0;
}

void avcodec_align_dimensions2(AVCodecContext *s, int *width, int *height,
                               int linesize_align[AV_NUM_DATA_POINTERS])
{
    int i;
    int w_align = 1;
    int h_align = 1;

    switch (s->pix_fmt) {
    case AV_PIX_FMT_YUV420P:
    case AV_PIX_FMT_YUYV422:
    case AV_PIX_FMT_YVYU422:
    case AV_PIX_FMT_UYVY422:
    case AV_PIX_FMT_YUV422P:
    case AV_PIX_FMT_YUV440P:
    case AV_PIX_FMT_YUV444P:
    case AV_PIX_FMT_GBRAP:
    case AV_PIX_FMT_GBRP:
    case AV_PIX_FMT_GRAY8:
    case AV_PIX_FMT_GRAY16BE:
    case AV_PIX_FMT_GRAY16LE:
    case AV_PIX_FMT_YUVJ420P:
    case AV_PIX_FMT_YUVJ422P:
    case AV_PIX_FMT_YUVJ440P:
    case AV_PIX_FMT_YUVJ444P:
    case AV_PIX_FMT_YUVA420P:
    case AV_PIX_FMT_YUVA422P:
    case AV_PIX_FMT_YUVA444P:
    case AV_PIX_FMT_YUV420P9LE:
    case AV_PIX_FMT_YUV420P9BE:
    case AV_PIX_FMT_YUV420P10LE:
    case AV_PIX_FMT_YUV420P10BE:
    case AV_PIX_FMT_YUV420P12LE:
    case AV_PIX_FMT_YUV420P12BE:
    case AV_PIX_FMT_YUV420P14LE:
    case AV_PIX_FMT_YUV420P14BE:
    case AV_PIX_FMT_YUV420P16LE:
    case AV_PIX_FMT_YUV420P16BE:
    case AV_PIX_FMT_YUVA420P9LE:
    case AV_PIX_FMT_YUVA420P9BE:
    case AV_PIX_FMT_YUVA420P10LE:
    case AV_PIX_FMT_YUVA420P10BE:
    case AV_PIX_FMT_YUVA420P16LE:
    case AV_PIX_FMT_YUVA420P16BE:
    case AV_PIX_FMT_YUV422P9LE:
    case AV_PIX_FMT_YUV422P9BE:
    case AV_PIX_FMT_YUV422P10LE:
    case AV_PIX_FMT_YUV422P10BE:
    case AV_PIX_FMT_YUV422P12LE:
    case AV_PIX_FMT_YUV422P12BE:
    case AV_PIX_FMT_YUV422P14LE:
    case AV_PIX_FMT_YUV422P14BE:
    case AV_PIX_FMT_YUV422P16LE:
    case AV_PIX_FMT_YUV422P16BE:
    case AV_PIX_FMT_YUVA422P9LE:
    case AV_PIX_FMT_YUVA422P9BE:
    case AV_PIX_FMT_YUVA422P10LE:
    case AV_PIX_FMT_YUVA422P10BE:
    case AV_PIX_FMT_YUVA422P16LE:
    case AV_PIX_FMT_YUVA422P16BE:
    case AV_PIX_FMT_YUV444P9LE:
    case AV_PIX_FMT_YUV444P9BE:
    case AV_PIX_FMT_YUV444P10LE:
    case AV_PIX_FMT_YUV444P10BE:
    case AV_PIX_FMT_YUV444P12LE:
    case AV_PIX_FMT_YUV444P12BE:
    case AV_PIX_FMT_YUV444P14LE:
    case AV_PIX_FMT_YUV444P14BE:
    case AV_PIX_FMT_YUV444P16LE:
    case AV_PIX_FMT_YUV444P16BE:
    case AV_PIX_FMT_YUVA444P9LE:
    case AV_PIX_FMT_YUVA444P9BE:
    case AV_PIX_FMT_YUVA444P10LE:
    case AV_PIX_FMT_YUVA444P10BE:
    case AV_PIX_FMT_YUVA444P16LE:
    case AV_PIX_FMT_YUVA444P16BE:
    case AV_PIX_FMT_GBRP9LE:
    case AV_PIX_FMT_GBRP9BE:
    case AV_PIX_FMT_GBRP10LE:
    case AV_PIX_FMT_GBRP10BE:
    case AV_PIX_FMT_GBRP12LE:
    case AV_PIX_FMT_GBRP12BE:
    case AV_PIX_FMT_GBRP14LE:
    case AV_PIX_FMT_GBRP14BE:
    case AV_PIX_FMT_GBRP16LE:
    case AV_PIX_FMT_GBRP16BE:
        w_align = 16; //FIXME assume 16 pixel per macroblock
        h_align = 16 * 2; // interlaced needs 2 macroblocks height
        break;
    case AV_PIX_FMT_YUV411P:
    case AV_PIX_FMT_YUVJ411P:
    case AV_PIX_FMT_UYYVYY411:
        w_align = 32;
        h_align = 8;
        break;
    case AV_PIX_FMT_YUV410P:
        if (s->codec_id == AV_CODEC_ID_SVQ1) {
            w_align = 64;
            h_align = 64;
        }
        break;
    case AV_PIX_FMT_RGB555:
        if (s->codec_id == AV_CODEC_ID_RPZA) {
            w_align = 4;
            h_align = 4;
        }
        break;
    case AV_PIX_FMT_PAL8:
    case AV_PIX_FMT_BGR8:
    case AV_PIX_FMT_RGB8:
        if (s->codec_id == AV_CODEC_ID_SMC ||
            s->codec_id == AV_CODEC_ID_CINEPAK) {
            w_align = 4;
            h_align = 4;
        }
        if (s->codec_id == AV_CODEC_ID_JV) {
            w_align = 8;
            h_align = 8;
        }
        break;
    case AV_PIX_FMT_BGR24:
        if ((s->codec_id == AV_CODEC_ID_MSZH) ||
            (s->codec_id == AV_CODEC_ID_ZLIB)) {
            w_align = 4;
            h_align = 4;
        }
        break;
    case AV_PIX_FMT_RGB24:
        if (s->codec_id == AV_CODEC_ID_CINEPAK) {
            w_align = 4;
            h_align = 4;
        }
        break;
    default:
        w_align = 1;
        h_align = 1;
        break;
    }

    if (s->codec_id == AV_CODEC_ID_IFF_ILBM || s->codec_id == AV_CODEC_ID_IFF_BYTERUN1) {
        w_align = FFMAX(w_align, 8);
    }

    *width  = FFALIGN(*width, w_align);
    *height = FFALIGN(*height, h_align);
    if (s->codec_id == AV_CODEC_ID_H264 || s->lowres)
        // some of the optimized chroma MC reads one line too much
        // which is also done in mpeg decoders with lowres > 0
        *height += 2;

    for (i = 0; i < 4; i++)
        linesize_align[i] = STRIDE_ALIGN;
}

void avcodec_align_dimensions(AVCodecContext *s, int *width, int *height)
{
    const AVPixFmtDescriptor *desc = av_pix_fmt_desc_get(s->pix_fmt);
    int chroma_shift = desc->log2_chroma_w;
    int linesize_align[AV_NUM_DATA_POINTERS];
    int align;

    avcodec_align_dimensions2(s, width, height, linesize_align);
    align               = FFMAX(linesize_align[0], linesize_align[3]);
    linesize_align[1] <<= chroma_shift;
    linesize_align[2] <<= chroma_shift;
    align               = FFMAX3(align, linesize_align[1], linesize_align[2]);
    *width              = FFALIGN(*width, align);
}

int avcodec_enum_to_chroma_pos(int *xpos, int *ypos, enum AVChromaLocation pos)
{
    if (pos <= AVCHROMA_LOC_UNSPECIFIED || pos >= AVCHROMA_LOC_NB)
        return AVERROR(EINVAL);
    pos--;

    *xpos = (pos&1) * 128;
    *ypos = ((pos>>1)^(pos<4)) * 128;

    return 0;
}

enum AVChromaLocation avcodec_chroma_pos_to_enum(int xpos, int ypos)
{
    int pos, xout, yout;

    for (pos = AVCHROMA_LOC_UNSPECIFIED + 1; pos < AVCHROMA_LOC_NB; pos++) {
        if (avcodec_enum_to_chroma_pos(&xout, &yout, pos) == 0 && xout == xpos && yout == ypos)
            return pos;
    }
    return AVCHROMA_LOC_UNSPECIFIED;
}

int avcodec_fill_audio_frame(AVFrame *frame, int nb_channels,
                             enum AVSampleFormat sample_fmt, const uint8_t *buf,
                             int buf_size, int align)
{
    int ch, planar, needed_size, ret = 0;

    needed_size = av_samples_get_buffer_size(NULL, nb_channels,
                                             frame->nb_samples, sample_fmt,
                                             align);
    if (buf_size < needed_size)
        return AVERROR(EINVAL);

    planar = av_sample_fmt_is_planar(sample_fmt);
    if (planar && nb_channels > AV_NUM_DATA_POINTERS) {
        if (!(frame->extended_data = av_mallocz_array(nb_channels,
                                                sizeof(*frame->extended_data))))
            return AVERROR(ENOMEM);
    } else {
        frame->extended_data = frame->data;
    }

    if ((ret = av_samples_fill_arrays(frame->extended_data, &frame->linesize[0],
                                      (uint8_t *)(intptr_t)buf, nb_channels, frame->nb_samples,
                                      sample_fmt, align)) < 0) {
        if (frame->extended_data != frame->data)
            av_freep(&frame->extended_data);
        return ret;
    }
    if (frame->extended_data != frame->data) {
        for (ch = 0; ch < AV_NUM_DATA_POINTERS; ch++)
            frame->data[ch] = frame->extended_data[ch];
    }

    return ret;
}

static int update_frame_pool(AVCodecContext *avctx, AVFrame *frame)
{
    FramePool *pool = avctx->internal->pool;
    int i, ret;

    switch (avctx->codec_type) {
    case AVMEDIA_TYPE_VIDEO: {
        AVPicture picture;
        int size[4] = { 0 };
        int w = frame->width;
        int h = frame->height;
        int tmpsize, unaligned;

        if (pool->format == frame->format &&
            pool->width == frame->width && pool->height == frame->height)
            return 0;

        avcodec_align_dimensions2(avctx, &w, &h, pool->stride_align);

        do {
            // NOTE: do not align linesizes individually, this breaks e.g. assumptions
            // that linesize[0] == 2*linesize[1] in the MPEG-encoder for 4:2:2
            av_image_fill_linesizes(picture.linesize, avctx->pix_fmt, w);
            // increase alignment of w for next try (rhs gives the lowest bit set in w)
            w += w & ~(w - 1);

            unaligned = 0;
            for (i = 0; i < 4; i++)
                unaligned |= picture.linesize[i] % pool->stride_align[i];
        } while (unaligned);

        tmpsize = av_image_fill_pointers(picture.data, avctx->pix_fmt, h,
                                         NULL, picture.linesize);
        if (tmpsize < 0)
            return -1;

        for (i = 0; i < 3 && picture.data[i + 1]; i++)
            size[i] = picture.data[i + 1] - picture.data[i];
        size[i] = tmpsize - (picture.data[i] - picture.data[0]);

        for (i = 0; i < 4; i++) {
            av_buffer_pool_uninit(&pool->pools[i]);
            pool->linesize[i] = picture.linesize[i];
            if (size[i]) {
                pool->pools[i] = av_buffer_pool_init(size[i] + 16 + STRIDE_ALIGN - 1,
                                                     CONFIG_MEMORY_POISONING ?
                                                        NULL :
                                                        av_buffer_allocz);
                if (!pool->pools[i]) {
                    ret = AVERROR(ENOMEM);
                    goto fail;
                }
            }
        }
        pool->format = frame->format;
        pool->width  = frame->width;
        pool->height = frame->height;

        break;
        }
    case AVMEDIA_TYPE_AUDIO: {
        int ch     = av_frame_get_channels(frame); //av_get_channel_layout_nb_channels(frame->channel_layout);
        int planar = av_sample_fmt_is_planar(frame->format);
        int planes = planar ? ch : 1;

        if (pool->format == frame->format && pool->planes == planes &&
            pool->channels == ch && frame->nb_samples == pool->samples)
            return 0;

        av_buffer_pool_uninit(&pool->pools[0]);
        ret = av_samples_get_buffer_size(&pool->linesize[0], ch,
                                         frame->nb_samples, frame->format, 0);
        if (ret < 0)
            goto fail;

        pool->pools[0] = av_buffer_pool_init(pool->linesize[0], NULL);
        if (!pool->pools[0]) {
            ret = AVERROR(ENOMEM);
            goto fail;
        }

        pool->format     = frame->format;
        pool->planes     = planes;
        pool->channels   = ch;
        pool->samples = frame->nb_samples;
        break;
        }
    default: av_assert0(0);
    }
    return 0;
fail:
    for (i = 0; i < 4; i++)
        av_buffer_pool_uninit(&pool->pools[i]);
    pool->format = -1;
    pool->planes = pool->channels = pool->samples = 0;
    pool->width  = pool->height = 0;
    return ret;
}

static int audio_get_buffer(AVCodecContext *avctx, AVFrame *frame)
{
    FramePool *pool = avctx->internal->pool;
    int planes = pool->planes;
    int i;

    frame->linesize[0] = pool->linesize[0];

    if (planes > AV_NUM_DATA_POINTERS) {
        frame->extended_data = av_mallocz_array(planes, sizeof(*frame->extended_data));
        frame->nb_extended_buf = planes - AV_NUM_DATA_POINTERS;
        frame->extended_buf  = av_mallocz_array(frame->nb_extended_buf,
                                          sizeof(*frame->extended_buf));
        if (!frame->extended_data || !frame->extended_buf) {
            av_freep(&frame->extended_data);
            av_freep(&frame->extended_buf);
            return AVERROR(ENOMEM);
        }
    } else {
        frame->extended_data = frame->data;
        av_assert0(frame->nb_extended_buf == 0);
    }

    for (i = 0; i < FFMIN(planes, AV_NUM_DATA_POINTERS); i++) {
        frame->buf[i] = av_buffer_pool_get(pool->pools[0]);
        if (!frame->buf[i])
            goto fail;
        frame->extended_data[i] = frame->data[i] = frame->buf[i]->data;
    }
    for (i = 0; i < frame->nb_extended_buf; i++) {
        frame->extended_buf[i] = av_buffer_pool_get(pool->pools[0]);
        if (!frame->extended_buf[i])
            goto fail;
        frame->extended_data[i + AV_NUM_DATA_POINTERS] = frame->extended_buf[i]->data;
    }

    if (avctx->debug & FF_DEBUG_BUFFERS)
        av_log(avctx, AV_LOG_DEBUG, "default_get_buffer called on frame %p", frame);

    return 0;
fail:
    av_frame_unref(frame);
    return AVERROR(ENOMEM);
}

static int video_get_buffer(AVCodecContext *s, AVFrame *pic)
{
    FramePool *pool = s->internal->pool;
    int i;

    if (pic->data[0]) {
        av_log(s, AV_LOG_ERROR, "pic->data[0]!=NULL in avcodec_default_get_buffer\n");
        return -1;
    }

    memset(pic->data, 0, sizeof(pic->data));
    pic->extended_data = pic->data;

    for (i = 0; i < 4 && pool->pools[i]; i++) {
        pic->linesize[i] = pool->linesize[i];

        pic->buf[i] = av_buffer_pool_get(pool->pools[i]);
        if (!pic->buf[i])
            goto fail;

        pic->data[i] = pic->buf[i]->data;
    }
    for (; i < AV_NUM_DATA_POINTERS; i++) {
        pic->data[i] = NULL;
        pic->linesize[i] = 0;
    }
    if (pic->data[1] && !pic->data[2])
        avpriv_set_systematic_pal2((uint32_t *)pic->data[1], s->pix_fmt);

    if (s->debug & FF_DEBUG_BUFFERS)
        av_log(s, AV_LOG_DEBUG, "default_get_buffer called on pic %p\n", pic);

    return 0;
fail:
    av_frame_unref(pic);
    return AVERROR(ENOMEM);
}

void avpriv_color_frame(AVFrame *frame, const int c[4])
{
    const AVPixFmtDescriptor *desc = av_pix_fmt_desc_get(frame->format);
    int p, y, x;

    av_assert0(desc->flags & AV_PIX_FMT_FLAG_PLANAR);

    for (p = 0; p<desc->nb_components; p++) {
        uint8_t *dst = frame->data[p];
        int is_chroma = p == 1 || p == 2;
        int bytes  = is_chroma ? FF_CEIL_RSHIFT(frame->width,  desc->log2_chroma_w) : frame->width;
        int height = is_chroma ? FF_CEIL_RSHIFT(frame->height, desc->log2_chroma_h) : frame->height;
        for (y = 0; y < height; y++) {
            if (desc->comp[0].depth_minus1 >= 8) {
                for (x = 0; x<bytes; x++)
                    ((uint16_t*)dst)[x] = c[p];
            }else
                memset(dst, c[p], bytes);
            dst += frame->linesize[p];
        }
    }
}

int avcodec_default_get_buffer2(AVCodecContext *avctx, AVFrame *frame, int flags)
{
    int ret;

    if ((ret = update_frame_pool(avctx, frame)) < 0)
        return ret;

#if FF_API_GET_BUFFER
FF_DISABLE_DEPRECATION_WARNINGS
    frame->type = FF_BUFFER_TYPE_INTERNAL;
FF_ENABLE_DEPRECATION_WARNINGS
#endif

    switch (avctx->codec_type) {
    case AVMEDIA_TYPE_VIDEO:
        return video_get_buffer(avctx, frame);
    case AVMEDIA_TYPE_AUDIO:
        return audio_get_buffer(avctx, frame);
    default:
        return -1;
    }
}

int ff_init_buffer_info(AVCodecContext *avctx, AVFrame *frame)
{
    AVPacket *pkt = avctx->internal->pkt;

    if (pkt) {
        uint8_t *packet_sd;
        AVFrameSideData *frame_sd;
        int size;
        frame->pkt_pts = pkt->pts;
        av_frame_set_pkt_pos     (frame, pkt->pos);
        av_frame_set_pkt_duration(frame, pkt->duration);
        av_frame_set_pkt_size    (frame, pkt->size);

        /* copy the replaygain data to the output frame */
        packet_sd = av_packet_get_side_data(pkt, AV_PKT_DATA_REPLAYGAIN, &size);
        if (packet_sd) {
            frame_sd = av_frame_new_side_data(frame, AV_FRAME_DATA_REPLAYGAIN, size);
            if (!frame_sd)
                return AVERROR(ENOMEM);

            memcpy(frame_sd->data, packet_sd, size);
        }

        /* copy the displaymatrix to the output frame */
        packet_sd = av_packet_get_side_data(pkt, AV_PKT_DATA_DISPLAYMATRIX, &size);
        if (packet_sd) {
            frame_sd = av_frame_new_side_data(frame, AV_FRAME_DATA_DISPLAYMATRIX, size);
            if (!frame_sd)
                return AVERROR(ENOMEM);

            memcpy(frame_sd->data, packet_sd, size);
        }

        /* copy the stereo3d format to the output frame */
        packet_sd = av_packet_get_side_data(pkt, AV_PKT_DATA_STEREO3D, &size);
        if (packet_sd) {
            frame_sd = av_frame_new_side_data(frame, AV_FRAME_DATA_STEREO3D, size);
            if (!frame_sd)
                return AVERROR(ENOMEM);

            memcpy(frame_sd->data, packet_sd, size);
        }
    } else {
        frame->pkt_pts = AV_NOPTS_VALUE;
        av_frame_set_pkt_pos     (frame, -1);
        av_frame_set_pkt_duration(frame, 0);
        av_frame_set_pkt_size    (frame, -1);
    }
    frame->reordered_opaque = avctx->reordered_opaque;

    if (frame->color_primaries == AVCOL_PRI_UNSPECIFIED)
        frame->color_primaries = avctx->color_primaries;
    if (frame->color_trc == AVCOL_TRC_UNSPECIFIED)
        frame->color_trc = avctx->color_trc;
    if (av_frame_get_colorspace(frame) == AVCOL_SPC_UNSPECIFIED)
        av_frame_set_colorspace(frame, avctx->colorspace);
    if (av_frame_get_color_range(frame) == AVCOL_RANGE_UNSPECIFIED)
        av_frame_set_color_range(frame, avctx->color_range);
    if (frame->chroma_location == AVCHROMA_LOC_UNSPECIFIED)
        frame->chroma_location = avctx->chroma_sample_location;

    switch (avctx->codec->type) {
    case AVMEDIA_TYPE_VIDEO:
        frame->format              = avctx->pix_fmt;
        if (!frame->sample_aspect_ratio.num)
            frame->sample_aspect_ratio = avctx->sample_aspect_ratio;

        if (frame->width && frame->height &&
            av_image_check_sar(frame->width, frame->height,
                               frame->sample_aspect_ratio) < 0) {
            av_log(avctx, AV_LOG_WARNING, "ignoring invalid SAR: %u/%u\n",
                   frame->sample_aspect_ratio.num,
                   frame->sample_aspect_ratio.den);
            frame->sample_aspect_ratio = (AVRational){ 0, 1 };
        }

        break;
    case AVMEDIA_TYPE_AUDIO:
        if (!frame->sample_rate)
            frame->sample_rate    = avctx->sample_rate;
        if (frame->format < 0)
            frame->format         = avctx->sample_fmt;
        if (!frame->channel_layout) {
            if (avctx->channel_layout) {
                 if (av_get_channel_layout_nb_channels(avctx->channel_layout) !=
                     avctx->channels) {
                     av_log(avctx, AV_LOG_ERROR, "Inconsistent channel "
                            "configuration.\n");
                     return AVERROR(EINVAL);
                 }

                frame->channel_layout = avctx->channel_layout;
            } else {
                if (avctx->channels > FF_SANE_NB_CHANNELS) {
                    av_log(avctx, AV_LOG_ERROR, "Too many channels: %d.\n",
                           avctx->channels);
                    return AVERROR(ENOSYS);
                }
            }
        }
        av_frame_set_channels(frame, avctx->channels);
        break;
    }
    return 0;
}

#if FF_API_GET_BUFFER
FF_DISABLE_DEPRECATION_WARNINGS
int avcodec_default_get_buffer(AVCodecContext *avctx, AVFrame *frame)
{
    return avcodec_default_get_buffer2(avctx, frame, 0);
}

typedef struct CompatReleaseBufPriv {
    AVCodecContext avctx;
    AVFrame frame;
    uint8_t avframe_padding[1024]; // hack to allow linking to a avutil with larger AVFrame
} CompatReleaseBufPriv;

static void compat_free_buffer(void *opaque, uint8_t *data)
{
    CompatReleaseBufPriv *priv = opaque;
    if (priv->avctx.release_buffer)
        priv->avctx.release_buffer(&priv->avctx, &priv->frame);
    av_freep(&priv);
}

static void compat_release_buffer(void *opaque, uint8_t *data)
{
    AVBufferRef *buf = opaque;
    av_buffer_unref(&buf);
}
FF_ENABLE_DEPRECATION_WARNINGS
#endif

int ff_decode_frame_props(AVCodecContext *avctx, AVFrame *frame)
{
    return ff_init_buffer_info(avctx, frame);
}

static int get_buffer_internal(AVCodecContext *avctx, AVFrame *frame, int flags)
{
    const AVHWAccel *hwaccel = avctx->hwaccel;
    int override_dimensions = 1;
    int ret;

    if (avctx->codec_type == AVMEDIA_TYPE_VIDEO) {
        if ((ret = av_image_check_size(avctx->width, avctx->height, 0, avctx)) < 0 || avctx->pix_fmt<0) {
            av_log(avctx, AV_LOG_ERROR, "video_get_buffer: image parameters invalid\n");
            return AVERROR(EINVAL);
        }
    }
    if (avctx->codec_type == AVMEDIA_TYPE_VIDEO) {
        if (frame->width <= 0 || frame->height <= 0) {
            frame->width  = FFMAX(avctx->width,  FF_CEIL_RSHIFT(avctx->coded_width,  avctx->lowres));
            frame->height = FFMAX(avctx->height, FF_CEIL_RSHIFT(avctx->coded_height, avctx->lowres));
            override_dimensions = 0;
        }
    }
    ret = ff_decode_frame_props(avctx, frame);
    if (ret < 0)
        return ret;
    if ((ret = ff_init_buffer_info(avctx, frame)) < 0)
        return ret;

    if (hwaccel && hwaccel->alloc_frame) {
        ret = hwaccel->alloc_frame(avctx, frame);
        goto end;
    }

#if FF_API_GET_BUFFER
FF_DISABLE_DEPRECATION_WARNINGS
    /*
     * Wrap an old get_buffer()-allocated buffer in a bunch of AVBuffers.
     * We wrap each plane in its own AVBuffer. Each of those has a reference to
     * a dummy AVBuffer as its private data, unreffing it on free.
     * When all the planes are freed, the dummy buffer's free callback calls
     * release_buffer().
     */
    if (avctx->get_buffer) {
        CompatReleaseBufPriv *priv = NULL;
        AVBufferRef *dummy_buf = NULL;
        int planes, i, ret;

        if (flags & AV_GET_BUFFER_FLAG_REF)
            frame->reference    = 1;

        ret = avctx->get_buffer(avctx, frame);
        if (ret < 0)
            return ret;

        /* return if the buffers are already set up
         * this would happen e.g. when a custom get_buffer() calls
         * avcodec_default_get_buffer
         */
        if (frame->buf[0])
            goto end0;

        priv = av_mallocz(sizeof(*priv));
        if (!priv) {
            ret = AVERROR(ENOMEM);
            goto fail;
        }
        priv->avctx = *avctx;
        priv->frame = *frame;

        dummy_buf = av_buffer_create(NULL, 0, compat_free_buffer, priv, 0);
        if (!dummy_buf) {
            ret = AVERROR(ENOMEM);
            goto fail;
        }

#define WRAP_PLANE(ref_out, data, data_size)                            \
do {                                                                    \
    AVBufferRef *dummy_ref = av_buffer_ref(dummy_buf);                  \
    if (!dummy_ref) {                                                   \
        ret = AVERROR(ENOMEM);                                          \
        goto fail;                                                      \
    }                                                                   \
    ref_out = av_buffer_create(data, data_size, compat_release_buffer,  \
                               dummy_ref, 0);                           \
    if (!ref_out) {                                                     \
        av_frame_unref(frame);                                          \
        ret = AVERROR(ENOMEM);                                          \
        goto fail;                                                      \
    }                                                                   \
} while (0)

        if (avctx->codec_type == AVMEDIA_TYPE_VIDEO) {
            const AVPixFmtDescriptor *desc = av_pix_fmt_desc_get(frame->format);

            planes = av_pix_fmt_count_planes(frame->format);
            /* workaround for AVHWAccel plane count of 0, buf[0] is used as
               check for allocated buffers: make libavcodec happy */
            if (desc && desc->flags & AV_PIX_FMT_FLAG_HWACCEL)
                planes = 1;
            if (!desc || planes <= 0) {
                ret = AVERROR(EINVAL);
                goto fail;
            }

            for (i = 0; i < planes; i++) {
                int v_shift    = (i == 1 || i == 2) ? desc->log2_chroma_h : 0;
                int plane_size = (frame->height >> v_shift) * frame->linesize[i];

                WRAP_PLANE(frame->buf[i], frame->data[i], plane_size);
            }
        } else {
            int planar = av_sample_fmt_is_planar(frame->format);
            planes = planar ? avctx->channels : 1;

            if (planes > FF_ARRAY_ELEMS(frame->buf)) {
                frame->nb_extended_buf = planes - FF_ARRAY_ELEMS(frame->buf);
                frame->extended_buf = av_malloc_array(sizeof(*frame->extended_buf),
                                                frame->nb_extended_buf);
                if (!frame->extended_buf) {
                    ret = AVERROR(ENOMEM);
                    goto fail;
                }
            }

            for (i = 0; i < FFMIN(planes, FF_ARRAY_ELEMS(frame->buf)); i++)
                WRAP_PLANE(frame->buf[i], frame->extended_data[i], frame->linesize[0]);

            for (i = 0; i < frame->nb_extended_buf; i++)
                WRAP_PLANE(frame->extended_buf[i],
                           frame->extended_data[i + FF_ARRAY_ELEMS(frame->buf)],
                           frame->linesize[0]);
        }

        av_buffer_unref(&dummy_buf);

end0:
        frame->width  = avctx->width;
        frame->height = avctx->height;

        return 0;

fail:
        avctx->release_buffer(avctx, frame);
        av_freep(&priv);
        av_buffer_unref(&dummy_buf);
        return ret;
    }
FF_ENABLE_DEPRECATION_WARNINGS
#endif

    ret = avctx->get_buffer2(avctx, frame, flags);

end:
    if (avctx->codec_type == AVMEDIA_TYPE_VIDEO && !override_dimensions) {
        frame->width  = avctx->width;
        frame->height = avctx->height;
    }

    return ret;
}

int ff_get_buffer(AVCodecContext *avctx, AVFrame *frame, int flags)
{
    int ret = get_buffer_internal(avctx, frame, flags);
    if (ret < 0)
        av_log(avctx, AV_LOG_ERROR, "get_buffer() failed\n");
    return ret;
}

static int reget_buffer_internal(AVCodecContext *avctx, AVFrame *frame)
{
    AVFrame *tmp;
    int ret;

    av_assert0(avctx->codec_type == AVMEDIA_TYPE_VIDEO);

    if (frame->data[0] && (frame->width != avctx->width || frame->height != avctx->height || frame->format != avctx->pix_fmt)) {
        av_log(avctx, AV_LOG_WARNING, "Picture changed from size:%dx%d fmt:%s to size:%dx%d fmt:%s in reget buffer()\n",
               frame->width, frame->height, av_get_pix_fmt_name(frame->format), avctx->width, avctx->height, av_get_pix_fmt_name(avctx->pix_fmt));
        av_frame_unref(frame);
    }

    ff_init_buffer_info(avctx, frame);

    if (!frame->data[0])
        return ff_get_buffer(avctx, frame, AV_GET_BUFFER_FLAG_REF);

    if (av_frame_is_writable(frame))
        return ff_decode_frame_props(avctx, frame);

    tmp = av_frame_alloc();
    if (!tmp)
        return AVERROR(ENOMEM);

    av_frame_move_ref(tmp, frame);

    ret = ff_get_buffer(avctx, frame, AV_GET_BUFFER_FLAG_REF);
    if (ret < 0) {
        av_frame_free(&tmp);
        return ret;
    }

    av_frame_copy(frame, tmp);
    av_frame_free(&tmp);

    return 0;
}

int ff_reget_buffer(AVCodecContext *avctx, AVFrame *frame)
{
    int ret = reget_buffer_internal(avctx, frame);
    if (ret < 0)
        av_log(avctx, AV_LOG_ERROR, "reget_buffer() failed\n");
    return ret;
}

#if FF_API_GET_BUFFER
void avcodec_default_release_buffer(AVCodecContext *s, AVFrame *pic)
{
    av_assert0(s->codec_type == AVMEDIA_TYPE_VIDEO);

    av_frame_unref(pic);
}

int avcodec_default_reget_buffer(AVCodecContext *s, AVFrame *pic)
{
    av_assert0(0);
    return AVERROR_BUG;
}
#endif

int avcodec_default_execute(AVCodecContext *c, int (*func)(AVCodecContext *c2, void *arg2), void *arg, int *ret, int count, int size)
{
    int i;

    for (i = 0; i < count; i++) {
        int r = func(c, (char *)arg + i * size);
        if (ret)
            ret[i] = r;
    }
    return 0;
}

int avcodec_default_execute2(AVCodecContext *c, int (*func)(AVCodecContext *c2, void *arg2, int jobnr, int threadnr), void *arg, int *ret, int count)
{
    int i;

    for (i = 0; i < count; i++) {
        int r = func(c, arg, i, 0);
        if (ret)
            ret[i] = r;
    }
    return 0;
}

enum AVPixelFormat avpriv_find_pix_fmt(const PixelFormatTag *tags,
                                       unsigned int fourcc)
{
    while (tags->pix_fmt >= 0) {
        if (tags->fourcc == fourcc)
            return tags->pix_fmt;
        tags++;
    }
    return AV_PIX_FMT_NONE;
}

static int is_hwaccel_pix_fmt(enum AVPixelFormat pix_fmt)
{
    const AVPixFmtDescriptor *desc = av_pix_fmt_desc_get(pix_fmt);
    return desc->flags & AV_PIX_FMT_FLAG_HWACCEL;
}

enum AVPixelFormat avcodec_default_get_format(struct AVCodecContext *s, const enum AVPixelFormat *fmt)
{
    while (*fmt != AV_PIX_FMT_NONE && is_hwaccel_pix_fmt(*fmt))
        ++fmt;
    return fmt[0];
}

static AVHWAccel *find_hwaccel(enum AVCodecID codec_id,
                               enum AVPixelFormat pix_fmt)
{
    AVHWAccel *hwaccel = NULL;

    while ((hwaccel = av_hwaccel_next(hwaccel)))
        if (hwaccel->id == codec_id
            && hwaccel->pix_fmt == pix_fmt)
            return hwaccel;
    return NULL;
}

static int setup_hwaccel(AVCodecContext *avctx,
                         const enum AVPixelFormat fmt,
                         const char *name)
{
    AVHWAccel *hwa = find_hwaccel(avctx->codec_id, fmt);
    int ret        = 0;

    if (!hwa) {
        av_log(avctx, AV_LOG_ERROR,
               "Could not find an AVHWAccel for the pixel format: %s",
               name);
        return AVERROR(ENOENT);
    }

    if (hwa->priv_data_size) {
        avctx->internal->hwaccel_priv_data = av_mallocz(hwa->priv_data_size);
        if (!avctx->internal->hwaccel_priv_data)
            return AVERROR(ENOMEM);
    }

    if (hwa->init) {
        ret = hwa->init(avctx);
        if (ret < 0) {
            av_freep(&avctx->internal->hwaccel_priv_data);
            return ret;
        }
    }

    avctx->hwaccel = hwa;

    return 0;
}

int ff_get_format(AVCodecContext *avctx, const enum AVPixelFormat *fmt)
{
    const AVPixFmtDescriptor *desc;
    enum AVPixelFormat *choices;
    enum AVPixelFormat ret;
    unsigned n = 0;

    while (fmt[n] != AV_PIX_FMT_NONE)
        ++n;

    choices = av_malloc_array(n + 1, sizeof(*choices));
    if (!choices)
        return AV_PIX_FMT_NONE;

    memcpy(choices, fmt, (n + 1) * sizeof(*choices));

    for (;;) {
        ret = avctx->get_format(avctx, choices);

        desc = av_pix_fmt_desc_get(ret);
        if (!desc) {
            ret = AV_PIX_FMT_NONE;
            break;
        }

        if (avctx->hwaccel && avctx->hwaccel->uninit)
            avctx->hwaccel->uninit(avctx);
        av_freep(&avctx->internal->hwaccel_priv_data);
        avctx->hwaccel = NULL;

        if (!(desc->flags & AV_PIX_FMT_FLAG_HWACCEL))
            break;
        if (avctx->codec->capabilities&CODEC_CAP_HWACCEL_VDPAU)
            break;

        if (!setup_hwaccel(avctx, ret, desc->name))
            break;

        /* Remove failed hwaccel from choices */
        for (n = 0; choices[n] != ret; n++)
            av_assert0(choices[n] != AV_PIX_FMT_NONE);

        do
            choices[n] = choices[n + 1];
        while (choices[n] != AV_PIX_FMT_NONE);
    }

    av_freep(&choices);
    return ret;
}

#if FF_API_AVFRAME_LAVC
void avcodec_get_frame_defaults(AVFrame *frame)
{
#if LIBAVCODEC_VERSION_MAJOR >= 55
     // extended_data should explicitly be freed when needed, this code is unsafe currently
     // also this is not compatible to the <55 ABI/API
    if (frame->extended_data != frame->data && 0)
        av_freep(&frame->extended_data);
#endif

    memset(frame, 0, sizeof(AVFrame));
    av_frame_unref(frame);
}

AVFrame *avcodec_alloc_frame(void)
{
    return av_frame_alloc();
}

void avcodec_free_frame(AVFrame **frame)
{
    av_frame_free(frame);
}
#endif

MAKE_ACCESSORS(AVCodecContext, codec, AVRational, pkt_timebase)
MAKE_ACCESSORS(AVCodecContext, codec, const AVCodecDescriptor *, codec_descriptor)
MAKE_ACCESSORS(AVCodecContext, codec, int, lowres)
MAKE_ACCESSORS(AVCodecContext, codec, int, seek_preroll)
MAKE_ACCESSORS(AVCodecContext, codec, uint16_t*, chroma_intra_matrix)

int av_codec_get_max_lowres(const AVCodec *codec)
{
    return codec->max_lowres;
}

static void get_subtitle_defaults(AVSubtitle *sub)
{
    memset(sub, 0, sizeof(*sub));
    sub->pts = AV_NOPTS_VALUE;
}

static int get_bit_rate(AVCodecContext *ctx)
{
    int bit_rate;
    int bits_per_sample;

    switch (ctx->codec_type) {
    case AVMEDIA_TYPE_VIDEO:
    case AVMEDIA_TYPE_DATA:
    case AVMEDIA_TYPE_SUBTITLE:
    case AVMEDIA_TYPE_ATTACHMENT:
        bit_rate = ctx->bit_rate;
        break;
    case AVMEDIA_TYPE_AUDIO:
        bits_per_sample = av_get_bits_per_sample(ctx->codec_id);
        bit_rate = bits_per_sample ? ctx->sample_rate * ctx->channels * bits_per_sample : ctx->bit_rate;
        break;
    default:
        bit_rate = 0;
        break;
    }
    return bit_rate;
}

int attribute_align_arg ff_codec_open2_recursive(AVCodecContext *avctx, const AVCodec *codec, AVDictionary **options)
{
    int ret = 0;

    ff_unlock_avcodec();

    ret = avcodec_open2(avctx, codec, options);

    ff_lock_avcodec(avctx);
    return ret;
}

int attribute_align_arg avcodec_open2(AVCodecContext *avctx, const AVCodec *codec, AVDictionary **options)
{
    int ret = 0;
    AVDictionary *tmp = NULL;

    if (avcodec_is_open(avctx))
        return 0;

    if ((!codec && !avctx->codec)) {
        av_log(avctx, AV_LOG_ERROR, "No codec provided to avcodec_open2()\n");
        return AVERROR(EINVAL);
    }
    if ((codec && avctx->codec && codec != avctx->codec)) {
        av_log(avctx, AV_LOG_ERROR, "This AVCodecContext was allocated for %s, "
                                    "but %s passed to avcodec_open2()\n", avctx->codec->name, codec->name);
        return AVERROR(EINVAL);
    }
    if (!codec)
        codec = avctx->codec;

    if (avctx->extradata_size < 0 || avctx->extradata_size >= FF_MAX_EXTRADATA_SIZE)
        return AVERROR(EINVAL);

    if (options)
        av_dict_copy(&tmp, *options, 0);

    ret = ff_lock_avcodec(avctx);
    if (ret < 0)
        return ret;

    avctx->internal = av_mallocz(sizeof(AVCodecInternal));
    if (!avctx->internal) {
        ret = AVERROR(ENOMEM);
        goto end;
    }

    avctx->internal->pool = av_mallocz(sizeof(*avctx->internal->pool));
    if (!avctx->internal->pool) {
        ret = AVERROR(ENOMEM);
        goto free_and_end;
    }

    avctx->internal->to_free = av_frame_alloc();
    if (!avctx->internal->to_free) {
        ret = AVERROR(ENOMEM);
        goto free_and_end;
    }

    if (codec->priv_data_size > 0) {
        if (!avctx->priv_data) {
            avctx->priv_data = av_mallocz(codec->priv_data_size);
            if (!avctx->priv_data) {
                ret = AVERROR(ENOMEM);
                goto end;
            }
            if (codec->priv_class) {
                *(const AVClass **)avctx->priv_data = codec->priv_class;
                av_opt_set_defaults(avctx->priv_data);
            }
        }
        if (codec->priv_class && (ret = av_opt_set_dict(avctx->priv_data, &tmp)) < 0)
            goto free_and_end;
    } else {
        avctx->priv_data = NULL;
    }
    if ((ret = av_opt_set_dict(avctx, &tmp)) < 0)
        goto free_and_end;

    // only call ff_set_dimensions() for non H.264/VP6F codecs so as not to overwrite previously setup dimensions
    if (!(avctx->coded_width && avctx->coded_height && avctx->width && avctx->height &&
          (avctx->codec_id == AV_CODEC_ID_H264 || avctx->codec_id == AV_CODEC_ID_VP6F))) {
    if (avctx->coded_width && avctx->coded_height)
        ret = ff_set_dimensions(avctx, avctx->coded_width, avctx->coded_height);
    else if (avctx->width && avctx->height)
        ret = ff_set_dimensions(avctx, avctx->width, avctx->height);
    if (ret < 0)
        goto free_and_end;
    }

    if ((avctx->coded_width || avctx->coded_height || avctx->width || avctx->height)
        && (  av_image_check_size(avctx->coded_width, avctx->coded_height, 0, avctx) < 0
           || av_image_check_size(avctx->width,       avctx->height,       0, avctx) < 0)) {
        av_log(avctx, AV_LOG_WARNING, "Ignoring invalid width/height values\n");
        ff_set_dimensions(avctx, 0, 0);
    }

    if (avctx->width > 0 && avctx->height > 0) {
        if (av_image_check_sar(avctx->width, avctx->height,
                               avctx->sample_aspect_ratio) < 0) {
            av_log(avctx, AV_LOG_WARNING, "ignoring invalid SAR: %u/%u\n",
                   avctx->sample_aspect_ratio.num,
                   avctx->sample_aspect_ratio.den);
            avctx->sample_aspect_ratio = (AVRational){ 0, 1 };
        }
    }

    /* if the decoder init function was already called previously,
     * free the already allocated subtitle_header before overwriting it */
    if (av_codec_is_decoder(codec))
        av_freep(&avctx->subtitle_header);

    if (avctx->channels > FF_SANE_NB_CHANNELS) {
        ret = AVERROR(EINVAL);
        goto free_and_end;
    }

    avctx->codec = codec;
    if ((avctx->codec_type == AVMEDIA_TYPE_UNKNOWN || avctx->codec_type == codec->type) &&
        avctx->codec_id == AV_CODEC_ID_NONE) {
        avctx->codec_type = codec->type;
        avctx->codec_id   = codec->id;
    }
    if (avctx->codec_id != codec->id || (avctx->codec_type != codec->type
                                         && avctx->codec_type != AVMEDIA_TYPE_ATTACHMENT)) {
        av_log(avctx, AV_LOG_ERROR, "Codec type or id mismatches\n");
        ret = AVERROR(EINVAL);
        goto free_and_end;
    }
    avctx->frame_number = 0;
    avctx->codec_descriptor = avcodec_descriptor_get(avctx->codec_id);

    if (avctx->codec->capabilities & CODEC_CAP_EXPERIMENTAL &&
        avctx->strict_std_compliance > FF_COMPLIANCE_EXPERIMENTAL) {
        const char *codec_string = av_codec_is_encoder(codec) ? "encoder" : "decoder";
        AVCodec *codec2;
        av_log(avctx, AV_LOG_ERROR,
               "The %s '%s' is experimental but experimental codecs are not enabled, "
               "add '-strict %d' if you want to use it.\n",
               codec_string, codec->name, FF_COMPLIANCE_EXPERIMENTAL);
        codec2 = av_codec_is_encoder(codec) ? avcodec_find_encoder(codec->id) : avcodec_find_decoder(codec->id);
        if (!(codec2->capabilities & CODEC_CAP_EXPERIMENTAL))
            av_log(avctx, AV_LOG_ERROR, "Alternatively use the non experimental %s '%s'.\n",
                codec_string, codec2->name);
        ret = AVERROR_EXPERIMENTAL;
        goto free_and_end;
    }

    if (avctx->codec_type == AVMEDIA_TYPE_AUDIO &&
        (!avctx->time_base.num || !avctx->time_base.den)) {
        avctx->time_base.num = 1;
        avctx->time_base.den = avctx->sample_rate;
    }

    if (!HAVE_THREADS)
        av_log(avctx, AV_LOG_WARNING, "Warning: not compiled with thread support, using thread emulation\n");

    if (CONFIG_FRAME_THREAD_ENCODER) {
        ff_unlock_avcodec(); //we will instanciate a few encoders thus kick the counter to prevent false detection of a problem
        ret = ff_frame_thread_encoder_init(avctx, options ? *options : NULL);
        ff_lock_avcodec(avctx);
        if (ret < 0)
            goto free_and_end;
    }

    if (HAVE_THREADS
        && !(avctx->internal->frame_thread_encoder && (avctx->active_thread_type&FF_THREAD_FRAME))) {
        ret = ff_thread_init(avctx);
        if (ret < 0) {
            goto free_and_end;
        }
    }
    if (!HAVE_THREADS && !(codec->capabilities & CODEC_CAP_AUTO_THREADS))
        avctx->thread_count = 1;

    if (avctx->codec->max_lowres < avctx->lowres || avctx->lowres < 0) {
        av_log(avctx, AV_LOG_ERROR, "The maximum value for lowres supported by the decoder is %d\n",
               avctx->codec->max_lowres);
        ret = AVERROR(EINVAL);
        goto free_and_end;
    }

#if FF_API_VISMV
    if (avctx->debug_mv)
        av_log(avctx, AV_LOG_WARNING, "The 'vismv' option is deprecated, "
               "see the codecview filter instead.\n");
#endif

    if (av_codec_is_encoder(avctx->codec)) {
        int i;
        if (avctx->codec->sample_fmts) {
            for (i = 0; avctx->codec->sample_fmts[i] != AV_SAMPLE_FMT_NONE; i++) {
                if (avctx->sample_fmt == avctx->codec->sample_fmts[i])
                    break;
                if (avctx->channels == 1 &&
                    av_get_planar_sample_fmt(avctx->sample_fmt) ==
                    av_get_planar_sample_fmt(avctx->codec->sample_fmts[i])) {
                    avctx->sample_fmt = avctx->codec->sample_fmts[i];
                    break;
                }
            }
            if (avctx->codec->sample_fmts[i] == AV_SAMPLE_FMT_NONE) {
                char buf[128];
                snprintf(buf, sizeof(buf), "%d", avctx->sample_fmt);
                av_log(avctx, AV_LOG_ERROR, "Specified sample format %s is invalid or not supported\n",
                       (char *)av_x_if_null(av_get_sample_fmt_name(avctx->sample_fmt), buf));
                ret = AVERROR(EINVAL);
                goto free_and_end;
            }
        }
        if (avctx->codec->pix_fmts) {
            for (i = 0; avctx->codec->pix_fmts[i] != AV_PIX_FMT_NONE; i++)
                if (avctx->pix_fmt == avctx->codec->pix_fmts[i])
                    break;
            if (avctx->codec->pix_fmts[i] == AV_PIX_FMT_NONE
                && !((avctx->codec_id == AV_CODEC_ID_MJPEG || avctx->codec_id == AV_CODEC_ID_LJPEG)
                     && avctx->strict_std_compliance <= FF_COMPLIANCE_UNOFFICIAL)) {
                char buf[128];
                snprintf(buf, sizeof(buf), "%d", avctx->pix_fmt);
                av_log(avctx, AV_LOG_ERROR, "Specified pixel format %s is invalid or not supported\n",
                       (char *)av_x_if_null(av_get_pix_fmt_name(avctx->pix_fmt), buf));
                ret = AVERROR(EINVAL);
                goto free_and_end;
            }
        }
        if (avctx->codec->supported_samplerates) {
            for (i = 0; avctx->codec->supported_samplerates[i] != 0; i++)
                if (avctx->sample_rate == avctx->codec->supported_samplerates[i])
                    break;
            if (avctx->codec->supported_samplerates[i] == 0) {
                av_log(avctx, AV_LOG_ERROR, "Specified sample rate %d is not supported\n",
                       avctx->sample_rate);
                ret = AVERROR(EINVAL);
                goto free_and_end;
            }
        }
        if (avctx->codec->channel_layouts) {
            if (!avctx->channel_layout) {
                av_log(avctx, AV_LOG_WARNING, "Channel layout not specified\n");
            } else {
                for (i = 0; avctx->codec->channel_layouts[i] != 0; i++)
                    if (avctx->channel_layout == avctx->codec->channel_layouts[i])
                        break;
                if (avctx->codec->channel_layouts[i] == 0) {
                    char buf[512];
                    av_get_channel_layout_string(buf, sizeof(buf), -1, avctx->channel_layout);
                    av_log(avctx, AV_LOG_ERROR, "Specified channel layout '%s' is not supported\n", buf);
                    ret = AVERROR(EINVAL);
                    goto free_and_end;
                }
            }
        }
        if (avctx->channel_layout && avctx->channels) {
            int channels = av_get_channel_layout_nb_channels(avctx->channel_layout);
            if (channels != avctx->channels) {
                char buf[512];
                av_get_channel_layout_string(buf, sizeof(buf), -1, avctx->channel_layout);
                av_log(avctx, AV_LOG_ERROR,
                       "Channel layout '%s' with %d channels does not match number of specified channels %d\n",
                       buf, channels, avctx->channels);
                ret = AVERROR(EINVAL);
                goto free_and_end;
            }
        } else if (avctx->channel_layout) {
            avctx->channels = av_get_channel_layout_nb_channels(avctx->channel_layout);
        }
        if(avctx->codec_type == AVMEDIA_TYPE_VIDEO) {
            if (avctx->width <= 0 || avctx->height <= 0) {
                av_log(avctx, AV_LOG_ERROR, "dimensions not set\n");
                ret = AVERROR(EINVAL);
                goto free_and_end;
            }
        }
        if (   (avctx->codec_type == AVMEDIA_TYPE_VIDEO || avctx->codec_type == AVMEDIA_TYPE_AUDIO)
            && avctx->bit_rate>0 && avctx->bit_rate<1000) {
            av_log(avctx, AV_LOG_WARNING, "Bitrate %d is extremely low, maybe you mean %dk\n", avctx->bit_rate, avctx->bit_rate);
        }

        if (!avctx->rc_initial_buffer_occupancy)
            avctx->rc_initial_buffer_occupancy = avctx->rc_buffer_size * 3 / 4;
    }

    avctx->pts_correction_num_faulty_pts =
    avctx->pts_correction_num_faulty_dts = 0;
    avctx->pts_correction_last_pts =
    avctx->pts_correction_last_dts = INT64_MIN;

    if (   avctx->codec->init && (!(avctx->active_thread_type&FF_THREAD_FRAME)
        || avctx->internal->frame_thread_encoder)) {
        ret = avctx->codec->init(avctx);
        if (ret < 0) {
            goto free_and_end;
        }
    }

    ret=0;

    if (av_codec_is_decoder(avctx->codec)) {
        if (!avctx->bit_rate)
            avctx->bit_rate = get_bit_rate(avctx);
        /* validate channel layout from the decoder */
        if (avctx->channel_layout) {
            int channels = av_get_channel_layout_nb_channels(avctx->channel_layout);
            if (!avctx->channels)
                avctx->channels = channels;
            else if (channels != avctx->channels) {
                char buf[512];
                av_get_channel_layout_string(buf, sizeof(buf), -1, avctx->channel_layout);
                av_log(avctx, AV_LOG_WARNING,
                       "Channel layout '%s' with %d channels does not match specified number of channels %d: "
                       "ignoring specified channel layout\n",
                       buf, channels, avctx->channels);
                avctx->channel_layout = 0;
            }
        }
        if (avctx->channels && avctx->channels < 0 ||
            avctx->channels > FF_SANE_NB_CHANNELS) {
            ret = AVERROR(EINVAL);
            goto free_and_end;
        }
        if (avctx->sub_charenc) {
            if (avctx->codec_type != AVMEDIA_TYPE_SUBTITLE) {
                av_log(avctx, AV_LOG_ERROR, "Character encoding is only "
                       "supported with subtitles codecs\n");
                ret = AVERROR(EINVAL);
                goto free_and_end;
            } else if (avctx->codec_descriptor->props & AV_CODEC_PROP_BITMAP_SUB) {
                av_log(avctx, AV_LOG_WARNING, "Codec '%s' is bitmap-based, "
                       "subtitles character encoding will be ignored\n",
                       avctx->codec_descriptor->name);
                avctx->sub_charenc_mode = FF_SUB_CHARENC_MODE_DO_NOTHING;
            } else {
                /* input character encoding is set for a text based subtitle
                 * codec at this point */
                if (avctx->sub_charenc_mode == FF_SUB_CHARENC_MODE_AUTOMATIC)
                    avctx->sub_charenc_mode = FF_SUB_CHARENC_MODE_PRE_DECODER;

                if (avctx->sub_charenc_mode == FF_SUB_CHARENC_MODE_PRE_DECODER) {
#if CONFIG_ICONV
                    iconv_t cd = iconv_open("UTF-8", avctx->sub_charenc);
                    if (cd == (iconv_t)-1) {
                        av_log(avctx, AV_LOG_ERROR, "Unable to open iconv context "
                               "with input character encoding \"%s\"\n", avctx->sub_charenc);
                        ret = AVERROR(errno);
                        goto free_and_end;
                    }
                    iconv_close(cd);
#else
                    av_log(avctx, AV_LOG_ERROR, "Character encoding subtitles "
                           "conversion needs a libavcodec built with iconv support "
                           "for this codec\n");
                    ret = AVERROR(ENOSYS);
                    goto free_and_end;
#endif
                }
            }
        }
    }
end:
    ff_unlock_avcodec();
    if (options) {
        av_dict_free(options);
        *options = tmp;
    }

    return ret;
free_and_end:
    av_dict_free(&tmp);
    av_freep(&avctx->priv_data);
    if (avctx->internal) {
        av_frame_free(&avctx->internal->to_free);
        av_freep(&avctx->internal->pool);
    }
    av_freep(&avctx->internal);
    avctx->codec = NULL;
    goto end;
}

int ff_alloc_packet2(AVCodecContext *avctx, AVPacket *avpkt, int64_t size)
{
    if (avpkt->size < 0) {
        av_log(avctx, AV_LOG_ERROR, "Invalid negative user packet size %d\n", avpkt->size);
        return AVERROR(EINVAL);
    }
    if (size < 0 || size > INT_MAX - FF_INPUT_BUFFER_PADDING_SIZE) {
        av_log(avctx, AV_LOG_ERROR, "Invalid minimum required packet size %"PRId64" (max allowed is %d)\n",
               size, INT_MAX - FF_INPUT_BUFFER_PADDING_SIZE);
        return AVERROR(EINVAL);
    }

    if (avctx) {
        av_assert0(!avpkt->data || avpkt->data != avctx->internal->byte_buffer);
        if (!avpkt->data || avpkt->size < size) {
            av_fast_padded_malloc(&avctx->internal->byte_buffer, &avctx->internal->byte_buffer_size, size);
            avpkt->data = avctx->internal->byte_buffer;
            avpkt->size = avctx->internal->byte_buffer_size;
#if FF_API_DESTRUCT_PACKET
FF_DISABLE_DEPRECATION_WARNINGS
            avpkt->destruct = NULL;
FF_ENABLE_DEPRECATION_WARNINGS
#endif
        }
    }

    if (avpkt->data) {
        AVBufferRef *buf = avpkt->buf;
#if FF_API_DESTRUCT_PACKET
FF_DISABLE_DEPRECATION_WARNINGS
        void *destruct = avpkt->destruct;
FF_ENABLE_DEPRECATION_WARNINGS
#endif

        if (avpkt->size < size) {
            av_log(avctx, AV_LOG_ERROR, "User packet is too small (%d < %"PRId64")\n", avpkt->size, size);
            return AVERROR(EINVAL);
        }

        av_init_packet(avpkt);
#if FF_API_DESTRUCT_PACKET
FF_DISABLE_DEPRECATION_WARNINGS
        avpkt->destruct = destruct;
FF_ENABLE_DEPRECATION_WARNINGS
#endif
        avpkt->buf      = buf;
        avpkt->size     = size;
        return 0;
    } else {
        int ret = av_new_packet(avpkt, size);
        if (ret < 0)
            av_log(avctx, AV_LOG_ERROR, "Failed to allocate packet of size %"PRId64"\n", size);
        return ret;
    }
}

int ff_alloc_packet(AVPacket *avpkt, int size)
{
    return ff_alloc_packet2(NULL, avpkt, size);
}

/**
 * Pad last frame with silence.
 */
static int pad_last_frame(AVCodecContext *s, AVFrame **dst, const AVFrame *src)
{
    AVFrame *frame = NULL;
    int ret;

    if (!(frame = av_frame_alloc()))
        return AVERROR(ENOMEM);

    frame->format         = src->format;
    frame->channel_layout = src->channel_layout;
    av_frame_set_channels(frame, av_frame_get_channels(src));
    frame->nb_samples     = s->frame_size;
    ret = av_frame_get_buffer(frame, 32);
    if (ret < 0)
        goto fail;

    ret = av_frame_copy_props(frame, src);
    if (ret < 0)
        goto fail;

    if ((ret = av_samples_copy(frame->extended_data, src->extended_data, 0, 0,
                               src->nb_samples, s->channels, s->sample_fmt)) < 0)
        goto fail;
    if ((ret = av_samples_set_silence(frame->extended_data, src->nb_samples,
                                      frame->nb_samples - src->nb_samples,
                                      s->channels, s->sample_fmt)) < 0)
        goto fail;

    *dst = frame;

    return 0;

fail:
    av_frame_free(&frame);
    return ret;
}

int attribute_align_arg avcodec_encode_audio2(AVCodecContext *avctx,
                                              AVPacket *avpkt,
                                              const AVFrame *frame,
                                              int *got_packet_ptr)
{
    AVFrame *extended_frame = NULL;
    AVFrame *padded_frame = NULL;
    int ret;
    AVPacket user_pkt = *avpkt;
    int needs_realloc = !user_pkt.data;

    *got_packet_ptr = 0;

    if (!(avctx->codec->capabilities & CODEC_CAP_DELAY) && !frame) {
        av_free_packet(avpkt);
        av_init_packet(avpkt);
        return 0;
    }

    /* ensure that extended_data is properly set */
    if (frame && !frame->extended_data) {
        if (av_sample_fmt_is_planar(avctx->sample_fmt) &&
            avctx->channels > AV_NUM_DATA_POINTERS) {
            av_log(avctx, AV_LOG_ERROR, "Encoding to a planar sample format, "
                                        "with more than %d channels, but extended_data is not set.\n",
                   AV_NUM_DATA_POINTERS);
            return AVERROR(EINVAL);
        }
        av_log(avctx, AV_LOG_WARNING, "extended_data is not set.\n");

        extended_frame = av_frame_alloc();
        if (!extended_frame)
            return AVERROR(ENOMEM);

        memcpy(extended_frame, frame, sizeof(AVFrame));
        extended_frame->extended_data = extended_frame->data;
        frame = extended_frame;
    }

    /* check for valid frame size */
    if (frame) {
        if (avctx->codec->capabilities & CODEC_CAP_SMALL_LAST_FRAME) {
            if (frame->nb_samples > avctx->frame_size) {
                av_log(avctx, AV_LOG_ERROR, "more samples than frame size (avcodec_encode_audio2)\n");
                ret = AVERROR(EINVAL);
                goto end;
            }
        } else if (!(avctx->codec->capabilities & CODEC_CAP_VARIABLE_FRAME_SIZE)) {
            if (frame->nb_samples < avctx->frame_size &&
                !avctx->internal->last_audio_frame) {
                ret = pad_last_frame(avctx, &padded_frame, frame);
                if (ret < 0)
                    goto end;

                frame = padded_frame;
                avctx->internal->last_audio_frame = 1;
            }

            if (frame->nb_samples != avctx->frame_size) {
                av_log(avctx, AV_LOG_ERROR, "nb_samples (%d) != frame_size (%d) (avcodec_encode_audio2)\n", frame->nb_samples, avctx->frame_size);
                ret = AVERROR(EINVAL);
                goto end;
            }
        }
    }

    ret = avctx->codec->encode2(avctx, avpkt, frame, got_packet_ptr);
    if (!ret) {
        if (*got_packet_ptr) {
            if (!(avctx->codec->capabilities & CODEC_CAP_DELAY)) {
                if (avpkt->pts == AV_NOPTS_VALUE)
                    avpkt->pts = frame->pts;
                if (!avpkt->duration)
                    avpkt->duration = ff_samples_to_time_base(avctx,
                                                              frame->nb_samples);
            }
            avpkt->dts = avpkt->pts;
        } else {
            avpkt->size = 0;
        }
    }
    if (avpkt->data && avpkt->data == avctx->internal->byte_buffer) {
        needs_realloc = 0;
        if (user_pkt.data) {
            if (user_pkt.size >= avpkt->size) {
                memcpy(user_pkt.data, avpkt->data, avpkt->size);
            } else {
                av_log(avctx, AV_LOG_ERROR, "Provided packet is too small, needs to be %d\n", avpkt->size);
                avpkt->size = user_pkt.size;
                ret = -1;
            }
            avpkt->buf      = user_pkt.buf;
            avpkt->data     = user_pkt.data;
#if FF_API_DESTRUCT_PACKET
FF_DISABLE_DEPRECATION_WARNINGS
            avpkt->destruct = user_pkt.destruct;
FF_ENABLE_DEPRECATION_WARNINGS
#endif
        } else {
            if (av_dup_packet(avpkt) < 0) {
                ret = AVERROR(ENOMEM);
            }
        }
    }

    if (!ret) {
        if (needs_realloc && avpkt->data) {
            ret = av_buffer_realloc(&avpkt->buf, avpkt->size + FF_INPUT_BUFFER_PADDING_SIZE);
            if (ret >= 0)
                avpkt->data = avpkt->buf->data;
        }

        avctx->frame_number++;
    }

    if (ret < 0 || !*got_packet_ptr) {
        av_free_packet(avpkt);
        av_init_packet(avpkt);
        goto end;
    }

    /* NOTE: if we add any audio encoders which output non-keyframe packets,
     *       this needs to be moved to the encoders, but for now we can do it
     *       here to simplify things */
    avpkt->flags |= AV_PKT_FLAG_KEY;

end:
    av_frame_free(&padded_frame);
    av_free(extended_frame);

    return ret;
}

#if FF_API_OLD_ENCODE_AUDIO
int attribute_align_arg avcodec_encode_audio(AVCodecContext *avctx,
                                             uint8_t *buf, int buf_size,
                                             const short *samples)
{
    AVPacket pkt;
    AVFrame *frame;
    int ret, samples_size, got_packet;

    av_init_packet(&pkt);
    pkt.data = buf;
    pkt.size = buf_size;

    if (samples) {
        frame = av_frame_alloc();
        if (!frame)
            return AVERROR(ENOMEM);

        if (avctx->frame_size) {
            frame->nb_samples = avctx->frame_size;
        } else {
            /* if frame_size is not set, the number of samples must be
             * calculated from the buffer size */
            int64_t nb_samples;
            if (!av_get_bits_per_sample(avctx->codec_id)) {
                av_log(avctx, AV_LOG_ERROR, "avcodec_encode_audio() does not "
                                            "support this codec\n");
                av_frame_free(&frame);
                return AVERROR(EINVAL);
            }
            nb_samples = (int64_t)buf_size * 8 /
                         (av_get_bits_per_sample(avctx->codec_id) *
                          avctx->channels);
            if (nb_samples >= INT_MAX) {
                av_frame_free(&frame);
                return AVERROR(EINVAL);
            }
            frame->nb_samples = nb_samples;
        }

        /* it is assumed that the samples buffer is large enough based on the
         * relevant parameters */
        samples_size = av_samples_get_buffer_size(NULL, avctx->channels,
                                                  frame->nb_samples,
                                                  avctx->sample_fmt, 1);
        if ((ret = avcodec_fill_audio_frame(frame, avctx->channels,
                                            avctx->sample_fmt,
                                            (const uint8_t *)samples,
                                            samples_size, 1)) < 0) {
            av_frame_free(&frame);
            return ret;
        }

        /* fabricate frame pts from sample count.
         * this is needed because the avcodec_encode_audio() API does not have
         * a way for the user to provide pts */
        if (avctx->sample_rate && avctx->time_base.num)
            frame->pts = ff_samples_to_time_base(avctx,
                                                 avctx->internal->sample_count);
        else
            frame->pts = AV_NOPTS_VALUE;
        avctx->internal->sample_count += frame->nb_samples;
    } else {
        frame = NULL;
    }

    got_packet = 0;
    ret = avcodec_encode_audio2(avctx, &pkt, frame, &got_packet);
    if (!ret && got_packet && avctx->coded_frame) {
        avctx->coded_frame->pts       = pkt.pts;
        avctx->coded_frame->key_frame = !!(pkt.flags & AV_PKT_FLAG_KEY);
    }
    /* free any side data since we cannot return it */
    av_packet_free_side_data(&pkt);

    if (frame && frame->extended_data != frame->data)
        av_freep(&frame->extended_data);

    av_frame_free(&frame);
    return ret ? ret : pkt.size;
}

#endif

#if FF_API_OLD_ENCODE_VIDEO
int attribute_align_arg avcodec_encode_video(AVCodecContext *avctx, uint8_t *buf, int buf_size,
                                             const AVFrame *pict)
{
    AVPacket pkt;
    int ret, got_packet = 0;

    if (buf_size < FF_MIN_BUFFER_SIZE) {
        av_log(avctx, AV_LOG_ERROR, "buffer smaller than minimum size\n");
        return -1;
    }

    av_init_packet(&pkt);
    pkt.data = buf;
    pkt.size = buf_size;

    ret = avcodec_encode_video2(avctx, &pkt, pict, &got_packet);
    if (!ret && got_packet && avctx->coded_frame) {
        avctx->coded_frame->pts       = pkt.pts;
        avctx->coded_frame->key_frame = !!(pkt.flags & AV_PKT_FLAG_KEY);
    }

    /* free any side data since we cannot return it */
    if (pkt.side_data_elems > 0) {
        int i;
        for (i = 0; i < pkt.side_data_elems; i++)
            av_free(pkt.side_data[i].data);
        av_freep(&pkt.side_data);
        pkt.side_data_elems = 0;
    }

    return ret ? ret : pkt.size;
}

#endif

int attribute_align_arg avcodec_encode_video2(AVCodecContext *avctx,
                                              AVPacket *avpkt,
                                              const AVFrame *frame,
                                              int *got_packet_ptr)
{
    int ret;
    AVPacket user_pkt = *avpkt;
    int needs_realloc = !user_pkt.data;

    *got_packet_ptr = 0;

    if(CONFIG_FRAME_THREAD_ENCODER &&
       avctx->internal->frame_thread_encoder && (avctx->active_thread_type&FF_THREAD_FRAME))
        return ff_thread_video_encode_frame(avctx, avpkt, frame, got_packet_ptr);

    if ((avctx->flags&CODEC_FLAG_PASS1) && avctx->stats_out)
        avctx->stats_out[0] = '\0';

    if (!(avctx->codec->capabilities & CODEC_CAP_DELAY) && !frame) {
        av_free_packet(avpkt);
        av_init_packet(avpkt);
        avpkt->size = 0;
        return 0;
    }

    if (av_image_check_size(avctx->width, avctx->height, 0, avctx))
        return AVERROR(EINVAL);

    av_assert0(avctx->codec->encode2);

    ret = avctx->codec->encode2(avctx, avpkt, frame, got_packet_ptr);
    av_assert0(ret <= 0);

    if (avpkt->data && avpkt->data == avctx->internal->byte_buffer) {
        needs_realloc = 0;
        if (user_pkt.data) {
            if (user_pkt.size >= avpkt->size) {
                memcpy(user_pkt.data, avpkt->data, avpkt->size);
            } else {
                av_log(avctx, AV_LOG_ERROR, "Provided packet is too small, needs to be %d\n", avpkt->size);
                avpkt->size = user_pkt.size;
                ret = -1;
            }
            avpkt->buf      = user_pkt.buf;
            avpkt->data     = user_pkt.data;
#if FF_API_DESTRUCT_PACKET
FF_DISABLE_DEPRECATION_WARNINGS
            avpkt->destruct = user_pkt.destruct;
FF_ENABLE_DEPRECATION_WARNINGS
#endif
        } else {
            if (av_dup_packet(avpkt) < 0) {
                ret = AVERROR(ENOMEM);
            }
        }
    }

    if (!ret) {
        if (!*got_packet_ptr)
            avpkt->size = 0;
        else if (!(avctx->codec->capabilities & CODEC_CAP_DELAY))
            avpkt->pts = avpkt->dts = frame->pts;

        if (needs_realloc && avpkt->data) {
            ret = av_buffer_realloc(&avpkt->buf, avpkt->size + FF_INPUT_BUFFER_PADDING_SIZE);
            if (ret >= 0)
                avpkt->data = avpkt->buf->data;
        }

        avctx->frame_number++;
    }

    if (ret < 0 || !*got_packet_ptr)
        av_free_packet(avpkt);
    else
        av_packet_merge_side_data(avpkt);

    emms_c();
    return ret;
}

int avcodec_encode_subtitle(AVCodecContext *avctx, uint8_t *buf, int buf_size,
                            const AVSubtitle *sub)
{
    int ret;
    if (sub->start_display_time) {
        av_log(avctx, AV_LOG_ERROR, "start_display_time must be 0.\n");
        return -1;
    }

    ret = avctx->codec->encode_sub(avctx, buf, buf_size, sub);
    avctx->frame_number++;
    return ret;
}

/**
 * Attempt to guess proper monotonic timestamps for decoded video frames
 * which might have incorrect times. Input timestamps may wrap around, in
 * which case the output will as well.
 *
 * @param pts the pts field of the decoded AVPacket, as passed through
 * AVFrame.pkt_pts
 * @param dts the dts field of the decoded AVPacket
 * @return one of the input values, may be AV_NOPTS_VALUE
 */
static int64_t guess_correct_pts(AVCodecContext *ctx,
                                 int64_t reordered_pts, int64_t dts)
{
    int64_t pts = AV_NOPTS_VALUE;

    if (dts != AV_NOPTS_VALUE) {
        ctx->pts_correction_num_faulty_dts += dts <= ctx->pts_correction_last_dts;
        ctx->pts_correction_last_dts = dts;
    } else if (reordered_pts != AV_NOPTS_VALUE)
        ctx->pts_correction_last_dts = reordered_pts;

    if (reordered_pts != AV_NOPTS_VALUE) {
        ctx->pts_correction_num_faulty_pts += reordered_pts <= ctx->pts_correction_last_pts;
        ctx->pts_correction_last_pts = reordered_pts;
    } else if(dts != AV_NOPTS_VALUE)
        ctx->pts_correction_last_pts = dts;

    if ((ctx->pts_correction_num_faulty_pts<=ctx->pts_correction_num_faulty_dts || dts == AV_NOPTS_VALUE)
       && reordered_pts != AV_NOPTS_VALUE)
        pts = reordered_pts;
    else
        pts = dts;

    return pts;
}

static int apply_param_change(AVCodecContext *avctx, AVPacket *avpkt)
{
    int size = 0, ret;
    const uint8_t *data;
    uint32_t flags;

    data = av_packet_get_side_data(avpkt, AV_PKT_DATA_PARAM_CHANGE, &size);
    if (!data)
        return 0;

    if (!(avctx->codec->capabilities & CODEC_CAP_PARAM_CHANGE)) {
        av_log(avctx, AV_LOG_ERROR, "This decoder does not support parameter "
               "changes, but PARAM_CHANGE side data was sent to it.\n");
        return AVERROR(EINVAL);
    }

    if (size < 4)
        goto fail;

    flags = bytestream_get_le32(&data);
    size -= 4;

    if (flags & AV_SIDE_DATA_PARAM_CHANGE_CHANNEL_COUNT) {
        if (size < 4)
            goto fail;
        avctx->channels = bytestream_get_le32(&data);
        size -= 4;
    }
    if (flags & AV_SIDE_DATA_PARAM_CHANGE_CHANNEL_LAYOUT) {
        if (size < 8)
            goto fail;
        avctx->channel_layout = bytestream_get_le64(&data);
        size -= 8;
    }
    if (flags & AV_SIDE_DATA_PARAM_CHANGE_SAMPLE_RATE) {
        if (size < 4)
            goto fail;
        avctx->sample_rate = bytestream_get_le32(&data);
        size -= 4;
    }
    if (flags & AV_SIDE_DATA_PARAM_CHANGE_DIMENSIONS) {
        if (size < 8)
            goto fail;
        avctx->width  = bytestream_get_le32(&data);
        avctx->height = bytestream_get_le32(&data);
        size -= 8;
        ret = ff_set_dimensions(avctx, avctx->width, avctx->height);
        if (ret < 0)
            return ret;
    }

    return 0;
fail:
    av_log(avctx, AV_LOG_ERROR, "PARAM_CHANGE side data too small.\n");
    return AVERROR_INVALIDDATA;
}

static int add_metadata_from_side_data(AVCodecContext *avctx, AVFrame *frame)
{
    int size;
    const uint8_t *side_metadata;

    AVDictionary **frame_md = avpriv_frame_get_metadatap(frame);

    side_metadata = av_packet_get_side_data(avctx->internal->pkt,
                                            AV_PKT_DATA_STRINGS_METADATA, &size);
    return av_packet_unpack_dictionary(side_metadata, size, frame_md);
}

static int unrefcount_frame(AVCodecInternal *avci, AVFrame *frame)
{
    int ret;

    /* move the original frame to our backup */
    av_frame_unref(avci->to_free);
    av_frame_move_ref(avci->to_free, frame);

    /* now copy everything except the AVBufferRefs back
     * note that we make a COPY of the side data, so calling av_frame_free() on
     * the caller's frame will work properly */
    ret = av_frame_copy_props(frame, avci->to_free);
    if (ret < 0)
        return ret;

    memcpy(frame->data,     avci->to_free->data,     sizeof(frame->data));
    memcpy(frame->linesize, avci->to_free->linesize, sizeof(frame->linesize));
    if (avci->to_free->extended_data != avci->to_free->data) {
        int planes = av_frame_get_channels(avci->to_free);
        int size   = planes * sizeof(*frame->extended_data);

        if (!size) {
            av_frame_unref(frame);
            return AVERROR_BUG;
        }

        frame->extended_data = av_malloc(size);
        if (!frame->extended_data) {
            av_frame_unref(frame);
            return AVERROR(ENOMEM);
        }
        memcpy(frame->extended_data, avci->to_free->extended_data,
               size);
    } else
        frame->extended_data = frame->data;

    frame->format         = avci->to_free->format;
    frame->width          = avci->to_free->width;
    frame->height         = avci->to_free->height;
    frame->channel_layout = avci->to_free->channel_layout;
    frame->nb_samples     = avci->to_free->nb_samples;
    av_frame_set_channels(frame, av_frame_get_channels(avci->to_free));

    return 0;
}

int attribute_align_arg avcodec_decode_video2(AVCodecContext *avctx, AVFrame *picture,
                                              int *got_picture_ptr,
                                              const AVPacket *avpkt)
{
    AVCodecInternal *avci = avctx->internal;
    int ret;
    // copy to ensure we do not change avpkt
    AVPacket tmp = *avpkt;

    if (!avctx->codec)
        return AVERROR(EINVAL);
    if (avctx->codec->type != AVMEDIA_TYPE_VIDEO) {
        av_log(avctx, AV_LOG_ERROR, "Invalid media type for video\n");
        return AVERROR(EINVAL);
    }

    *got_picture_ptr = 0;
    if ((avctx->coded_width || avctx->coded_height) && av_image_check_size(avctx->coded_width, avctx->coded_height, 0, avctx))
        return AVERROR(EINVAL);

    av_frame_unref(picture);

    if ((avctx->codec->capabilities & CODEC_CAP_DELAY) || avpkt->size || (avctx->active_thread_type & FF_THREAD_FRAME)) {
        int did_split = av_packet_split_side_data(&tmp);
        ret = apply_param_change(avctx, &tmp);
        if (ret < 0) {
            av_log(avctx, AV_LOG_ERROR, "Error applying parameter changes.\n");
            if (avctx->err_recognition & AV_EF_EXPLODE)
                goto fail;
        }

        avctx->internal->pkt = &tmp;
        if (HAVE_THREADS && avctx->active_thread_type & FF_THREAD_FRAME)
            ret = ff_thread_decode_frame(avctx, picture, got_picture_ptr,
                                         &tmp);
        else {
            ret = avctx->codec->decode(avctx, picture, got_picture_ptr,
                                       &tmp);
            picture->pkt_dts = avpkt->dts;

            if(!avctx->has_b_frames){
                av_frame_set_pkt_pos(picture, avpkt->pos);
            }
            //FIXME these should be under if(!avctx->has_b_frames)
            /* get_buffer is supposed to set frame parameters */
            if (!(avctx->codec->capabilities & CODEC_CAP_DR1)) {
                if (!picture->sample_aspect_ratio.num)    picture->sample_aspect_ratio = avctx->sample_aspect_ratio;
                if (!picture->width)                      picture->width               = avctx->width;
                if (!picture->height)                     picture->height              = avctx->height;
                if (picture->format == AV_PIX_FMT_NONE)   picture->format              = avctx->pix_fmt;
            }
        }
        add_metadata_from_side_data(avctx, picture);

fail:
        emms_c(); //needed to avoid an emms_c() call before every return;

        avctx->internal->pkt = NULL;
        if (did_split) {
            av_packet_free_side_data(&tmp);
            if(ret == tmp.size)
                ret = avpkt->size;
        }

        if (*got_picture_ptr) {
            if (!avctx->refcounted_frames) {
                int err = unrefcount_frame(avci, picture);
                if (err < 0)
                    return err;
            }

            avctx->frame_number++;
            av_frame_set_best_effort_timestamp(picture,
                                               guess_correct_pts(avctx,
                                                                 picture->pkt_pts,
                                                                 picture->pkt_dts));
        } else
            av_frame_unref(picture);
    } else
        ret = 0;

    /* many decoders assign whole AVFrames, thus overwriting extended_data;
     * make sure it's set correctly */
    av_assert0(!picture->extended_data || picture->extended_data == picture->data);

    return ret;
}

#if FF_API_OLD_DECODE_AUDIO
int attribute_align_arg avcodec_decode_audio3(AVCodecContext *avctx, int16_t *samples,
                                              int *frame_size_ptr,
                                              AVPacket *avpkt)
{
    AVFrame *frame = av_frame_alloc();
    int ret, got_frame = 0;

    if (!frame)
        return AVERROR(ENOMEM);
    if (avctx->get_buffer != avcodec_default_get_buffer) {
        av_log(avctx, AV_LOG_ERROR, "Custom get_buffer() for use with"
                                    "avcodec_decode_audio3() detected. Overriding with avcodec_default_get_buffer\n");
        av_log(avctx, AV_LOG_ERROR, "Please port your application to "
                                    "avcodec_decode_audio4()\n");
        avctx->get_buffer = avcodec_default_get_buffer;
        avctx->release_buffer = avcodec_default_release_buffer;
    }

    ret = avcodec_decode_audio4(avctx, frame, &got_frame, avpkt);

    if (ret >= 0 && got_frame) {
        int ch, plane_size;
        int planar    = av_sample_fmt_is_planar(avctx->sample_fmt);
        int data_size = av_samples_get_buffer_size(&plane_size, avctx->channels,
                                                   frame->nb_samples,
                                                   avctx->sample_fmt, 1);
        if (*frame_size_ptr < data_size) {
            av_log(avctx, AV_LOG_ERROR, "output buffer size is too small for "
                                        "the current frame (%d < %d)\n", *frame_size_ptr, data_size);
            av_frame_free(&frame);
            return AVERROR(EINVAL);
        }

        memcpy(samples, frame->extended_data[0], plane_size);

        if (planar && avctx->channels > 1) {
            uint8_t *out = ((uint8_t *)samples) + plane_size;
            for (ch = 1; ch < avctx->channels; ch++) {
                memcpy(out, frame->extended_data[ch], plane_size);
                out += plane_size;
            }
        }
        *frame_size_ptr = data_size;
    } else {
        *frame_size_ptr = 0;
    }
    av_frame_free(&frame);
    return ret;
}

#endif

int attribute_align_arg avcodec_decode_audio4(AVCodecContext *avctx,
                                              AVFrame *frame,
                                              int *got_frame_ptr,
                                              const AVPacket *avpkt)
{
    AVCodecInternal *avci = avctx->internal;
    int ret = 0;

    *got_frame_ptr = 0;

    if (!avpkt->data && avpkt->size) {
        av_log(avctx, AV_LOG_ERROR, "invalid packet: NULL data, size != 0\n");
        return AVERROR(EINVAL);
    }
    if (!avctx->codec)
        return AVERROR(EINVAL);
    if (avctx->codec->type != AVMEDIA_TYPE_AUDIO) {
        av_log(avctx, AV_LOG_ERROR, "Invalid media type for audio\n");
        return AVERROR(EINVAL);
    }

    av_frame_unref(frame);

    if ((avctx->codec->capabilities & CODEC_CAP_DELAY) || avpkt->size || (avctx->active_thread_type & FF_THREAD_FRAME)) {
        uint8_t *side;
        int side_size;
        uint32_t discard_padding = 0;
        uint8_t skip_reason = 0;
        uint8_t discard_reason = 0;
        // copy to ensure we do not change avpkt
        AVPacket tmp = *avpkt;
        int did_split = av_packet_split_side_data(&tmp);
        ret = apply_param_change(avctx, &tmp);
        if (ret < 0) {
            av_log(avctx, AV_LOG_ERROR, "Error applying parameter changes.\n");
            if (avctx->err_recognition & AV_EF_EXPLODE)
                goto fail;
        }

        avctx->internal->pkt = &tmp;
        if (HAVE_THREADS && avctx->active_thread_type & FF_THREAD_FRAME)
            ret = ff_thread_decode_frame(avctx, frame, got_frame_ptr, &tmp);
        else {
            ret = avctx->codec->decode(avctx, frame, got_frame_ptr, &tmp);
            frame->pkt_dts = avpkt->dts;
        }
        if (ret >= 0 && *got_frame_ptr) {
            add_metadata_from_side_data(avctx, frame);
            avctx->frame_number++;
            av_frame_set_best_effort_timestamp(frame,
                                               guess_correct_pts(avctx,
                                                                 frame->pkt_pts,
                                                                 frame->pkt_dts));
            if (frame->format == AV_SAMPLE_FMT_NONE)
                frame->format = avctx->sample_fmt;
            if (!frame->channel_layout)
                frame->channel_layout = avctx->channel_layout;
            if (!av_frame_get_channels(frame))
                av_frame_set_channels(frame, avctx->channels);
            if (!frame->sample_rate)
                frame->sample_rate = avctx->sample_rate;
        }

        side= av_packet_get_side_data(avctx->internal->pkt, AV_PKT_DATA_SKIP_SAMPLES, &side_size);
        if(side && side_size>=10) {
            avctx->internal->skip_samples = AV_RL32(side);
            av_log(avctx, AV_LOG_DEBUG, "skip %d samples due to side data\n",
                   avctx->internal->skip_samples);
            discard_padding = AV_RL32(side + 4);
            skip_reason = AV_RL8(side + 8);
            discard_reason = AV_RL8(side + 9);
        }
        if (avctx->internal->skip_samples && *got_frame_ptr &&
            !(avctx->flags2 & CODEC_FLAG2_SKIP_MANUAL)) {
            if(frame->nb_samples <= avctx->internal->skip_samples){
                *got_frame_ptr = 0;
                avctx->internal->skip_samples -= frame->nb_samples;
                av_log(avctx, AV_LOG_DEBUG, "skip whole frame, skip left: %d\n",
                       avctx->internal->skip_samples);
            } else {
                av_samples_copy(frame->extended_data, frame->extended_data, 0, avctx->internal->skip_samples,
                                frame->nb_samples - avctx->internal->skip_samples, avctx->channels, frame->format);
                if(avctx->pkt_timebase.num && avctx->sample_rate) {
                    int64_t diff_ts = av_rescale_q(avctx->internal->skip_samples,
                                                   (AVRational){1, avctx->sample_rate},
                                                   avctx->pkt_timebase);
                    if(frame->pkt_pts!=AV_NOPTS_VALUE)
                        frame->pkt_pts += diff_ts;
                    if(frame->pkt_dts!=AV_NOPTS_VALUE)
                        frame->pkt_dts += diff_ts;
                    if (av_frame_get_pkt_duration(frame) >= diff_ts)
                        av_frame_set_pkt_duration(frame, av_frame_get_pkt_duration(frame) - diff_ts);
                } else {
                    av_log(avctx, AV_LOG_WARNING, "Could not update timestamps for skipped samples.\n");
                }
                av_log(avctx, AV_LOG_DEBUG, "skip %d/%d samples\n",
                       avctx->internal->skip_samples, frame->nb_samples);
                frame->nb_samples -= avctx->internal->skip_samples;
                avctx->internal->skip_samples = 0;
            }
        }

        if (discard_padding > 0 && discard_padding <= frame->nb_samples && *got_frame_ptr &&
            !(avctx->flags2 & CODEC_FLAG2_SKIP_MANUAL)) {
            if (discard_padding == frame->nb_samples) {
                *got_frame_ptr = 0;
            } else {
                if(avctx->pkt_timebase.num && avctx->sample_rate) {
                    int64_t diff_ts = av_rescale_q(frame->nb_samples - discard_padding,
                                                   (AVRational){1, avctx->sample_rate},
                                                   avctx->pkt_timebase);
                    if (av_frame_get_pkt_duration(frame) >= diff_ts)
                        av_frame_set_pkt_duration(frame, av_frame_get_pkt_duration(frame) - diff_ts);
                } else {
                    av_log(avctx, AV_LOG_WARNING, "Could not update timestamps for discarded samples.\n");
                }
                av_log(avctx, AV_LOG_DEBUG, "discard %d/%d samples\n",
                       discard_padding, frame->nb_samples);
                frame->nb_samples -= discard_padding;
            }
        }

        if ((avctx->flags2 & CODEC_FLAG2_SKIP_MANUAL) && *got_frame_ptr) {
            AVFrameSideData *fside = av_frame_new_side_data(frame, AV_FRAME_DATA_SKIP_SAMPLES, 10);
            if (fside) {
                AV_WL32(fside->data, avctx->internal->skip_samples);
                AV_WL32(fside->data + 4, discard_padding);
                AV_WL8(fside->data + 8, skip_reason);
                AV_WL8(fside->data + 9, discard_reason);
                avctx->internal->skip_samples = 0;
            }
        }
fail:
        avctx->internal->pkt = NULL;
        if (did_split) {
            av_packet_free_side_data(&tmp);
            if(ret == tmp.size)
                ret = avpkt->size;
        }

        if (ret >= 0 && *got_frame_ptr) {
            if (!avctx->refcounted_frames) {
                int err = unrefcount_frame(avci, frame);
                if (err < 0)
                    return err;
            }
        } else
            av_frame_unref(frame);
    }

    return ret;
}

#define UTF8_MAX_BYTES 4 /* 5 and 6 bytes sequences should not be used */
static int recode_subtitle(AVCodecContext *avctx,
                           AVPacket *outpkt, const AVPacket *inpkt)
{
#if CONFIG_ICONV
    iconv_t cd = (iconv_t)-1;
    int ret = 0;
    char *inb, *outb;
    size_t inl, outl;
    AVPacket tmp;
#endif

    if (avctx->sub_charenc_mode != FF_SUB_CHARENC_MODE_PRE_DECODER || inpkt->size == 0)
        return 0;

#if CONFIG_ICONV
    cd = iconv_open("UTF-8", avctx->sub_charenc);
    av_assert0(cd != (iconv_t)-1);

    inb = inpkt->data;
    inl = inpkt->size;

    if (inl >= INT_MAX / UTF8_MAX_BYTES - FF_INPUT_BUFFER_PADDING_SIZE) {
        av_log(avctx, AV_LOG_ERROR, "Subtitles packet is too big for recoding\n");
        ret = AVERROR(ENOMEM);
        goto end;
    }

    ret = av_new_packet(&tmp, inl * UTF8_MAX_BYTES);
    if (ret < 0)
        goto end;
    outpkt->buf  = tmp.buf;
    outpkt->data = tmp.data;
    outpkt->size = tmp.size;
    outb = outpkt->data;
    outl = outpkt->size;

    if (iconv(cd, &inb, &inl, &outb, &outl) == (size_t)-1 ||
        iconv(cd, NULL, NULL, &outb, &outl) == (size_t)-1 ||
        outl >= outpkt->size || inl != 0) {
        av_log(avctx, AV_LOG_ERROR, "Unable to recode subtitle event \"%s\" "
               "from %s to UTF-8\n", inpkt->data, avctx->sub_charenc);
        av_free_packet(&tmp);
        ret = AVERROR(errno);
        goto end;
    }
    outpkt->size -= outl;
    memset(outpkt->data + outpkt->size, 0, outl);

end:
    if (cd != (iconv_t)-1)
        iconv_close(cd);
    return ret;
#else
    av_log(avctx, AV_LOG_ERROR, "requesting subtitles recoding without iconv");
    return AVERROR(EINVAL);
#endif
}

static int utf8_check(const uint8_t *str)
{
    const uint8_t *byte;
    uint32_t codepoint, min;

    while (*str) {
        byte = str;
        GET_UTF8(codepoint, *(byte++), return 0;);
        min = byte - str == 1 ? 0 : byte - str == 2 ? 0x80 :
              1 << (5 * (byte - str) - 4);
        if (codepoint < min || codepoint >= 0x110000 ||
            codepoint == 0xFFFE /* BOM */ ||
            codepoint >= 0xD800 && codepoint <= 0xDFFF /* surrogates */)
            return 0;
        str = byte;
    }
    return 1;
}

int avcodec_decode_subtitle2(AVCodecContext *avctx, AVSubtitle *sub,
                             int *got_sub_ptr,
                             AVPacket *avpkt)
{
    int i, ret = 0;

    if (!avpkt->data && avpkt->size) {
        av_log(avctx, AV_LOG_ERROR, "invalid packet: NULL data, size != 0\n");
        return AVERROR(EINVAL);
    }
    if (!avctx->codec)
        return AVERROR(EINVAL);
    if (avctx->codec->type != AVMEDIA_TYPE_SUBTITLE) {
        av_log(avctx, AV_LOG_ERROR, "Invalid media type for subtitles\n");
        return AVERROR(EINVAL);
    }

    *got_sub_ptr = 0;
    get_subtitle_defaults(sub);

    if ((avctx->codec->capabilities & CODEC_CAP_DELAY) || avpkt->size) {
        AVPacket pkt_recoded;
        AVPacket tmp = *avpkt;
        int did_split = av_packet_split_side_data(&tmp);
        //apply_param_change(avctx, &tmp);

        if (did_split) {
            /* FFMIN() prevents overflow in case the packet wasn't allocated with
             * proper padding.
             * If the side data is smaller than the buffer padding size, the
             * remaining bytes should have already been filled with zeros by the
             * original packet allocation anyway. */
            memset(tmp.data + tmp.size, 0,
                   FFMIN(avpkt->size - tmp.size, FF_INPUT_BUFFER_PADDING_SIZE));
        }

        pkt_recoded = tmp;
        ret = recode_subtitle(avctx, &pkt_recoded, &tmp);
        if (ret < 0) {
            *got_sub_ptr = 0;
        } else {
            avctx->internal->pkt = &pkt_recoded;

            if (avctx->pkt_timebase.den && avpkt->pts != AV_NOPTS_VALUE)
                sub->pts = av_rescale_q(avpkt->pts,
                                        avctx->pkt_timebase, AV_TIME_BASE_Q);
            ret = avctx->codec->decode(avctx, sub, got_sub_ptr, &pkt_recoded);
            av_assert1((ret >= 0) >= !!*got_sub_ptr &&
                       !!*got_sub_ptr >= !!sub->num_rects);

            if (sub->num_rects && !sub->end_display_time && avpkt->duration &&
                avctx->pkt_timebase.num) {
                AVRational ms = { 1, 1000 };
                sub->end_display_time = av_rescale_q(avpkt->duration,
                                                     avctx->pkt_timebase, ms);
            }

            for (i = 0; i < sub->num_rects; i++) {
                if (sub->rects[i]->ass && !utf8_check(sub->rects[i]->ass)) {
                    av_log(avctx, AV_LOG_ERROR,
                           "Invalid UTF-8 in decoded subtitles text; "
                           "maybe missing -sub_charenc option\n");
                    avsubtitle_free(sub);
                    return AVERROR_INVALIDDATA;
                }
            }

            if (tmp.data != pkt_recoded.data) { // did we recode?
                /* prevent from destroying side data from original packet */
                pkt_recoded.side_data = NULL;
                pkt_recoded.side_data_elems = 0;

                av_free_packet(&pkt_recoded);
            }
            if (avctx->codec_descriptor->props & AV_CODEC_PROP_BITMAP_SUB)
                sub->format = 0;
            else if (avctx->codec_descriptor->props & AV_CODEC_PROP_TEXT_SUB)
                sub->format = 1;
            avctx->internal->pkt = NULL;
        }

        if (did_split) {
            av_packet_free_side_data(&tmp);
            if(ret == tmp.size)
                ret = avpkt->size;
        }

        if (*got_sub_ptr)
            avctx->frame_number++;
    }

    return ret;
}

void avsubtitle_free(AVSubtitle *sub)
{
    int i;

    for (i = 0; i < sub->num_rects; i++) {
        av_freep(&sub->rects[i]->pict.data[0]);
        av_freep(&sub->rects[i]->pict.data[1]);
        av_freep(&sub->rects[i]->pict.data[2]);
        av_freep(&sub->rects[i]->pict.data[3]);
        av_freep(&sub->rects[i]->text);
        av_freep(&sub->rects[i]->ass);
        av_freep(&sub->rects[i]);
    }

    av_freep(&sub->rects);

    memset(sub, 0, sizeof(AVSubtitle));
}

av_cold int avcodec_close(AVCodecContext *avctx)
{
    if (!avctx)
        return 0;

    if (avcodec_is_open(avctx)) {
        FramePool *pool = avctx->internal->pool;
        int i;
        if (CONFIG_FRAME_THREAD_ENCODER &&
            avctx->internal->frame_thread_encoder && avctx->thread_count > 1) {
            ff_frame_thread_encoder_free(avctx);
        }
        if (HAVE_THREADS && avctx->internal->thread_ctx)
            ff_thread_free(avctx);
        if (avctx->codec && avctx->codec->close)
            avctx->codec->close(avctx);
        avctx->coded_frame = NULL;
        avctx->internal->byte_buffer_size = 0;
        av_freep(&avctx->internal->byte_buffer);
        av_frame_free(&avctx->internal->to_free);
        for (i = 0; i < FF_ARRAY_ELEMS(pool->pools); i++)
            av_buffer_pool_uninit(&pool->pools[i]);
        av_freep(&avctx->internal->pool);

        if (avctx->hwaccel && avctx->hwaccel->uninit)
            avctx->hwaccel->uninit(avctx);
        av_freep(&avctx->internal->hwaccel_priv_data);

        av_freep(&avctx->internal);
    }

    if (avctx->priv_data && avctx->codec && avctx->codec->priv_class)
        av_opt_free(avctx->priv_data);
    av_opt_free(avctx);
    av_freep(&avctx->priv_data);
    if (av_codec_is_encoder(avctx->codec))
        av_freep(&avctx->extradata);
    avctx->codec = NULL;
    avctx->active_thread_type = 0;

    return 0;
}

static enum AVCodecID remap_deprecated_codec_id(enum AVCodecID id)
{
    switch(id){
        //This is for future deprecatec codec ids, its empty since
        //last major bump but will fill up again over time, please don't remove it
//         case AV_CODEC_ID_UTVIDEO_DEPRECATED: return AV_CODEC_ID_UTVIDEO;
        case AV_CODEC_ID_BRENDER_PIX_DEPRECATED         : return AV_CODEC_ID_BRENDER_PIX;
        case AV_CODEC_ID_OPUS_DEPRECATED                : return AV_CODEC_ID_OPUS;
        case AV_CODEC_ID_TAK_DEPRECATED                 : return AV_CODEC_ID_TAK;
        case AV_CODEC_ID_PAF_AUDIO_DEPRECATED           : return AV_CODEC_ID_PAF_AUDIO;
        case AV_CODEC_ID_PCM_S24LE_PLANAR_DEPRECATED    : return AV_CODEC_ID_PCM_S24LE_PLANAR;
        case AV_CODEC_ID_PCM_S32LE_PLANAR_DEPRECATED    : return AV_CODEC_ID_PCM_S32LE_PLANAR;
        case AV_CODEC_ID_ADPCM_VIMA_DEPRECATED          : return AV_CODEC_ID_ADPCM_VIMA;
        case AV_CODEC_ID_ESCAPE130_DEPRECATED           : return AV_CODEC_ID_ESCAPE130;
        case AV_CODEC_ID_EXR_DEPRECATED                 : return AV_CODEC_ID_EXR;
        case AV_CODEC_ID_G2M_DEPRECATED                 : return AV_CODEC_ID_G2M;
        case AV_CODEC_ID_PAF_VIDEO_DEPRECATED           : return AV_CODEC_ID_PAF_VIDEO;
        case AV_CODEC_ID_WEBP_DEPRECATED                : return AV_CODEC_ID_WEBP;
        case AV_CODEC_ID_HEVC_DEPRECATED                : return AV_CODEC_ID_HEVC;
        case AV_CODEC_ID_MVC1_DEPRECATED                : return AV_CODEC_ID_MVC1;
        case AV_CODEC_ID_MVC2_DEPRECATED                : return AV_CODEC_ID_MVC2;
        case AV_CODEC_ID_SANM_DEPRECATED                : return AV_CODEC_ID_SANM;
        case AV_CODEC_ID_SGIRLE_DEPRECATED              : return AV_CODEC_ID_SGIRLE;
        case AV_CODEC_ID_VP7_DEPRECATED                 : return AV_CODEC_ID_VP7;
        default                                         : return id;
    }
}

static AVCodec *find_encdec(enum AVCodecID id, int encoder)
{
    AVCodec *p, *experimental = NULL;
    p = first_avcodec;
    id= remap_deprecated_codec_id(id);
    while (p) {
        if ((encoder ? av_codec_is_encoder(p) : av_codec_is_decoder(p)) &&
            p->id == id) {
            if (p->capabilities & CODEC_CAP_EXPERIMENTAL && !experimental) {
                experimental = p;
            } else
                return p;
        }
        p = p->next;
    }
    return experimental;
}

AVCodec *avcodec_find_encoder(enum AVCodecID id)
{
    return find_encdec(id, 1);
}

AVCodec *avcodec_find_encoder_by_name(const char *name)
{
    AVCodec *p;
    if (!name)
        return NULL;
    p = first_avcodec;
    while (p) {
        if (av_codec_is_encoder(p) && strcmp(name, p->name) == 0)
            return p;
        p = p->next;
    }
    return NULL;
}

AVCodec *avcodec_find_decoder(enum AVCodecID id)
{
    return find_encdec(id, 0);
}

AVCodec *avcodec_find_decoder_by_name(const char *name)
{
    AVCodec *p;
    if (!name)
        return NULL;
    p = first_avcodec;
    while (p) {
        if (av_codec_is_decoder(p) && strcmp(name, p->name) == 0)
            return p;
        p = p->next;
    }
    return NULL;
}

const char *avcodec_get_name(enum AVCodecID id)
{
    const AVCodecDescriptor *cd;
    AVCodec *codec;

    if (id == AV_CODEC_ID_NONE)
        return "none";
    cd = avcodec_descriptor_get(id);
    if (cd)
        return cd->name;
    av_log(NULL, AV_LOG_WARNING, "Codec 0x%x is not in the full list.\n", id);
    codec = avcodec_find_decoder(id);
    if (codec)
        return codec->name;
    codec = avcodec_find_encoder(id);
    if (codec)
        return codec->name;
    return "unknown_codec";
}

size_t av_get_codec_tag_string(char *buf, size_t buf_size, unsigned int codec_tag)
{
    int i, len, ret = 0;

#define TAG_PRINT(x)                                              \
    (((x) >= '0' && (x) <= '9') ||                                \
     ((x) >= 'a' && (x) <= 'z') || ((x) >= 'A' && (x) <= 'Z') ||  \
     ((x) == '.' || (x) == ' ' || (x) == '-' || (x) == '_'))

    for (i = 0; i < 4; i++) {
        len = snprintf(buf, buf_size,
                       TAG_PRINT(codec_tag & 0xFF) ? "%c" : "[%d]", codec_tag & 0xFF);
        buf        += len;
        buf_size    = buf_size > len ? buf_size - len : 0;
        ret        += len;
        codec_tag >>= 8;
    }
    return ret;
}

void avcodec_string(char *buf, int buf_size, AVCodecContext *enc, int encode)
{
    const char *codec_type;
    const char *codec_name;
    const char *profile = NULL;
    const AVCodec *p;
    int bitrate;
    AVRational display_aspect_ratio;

    if (!buf || buf_size <= 0)
        return;
    codec_type = av_get_media_type_string(enc->codec_type);
    codec_name = avcodec_get_name(enc->codec_id);
    if (enc->profile != FF_PROFILE_UNKNOWN) {
        if (enc->codec)
            p = enc->codec;
        else
            p = encode ? avcodec_find_encoder(enc->codec_id) :
                        avcodec_find_decoder(enc->codec_id);
        if (p)
            profile = av_get_profile_name(p, enc->profile);
    }

    snprintf(buf, buf_size, "%s: %s", codec_type ? codec_type : "unknown",
             codec_name);
    buf[0] ^= 'a' ^ 'A'; /* first letter in uppercase */

    if (enc->codec && strcmp(enc->codec->name, codec_name))
        snprintf(buf + strlen(buf), buf_size - strlen(buf), " (%s)", enc->codec->name);

    if (profile)
        snprintf(buf + strlen(buf), buf_size - strlen(buf), " (%s)", profile);
    if (enc->codec_tag) {
        char tag_buf[32];
        av_get_codec_tag_string(tag_buf, sizeof(tag_buf), enc->codec_tag);
        snprintf(buf + strlen(buf), buf_size - strlen(buf),
                 " (%s / 0x%04X)", tag_buf, enc->codec_tag);
    }

    switch (enc->codec_type) {
    case AVMEDIA_TYPE_VIDEO:
        if (enc->pix_fmt != AV_PIX_FMT_NONE) {
            char detail[256] = "(";
            const char *colorspace_name;
            snprintf(buf + strlen(buf), buf_size - strlen(buf),
                     ", %s",
                     av_get_pix_fmt_name(enc->pix_fmt));
            if (enc->bits_per_raw_sample &&
                enc->bits_per_raw_sample <= av_pix_fmt_desc_get(enc->pix_fmt)->comp[0].depth_minus1)
                av_strlcatf(detail, sizeof(detail), "%d bpc, ", enc->bits_per_raw_sample);
            if (enc->color_range != AVCOL_RANGE_UNSPECIFIED)
                av_strlcatf(detail, sizeof(detail),
                            enc->color_range == AVCOL_RANGE_MPEG ? "tv, ": "pc, ");

            colorspace_name = av_get_colorspace_name(enc->colorspace);
            if (colorspace_name)
                av_strlcatf(detail, sizeof(detail), "%s, ", colorspace_name);

            if (strlen(detail) > 1) {
                detail[strlen(detail) - 2] = 0;
                av_strlcatf(buf, buf_size, "%s)", detail);
            }
        }
        if (enc->width) {
            snprintf(buf + strlen(buf), buf_size - strlen(buf),
                     ", %dx%d",
                     enc->width, enc->height);
            if (enc->sample_aspect_ratio.num) {
                av_reduce(&display_aspect_ratio.num, &display_aspect_ratio.den,
                          enc->width * enc->sample_aspect_ratio.num,
                          enc->height * enc->sample_aspect_ratio.den,
                          1024 * 1024);
                snprintf(buf + strlen(buf), buf_size - strlen(buf),
                         " [SAR %d:%d DAR %d:%d]",
                         enc->sample_aspect_ratio.num, enc->sample_aspect_ratio.den,
                         display_aspect_ratio.num, display_aspect_ratio.den);
            }
            if (av_log_get_level() >= AV_LOG_DEBUG) {
                int g = av_gcd(enc->time_base.num, enc->time_base.den);
                snprintf(buf + strlen(buf), buf_size - strlen(buf),
                         ", %d/%d",
                         enc->time_base.num / g, enc->time_base.den / g);
            }
        }
        if (encode) {
            snprintf(buf + strlen(buf), buf_size - strlen(buf),
                     ", q=%d-%d", enc->qmin, enc->qmax);
        }
        break;
    case AVMEDIA_TYPE_AUDIO:
        if (enc->sample_rate) {
            snprintf(buf + strlen(buf), buf_size - strlen(buf),
                     ", %d Hz", enc->sample_rate);
        }
        av_strlcat(buf, ", ", buf_size);
        av_get_channel_layout_string(buf + strlen(buf), buf_size - strlen(buf), enc->channels, enc->channel_layout);
        if (enc->sample_fmt != AV_SAMPLE_FMT_NONE) {
            snprintf(buf + strlen(buf), buf_size - strlen(buf),
                     ", %s", av_get_sample_fmt_name(enc->sample_fmt));
        }
        if (   enc->bits_per_raw_sample > 0
            && enc->bits_per_raw_sample != av_get_bytes_per_sample(enc->sample_fmt) * 8)
            snprintf(buf + strlen(buf), buf_size - strlen(buf),
                     " (%d bit)", enc->bits_per_raw_sample);
        break;
    case AVMEDIA_TYPE_DATA:
        if (av_log_get_level() >= AV_LOG_DEBUG) {
            int g = av_gcd(enc->time_base.num, enc->time_base.den);
            if (g)
                snprintf(buf + strlen(buf), buf_size - strlen(buf),
                         ", %d/%d",
                         enc->time_base.num / g, enc->time_base.den / g);
        }
        break;
    case AVMEDIA_TYPE_SUBTITLE:
        if (enc->width)
            snprintf(buf + strlen(buf), buf_size - strlen(buf),
                     ", %dx%d", enc->width, enc->height);
        break;
    default:
        return;
    }
    if (encode) {
        if (enc->flags & CODEC_FLAG_PASS1)
            snprintf(buf + strlen(buf), buf_size - strlen(buf),
                     ", pass 1");
        if (enc->flags & CODEC_FLAG_PASS2)
            snprintf(buf + strlen(buf), buf_size - strlen(buf),
                     ", pass 2");
    }
    bitrate = get_bit_rate(enc);
    if (bitrate != 0) {
        snprintf(buf + strlen(buf), buf_size - strlen(buf),
                 ", %d kb/s", bitrate / 1000);
    } else if (enc->rc_max_rate > 0) {
        snprintf(buf + strlen(buf), buf_size - strlen(buf),
                 ", max. %d kb/s", enc->rc_max_rate / 1000);
    }
}

const char *av_get_profile_name(const AVCodec *codec, int profile)
{
    const AVProfile *p;
    if (profile == FF_PROFILE_UNKNOWN || !codec->profiles)
        return NULL;

    for (p = codec->profiles; p->profile != FF_PROFILE_UNKNOWN; p++)
        if (p->profile == profile)
            return p->name;

    return NULL;
}

unsigned avcodec_version(void)
{
//    av_assert0(AV_CODEC_ID_V410==164);
    av_assert0(AV_CODEC_ID_PCM_S8_PLANAR==65563);
    av_assert0(AV_CODEC_ID_ADPCM_G722==69660);
//     av_assert0(AV_CODEC_ID_BMV_AUDIO==86071);
    av_assert0(AV_CODEC_ID_SRT==94216);
    av_assert0(LIBAVCODEC_VERSION_MICRO >= 100);

    av_assert0(CODEC_ID_CLLC == AV_CODEC_ID_CLLC);
    av_assert0(CODEC_ID_PCM_S8_PLANAR == AV_CODEC_ID_PCM_S8_PLANAR);
    av_assert0(CODEC_ID_ADPCM_IMA_APC == AV_CODEC_ID_ADPCM_IMA_APC);
    av_assert0(CODEC_ID_ILBC == AV_CODEC_ID_ILBC);
    av_assert0(CODEC_ID_SRT == AV_CODEC_ID_SRT);
    return LIBAVCODEC_VERSION_INT;
}

const char *avcodec_configuration(void)
{
    return FFMPEG_CONFIGURATION;
}

const char *avcodec_license(void)
{
#define LICENSE_PREFIX "libavcodec license: "
    return LICENSE_PREFIX FFMPEG_LICENSE + sizeof(LICENSE_PREFIX) - 1;
}

void avcodec_flush_buffers(AVCodecContext *avctx)
{
    if (HAVE_THREADS && avctx->active_thread_type & FF_THREAD_FRAME)
        ff_thread_flush(avctx);
    else if (avctx->codec->flush)
        avctx->codec->flush(avctx);

    avctx->pts_correction_last_pts =
    avctx->pts_correction_last_dts = INT64_MIN;

    if (!avctx->refcounted_frames)
        av_frame_unref(avctx->internal->to_free);
}

int av_get_exact_bits_per_sample(enum AVCodecID codec_id)
{
    switch (codec_id) {
    case AV_CODEC_ID_8SVX_EXP:
    case AV_CODEC_ID_8SVX_FIB:
    case AV_CODEC_ID_ADPCM_CT:
    case AV_CODEC_ID_ADPCM_IMA_APC:
    case AV_CODEC_ID_ADPCM_IMA_EA_SEAD:
    case AV_CODEC_ID_ADPCM_IMA_OKI:
    case AV_CODEC_ID_ADPCM_IMA_WS:
    case AV_CODEC_ID_ADPCM_G722:
    case AV_CODEC_ID_ADPCM_YAMAHA:
        return 4;
    case AV_CODEC_ID_DSD_LSBF:
    case AV_CODEC_ID_DSD_MSBF:
    case AV_CODEC_ID_DSD_LSBF_PLANAR:
    case AV_CODEC_ID_DSD_MSBF_PLANAR:
    case AV_CODEC_ID_PCM_ALAW:
    case AV_CODEC_ID_PCM_MULAW:
    case AV_CODEC_ID_PCM_S8:
    case AV_CODEC_ID_PCM_S8_PLANAR:
    case AV_CODEC_ID_PCM_U8:
    case AV_CODEC_ID_PCM_ZORK:
        return 8;
    case AV_CODEC_ID_PCM_S16BE:
    case AV_CODEC_ID_PCM_S16BE_PLANAR:
    case AV_CODEC_ID_PCM_S16LE:
    case AV_CODEC_ID_PCM_S16LE_PLANAR:
    case AV_CODEC_ID_PCM_U16BE:
    case AV_CODEC_ID_PCM_U16LE:
        return 16;
    case AV_CODEC_ID_PCM_S24DAUD:
    case AV_CODEC_ID_PCM_S24BE:
    case AV_CODEC_ID_PCM_S24LE:
    case AV_CODEC_ID_PCM_S24LE_PLANAR:
    case AV_CODEC_ID_PCM_U24BE:
    case AV_CODEC_ID_PCM_U24LE:
        return 24;
    case AV_CODEC_ID_PCM_S32BE:
    case AV_CODEC_ID_PCM_S32LE:
    case AV_CODEC_ID_PCM_S32LE_PLANAR:
    case AV_CODEC_ID_PCM_U32BE:
    case AV_CODEC_ID_PCM_U32LE:
    case AV_CODEC_ID_PCM_F32BE:
    case AV_CODEC_ID_PCM_F32LE:
        return 32;
    case AV_CODEC_ID_PCM_F64BE:
    case AV_CODEC_ID_PCM_F64LE:
        return 64;
    default:
        return 0;
    }
}

enum AVCodecID av_get_pcm_codec(enum AVSampleFormat fmt, int be)
{
    static const enum AVCodecID map[AV_SAMPLE_FMT_NB][2] = {
        [AV_SAMPLE_FMT_U8  ] = { AV_CODEC_ID_PCM_U8,    AV_CODEC_ID_PCM_U8    },
        [AV_SAMPLE_FMT_S16 ] = { AV_CODEC_ID_PCM_S16LE, AV_CODEC_ID_PCM_S16BE },
        [AV_SAMPLE_FMT_S32 ] = { AV_CODEC_ID_PCM_S32LE, AV_CODEC_ID_PCM_S32BE },
        [AV_SAMPLE_FMT_FLT ] = { AV_CODEC_ID_PCM_F32LE, AV_CODEC_ID_PCM_F32BE },
        [AV_SAMPLE_FMT_DBL ] = { AV_CODEC_ID_PCM_F64LE, AV_CODEC_ID_PCM_F64BE },
        [AV_SAMPLE_FMT_U8P ] = { AV_CODEC_ID_PCM_U8,    AV_CODEC_ID_PCM_U8    },
        [AV_SAMPLE_FMT_S16P] = { AV_CODEC_ID_PCM_S16LE, AV_CODEC_ID_PCM_S16BE },
        [AV_SAMPLE_FMT_S32P] = { AV_CODEC_ID_PCM_S32LE, AV_CODEC_ID_PCM_S32BE },
        [AV_SAMPLE_FMT_FLTP] = { AV_CODEC_ID_PCM_F32LE, AV_CODEC_ID_PCM_F32BE },
        [AV_SAMPLE_FMT_DBLP] = { AV_CODEC_ID_PCM_F64LE, AV_CODEC_ID_PCM_F64BE },
    };
    if (fmt < 0 || fmt >= AV_SAMPLE_FMT_NB)
        return AV_CODEC_ID_NONE;
    if (be < 0 || be > 1)
        be = AV_NE(1, 0);
    return map[fmt][be];
}

int av_get_bits_per_sample(enum AVCodecID codec_id)
{
    switch (codec_id) {
    case AV_CODEC_ID_ADPCM_SBPRO_2:
        return 2;
    case AV_CODEC_ID_ADPCM_SBPRO_3:
        return 3;
    case AV_CODEC_ID_ADPCM_SBPRO_4:
    case AV_CODEC_ID_ADPCM_IMA_WAV:
    case AV_CODEC_ID_ADPCM_IMA_QT:
    case AV_CODEC_ID_ADPCM_SWF:
    case AV_CODEC_ID_ADPCM_MS:
        return 4;
    default:
        return av_get_exact_bits_per_sample(codec_id);
    }
}

int av_get_audio_frame_duration(AVCodecContext *avctx, int frame_bytes)
{
    int id, sr, ch, ba, tag, bps;

    id  = avctx->codec_id;
    sr  = avctx->sample_rate;
    ch  = avctx->channels;
    ba  = avctx->block_align;
    tag = avctx->codec_tag;
    bps = av_get_exact_bits_per_sample(avctx->codec_id);

    /* codecs with an exact constant bits per sample */
    if (bps > 0 && ch > 0 && frame_bytes > 0 && ch < 32768 && bps < 32768)
        return (frame_bytes * 8LL) / (bps * ch);
    bps = avctx->bits_per_coded_sample;

    /* codecs with a fixed packet duration */
    switch (id) {
    case AV_CODEC_ID_ADPCM_ADX:    return   32;
    case AV_CODEC_ID_ADPCM_IMA_QT: return   64;
    case AV_CODEC_ID_ADPCM_EA_XAS: return  128;
    case AV_CODEC_ID_AMR_NB:
    case AV_CODEC_ID_EVRC:
    case AV_CODEC_ID_GSM:
    case AV_CODEC_ID_QCELP:
    case AV_CODEC_ID_RA_288:       return  160;
    case AV_CODEC_ID_AMR_WB:
    case AV_CODEC_ID_GSM_MS:       return  320;
    case AV_CODEC_ID_MP1:          return  384;
    case AV_CODEC_ID_ATRAC1:       return  512;
    case AV_CODEC_ID_ATRAC3:       return 1024;
    case AV_CODEC_ID_MP2:
    case AV_CODEC_ID_MUSEPACK7:    return 1152;
    case AV_CODEC_ID_AC3:          return 1536;
    }

    if (sr > 0) {
        /* calc from sample rate */
        if (id == AV_CODEC_ID_TTA)
            return 256 * sr / 245;

        if (ch > 0) {
            /* calc from sample rate and channels */
            if (id == AV_CODEC_ID_BINKAUDIO_DCT)
                return (480 << (sr / 22050)) / ch;
        }
    }

    if (ba > 0) {
        /* calc from block_align */
        if (id == AV_CODEC_ID_SIPR) {
            switch (ba) {
            case 20: return 160;
            case 19: return 144;
            case 29: return 288;
            case 37: return 480;
            }
        } else if (id == AV_CODEC_ID_ILBC) {
            switch (ba) {
            case 38: return 160;
            case 50: return 240;
            }
        }
    }

    if (frame_bytes > 0) {
        /* calc from frame_bytes only */
        if (id == AV_CODEC_ID_TRUESPEECH)
            return 240 * (frame_bytes / 32);
        if (id == AV_CODEC_ID_NELLYMOSER)
            return 256 * (frame_bytes / 64);
        if (id == AV_CODEC_ID_RA_144)
            return 160 * (frame_bytes / 20);
        if (id == AV_CODEC_ID_G723_1)
            return 240 * (frame_bytes / 24);

        if (bps > 0) {
            /* calc from frame_bytes and bits_per_coded_sample */
            if (id == AV_CODEC_ID_ADPCM_G726)
                return frame_bytes * 8 / bps;
        }

        if (ch > 0) {
            /* calc from frame_bytes and channels */
            switch (id) {
            case AV_CODEC_ID_ADPCM_AFC:
                return frame_bytes / (9 * ch) * 16;
            case AV_CODEC_ID_ADPCM_DTK:
                return frame_bytes / (16 * ch) * 28;
            case AV_CODEC_ID_ADPCM_4XM:
            case AV_CODEC_ID_ADPCM_IMA_ISS:
                return (frame_bytes - 4 * ch) * 2 / ch;
            case AV_CODEC_ID_ADPCM_IMA_SMJPEG:
                return (frame_bytes - 4) * 2 / ch;
            case AV_CODEC_ID_ADPCM_IMA_AMV:
                return (frame_bytes - 8) * 2 / ch;
            case AV_CODEC_ID_ADPCM_XA:
                return (frame_bytes / 128) * 224 / ch;
            case AV_CODEC_ID_INTERPLAY_DPCM:
                return (frame_bytes - 6 - ch) / ch;
            case AV_CODEC_ID_ROQ_DPCM:
                return (frame_bytes - 8) / ch;
            case AV_CODEC_ID_XAN_DPCM:
                return (frame_bytes - 2 * ch) / ch;
            case AV_CODEC_ID_MACE3:
                return 3 * frame_bytes / ch;
            case AV_CODEC_ID_MACE6:
                return 6 * frame_bytes / ch;
            case AV_CODEC_ID_PCM_LXF:
                return 2 * (frame_bytes / (5 * ch));
            case AV_CODEC_ID_IAC:
            case AV_CODEC_ID_IMC:
                return 4 * frame_bytes / ch;
            }

            if (tag) {
                /* calc from frame_bytes, channels, and codec_tag */
                if (id == AV_CODEC_ID_SOL_DPCM) {
                    if (tag == 3)
                        return frame_bytes / ch;
                    else
                        return frame_bytes * 2 / ch;
                }
            }

            if (ba > 0) {
                /* calc from frame_bytes, channels, and block_align */
                int blocks = frame_bytes / ba;
                switch (avctx->codec_id) {
                case AV_CODEC_ID_ADPCM_IMA_WAV:
                    if (bps < 2 || bps > 5)
                        return 0;
                    return blocks * (1 + (ba - 4 * ch) / (bps * ch) * 8);
                case AV_CODEC_ID_ADPCM_IMA_DK3:
                    return blocks * (((ba - 16) * 2 / 3 * 4) / ch);
                case AV_CODEC_ID_ADPCM_IMA_DK4:
                    return blocks * (1 + (ba - 4 * ch) * 2 / ch);
                case AV_CODEC_ID_ADPCM_IMA_RAD:
                    return blocks * ((ba - 4 * ch) * 2 / ch);
                case AV_CODEC_ID_ADPCM_MS:
                    return blocks * (2 + (ba - 7 * ch) * 2 / ch);
                }
            }

            if (bps > 0) {
                /* calc from frame_bytes, channels, and bits_per_coded_sample */
                switch (avctx->codec_id) {
                case AV_CODEC_ID_PCM_DVD:
                    if(bps<4)
                        return 0;
                    return 2 * (frame_bytes / ((bps * 2 / 8) * ch));
                case AV_CODEC_ID_PCM_BLURAY:
                    if(bps<4)
                        return 0;
                    return frame_bytes / ((FFALIGN(ch, 2) * bps) / 8);
                case AV_CODEC_ID_S302M:
                    return 2 * (frame_bytes / ((bps + 4) / 4)) / ch;
                }
            }
        }
    }

    /* Fall back on using frame_size */
    if (avctx->frame_size > 1 && frame_bytes)
        return avctx->frame_size;

    //For WMA we currently have no other means to calculate duration thus we
    //do it here by assuming CBR, which is true for all known cases.
    if (avctx->bit_rate>0 && frame_bytes>0 && avctx->sample_rate>0 && avctx->block_align>1) {
        if (avctx->codec_id == AV_CODEC_ID_WMAV1 || avctx->codec_id == AV_CODEC_ID_WMAV2)
            return  (frame_bytes * 8LL * avctx->sample_rate) / avctx->bit_rate;
    }

    return 0;
}

#if !HAVE_THREADS
int ff_thread_init(AVCodecContext *s)
{
    return -1;
}

#endif

unsigned int av_xiphlacing(unsigned char *s, unsigned int v)
{
    unsigned int n = 0;

    while (v >= 0xff) {
        *s++ = 0xff;
        v -= 0xff;
        n++;
    }
    *s = v;
    n++;
    return n;
}

int ff_match_2uint16(const uint16_t(*tab)[2], int size, int a, int b)
{
    int i;
    for (i = 0; i < size && !(tab[i][0] == a && tab[i][1] == b); i++) ;
    return i;
}

#if FF_API_MISSING_SAMPLE
FF_DISABLE_DEPRECATION_WARNINGS
void av_log_missing_feature(void *avc, const char *feature, int want_sample)
{
    av_log(avc, AV_LOG_WARNING, "%s is not implemented. Update your FFmpeg "
            "version to the newest one from Git. If the problem still "
            "occurs, it means that your file has a feature which has not "
            "been implemented.\n", feature);
    if(want_sample)
        av_log_ask_for_sample(avc, NULL);
}

void av_log_ask_for_sample(void *avc, const char *msg, ...)
{
    va_list argument_list;

    va_start(argument_list, msg);

    if (msg)
        av_vlog(avc, AV_LOG_WARNING, msg, argument_list);
    av_log(avc, AV_LOG_WARNING, "If you want to help, upload a sample "
            "of this file to ftp://upload.ffmpeg.org/incoming/ "
            "and contact the ffmpeg-devel mailing list. (ffmpeg-devel@ffmpeg.org)\n");

    va_end(argument_list);
}
FF_ENABLE_DEPRECATION_WARNINGS
#endif /* FF_API_MISSING_SAMPLE */

static AVHWAccel *first_hwaccel = NULL;
static AVHWAccel **last_hwaccel = &first_hwaccel;

void av_register_hwaccel(AVHWAccel *hwaccel)
{
    AVHWAccel **p = last_hwaccel;
    hwaccel->next = NULL;
    while(*p || avpriv_atomic_ptr_cas((void * volatile *)p, NULL, hwaccel))
        p = &(*p)->next;
    last_hwaccel = &hwaccel->next;
}

AVHWAccel *av_hwaccel_next(const AVHWAccel *hwaccel)
{
    return hwaccel ? hwaccel->next : first_hwaccel;
}

int av_lockmgr_register(int (*cb)(void **mutex, enum AVLockOp op))
{
    if (lockmgr_cb) {
        // There is no good way to rollback a failure to destroy the
        // mutex, so we ignore failures.
        lockmgr_cb(&codec_mutex,    AV_LOCK_DESTROY);
        lockmgr_cb(&avformat_mutex, AV_LOCK_DESTROY);
        lockmgr_cb     = NULL;
        codec_mutex    = NULL;
        avformat_mutex = NULL;
    }

    if (cb) {
        void *new_codec_mutex    = NULL;
        void *new_avformat_mutex = NULL;
        int err;
        if (err = cb(&new_codec_mutex, AV_LOCK_CREATE)) {
<<<<<<< HEAD
            return err > 0 ? AVERROR_EXTERNAL : err;
=======
            return err > 0 ? AVERROR_UNKNOWN : err;
>>>>>>> 577899a6
        }
        if (err = cb(&new_avformat_mutex, AV_LOCK_CREATE)) {
            // Ignore failures to destroy the newly created mutex.
            cb(&new_codec_mutex, AV_LOCK_DESTROY);
<<<<<<< HEAD
            return err > 0 ? AVERROR_EXTERNAL : err;
=======
            return err > 0 ? AVERROR_UNKNOWN : err;
>>>>>>> 577899a6
        }
        lockmgr_cb     = cb;
        codec_mutex    = new_codec_mutex;
        avformat_mutex = new_avformat_mutex;
    }

<<<<<<< HEAD
    return 0;
}

int ff_lock_avcodec(AVCodecContext *log_ctx)
{
    if (lockmgr_cb) {
        if ((*lockmgr_cb)(&codec_mutex, AV_LOCK_OBTAIN))
            return -1;
    }
    entangled_thread_counter++;
    if (entangled_thread_counter != 1) {
        av_log(log_ctx, AV_LOG_ERROR, "Insufficient thread locking around avcodec_open/close()\n");
        if (!lockmgr_cb)
            av_log(log_ctx, AV_LOG_ERROR, "No lock manager is set, please see av_lockmgr_register()\n");
        ff_avcodec_locked = 1;
        ff_unlock_avcodec();
        return AVERROR(EINVAL);
    }
    av_assert0(!ff_avcodec_locked);
    ff_avcodec_locked = 1;
    return 0;
}

int ff_unlock_avcodec(void)
{
    av_assert0(ff_avcodec_locked);
    ff_avcodec_locked = 0;
    entangled_thread_counter--;
    if (lockmgr_cb) {
        if ((*lockmgr_cb)(&codec_mutex, AV_LOCK_RELEASE))
            return -1;
    }
=======
>>>>>>> 577899a6
    return 0;
}

int avpriv_lock_avformat(void)
{
    if (lockmgr_cb) {
        if ((*lockmgr_cb)(&avformat_mutex, AV_LOCK_OBTAIN))
            return -1;
    }
    return 0;
}

int avpriv_unlock_avformat(void)
{
    if (lockmgr_cb) {
        if ((*lockmgr_cb)(&avformat_mutex, AV_LOCK_RELEASE))
            return -1;
    }
    return 0;
}

unsigned int avpriv_toupper4(unsigned int x)
{
    return av_toupper(x & 0xFF) +
          (av_toupper((x >>  8) & 0xFF) << 8)  +
          (av_toupper((x >> 16) & 0xFF) << 16) +
((unsigned)av_toupper((x >> 24) & 0xFF) << 24);
}

int ff_thread_ref_frame(ThreadFrame *dst, ThreadFrame *src)
{
    int ret;

    dst->owner = src->owner;

    ret = av_frame_ref(dst->f, src->f);
    if (ret < 0)
        return ret;

    if (src->progress &&
        !(dst->progress = av_buffer_ref(src->progress))) {
        ff_thread_release_buffer(dst->owner, dst);
        return AVERROR(ENOMEM);
    }

    return 0;
}

#if !HAVE_THREADS

enum AVPixelFormat ff_thread_get_format(AVCodecContext *avctx, const enum AVPixelFormat *fmt)
{
    return ff_get_format(avctx, fmt);
}

int ff_thread_get_buffer(AVCodecContext *avctx, ThreadFrame *f, int flags)
{
    f->owner = avctx;
    return ff_get_buffer(avctx, f->f, flags);
}

void ff_thread_release_buffer(AVCodecContext *avctx, ThreadFrame *f)
{
    if (f->f)
        av_frame_unref(f->f);
}

void ff_thread_finish_setup(AVCodecContext *avctx)
{
}

void ff_thread_report_progress(ThreadFrame *f, int progress, int field)
{
}

void ff_thread_await_progress(ThreadFrame *f, int progress, int field)
{
}

int ff_thread_can_start_frame(AVCodecContext *avctx)
{
    return 1;
}

int ff_alloc_entries(AVCodecContext *avctx, int count)
{
    return 0;
}

void ff_reset_entries(AVCodecContext *avctx)
{
}

void ff_thread_await_progress2(AVCodecContext *avctx, int field, int thread, int shift)
{
}

void ff_thread_report_progress2(AVCodecContext *avctx, int field, int thread, int n)
{
}

#endif

enum AVMediaType avcodec_get_type(enum AVCodecID codec_id)
{
    AVCodec *c= avcodec_find_decoder(codec_id);
    if(!c)
        c= avcodec_find_encoder(codec_id);
    if(c)
        return c->type;

    if (codec_id <= AV_CODEC_ID_NONE)
        return AVMEDIA_TYPE_UNKNOWN;
    else if (codec_id < AV_CODEC_ID_FIRST_AUDIO)
        return AVMEDIA_TYPE_VIDEO;
    else if (codec_id < AV_CODEC_ID_FIRST_SUBTITLE)
        return AVMEDIA_TYPE_AUDIO;
    else if (codec_id < AV_CODEC_ID_FIRST_UNKNOWN)
        return AVMEDIA_TYPE_SUBTITLE;

    return AVMEDIA_TYPE_UNKNOWN;
}

int avcodec_is_open(AVCodecContext *s)
{
    return !!s->internal;
}

int avpriv_bprint_to_extradata(AVCodecContext *avctx, struct AVBPrint *buf)
{
    int ret;
    char *str;

    ret = av_bprint_finalize(buf, &str);
    if (ret < 0)
        return ret;
    avctx->extradata = str;
    /* Note: the string is NUL terminated (so extradata can be read as a
     * string), but the ending character is not accounted in the size (in
     * binary formats you are likely not supposed to mux that character). When
     * extradata is copied, it is also padded with FF_INPUT_BUFFER_PADDING_SIZE
     * zeros. */
    avctx->extradata_size = buf->len;
    return 0;
}

const uint8_t *avpriv_find_start_code(const uint8_t *av_restrict p,
                                      const uint8_t *end,
                                      uint32_t *av_restrict state)
{
    int i;

    av_assert0(p <= end);
    if (p >= end)
        return end;

    for (i = 0; i < 3; i++) {
        uint32_t tmp = *state << 8;
        *state = tmp + *(p++);
        if (tmp == 0x100 || p == end)
            return p;
    }

    while (p < end) {
        if      (p[-1] > 1      ) p += 3;
        else if (p[-2]          ) p += 2;
        else if (p[-3]|(p[-1]-1)) p++;
        else {
            p++;
            break;
        }
    }

    p = FFMIN(p, end) - 4;
    *state = AV_RB32(p);

    return p + 4;
}<|MERGE_RESOLUTION|>--- conflicted
+++ resolved
@@ -3492,27 +3492,18 @@
         void *new_avformat_mutex = NULL;
         int err;
         if (err = cb(&new_codec_mutex, AV_LOCK_CREATE)) {
-<<<<<<< HEAD
-            return err > 0 ? AVERROR_EXTERNAL : err;
-=======
             return err > 0 ? AVERROR_UNKNOWN : err;
->>>>>>> 577899a6
         }
         if (err = cb(&new_avformat_mutex, AV_LOCK_CREATE)) {
             // Ignore failures to destroy the newly created mutex.
             cb(&new_codec_mutex, AV_LOCK_DESTROY);
-<<<<<<< HEAD
-            return err > 0 ? AVERROR_EXTERNAL : err;
-=======
             return err > 0 ? AVERROR_UNKNOWN : err;
->>>>>>> 577899a6
         }
         lockmgr_cb     = cb;
         codec_mutex    = new_codec_mutex;
         avformat_mutex = new_avformat_mutex;
     }
 
-<<<<<<< HEAD
     return 0;
 }
 
@@ -3545,8 +3536,7 @@
         if ((*lockmgr_cb)(&codec_mutex, AV_LOCK_RELEASE))
             return -1;
     }
-=======
->>>>>>> 577899a6
+
     return 0;
 }
 
