/*
 * MOV, 3GP, MP4 muxer
 * Copyright (c) 2003 Thomas Raivio
 * Copyright (c) 2004 Gildas Bazin <gbazin at videolan dot org>
 * Copyright (c) 2009 Baptiste Coudurier <baptiste dot coudurier at gmail dot com>
 *
 * This file is part of FFmpeg.
 *
 * FFmpeg is free software; you can redistribute it and/or
 * modify it under the terms of the GNU Lesser General Public
 * License as published by the Free Software Foundation; either
 * version 2.1 of the License, or (at your option) any later version.
 *
 * FFmpeg is distributed in the hope that it will be useful,
 * but WITHOUT ANY WARRANTY; without even the implied warranty of
 * MERCHANTABILITY or FITNESS FOR A PARTICULAR PURPOSE.  See the GNU
 * Lesser General Public License for more details.
 *
 * You should have received a copy of the GNU Lesser General Public
 * License along with FFmpeg; if not, write to the Free Software
 * Foundation, Inc., 51 Franklin Street, Fifth Floor, Boston, MA 02110-1301 USA
 */

#include "movenc.h"
#include "avformat.h"
#include "avio_internal.h"
#include "riff.h"
#include "avio.h"
#include "isom.h"
#include "avc.h"
#include "libavcodec/get_bits.h"
#include "libavcodec/put_bits.h"
#include "libavcodec/vc1.h"
#include "internal.h"
#include "libavutil/avstring.h"
#include "libavutil/intfloat.h"
#include "libavutil/mathematics.h"
#include "libavutil/opt.h"
#include "libavutil/dict.h"
#include "rtpenc.h"
#include "mov_chan.h"

#undef NDEBUG
#include <assert.h>

static const AVOption options[] = {
    { "movflags", "MOV muxer flags", offsetof(MOVMuxContext, flags), AV_OPT_TYPE_FLAGS, {.i64 = 0}, INT_MIN, INT_MAX, AV_OPT_FLAG_ENCODING_PARAM, "movflags" },
    { "rtphint", "Add RTP hint tracks", 0, AV_OPT_TYPE_CONST, {.i64 = FF_MOV_FLAG_RTP_HINT}, INT_MIN, INT_MAX, AV_OPT_FLAG_ENCODING_PARAM, "movflags" },
    { "moov_size", "maximum moov size so it can be placed at the begin", offsetof(MOVMuxContext, reserved_moov_size), AV_OPT_TYPE_INT, {.i64 = 0}, 0, INT_MAX, AV_OPT_FLAG_ENCODING_PARAM, 0 },
    { "empty_moov", "Make the initial moov atom empty (not supported by QuickTime)", 0, AV_OPT_TYPE_CONST, {.i64 = FF_MOV_FLAG_EMPTY_MOOV}, INT_MIN, INT_MAX, AV_OPT_FLAG_ENCODING_PARAM, "movflags" },
    { "frag_keyframe", "Fragment at video keyframes", 0, AV_OPT_TYPE_CONST, {.i64 = FF_MOV_FLAG_FRAG_KEYFRAME}, INT_MIN, INT_MAX, AV_OPT_FLAG_ENCODING_PARAM, "movflags" },
    { "separate_moof", "Write separate moof/mdat atoms for each track", 0, AV_OPT_TYPE_CONST, {.i64 = FF_MOV_FLAG_SEPARATE_MOOF}, INT_MIN, INT_MAX, AV_OPT_FLAG_ENCODING_PARAM, "movflags" },
    { "frag_custom", "Flush fragments on caller requests", 0, AV_OPT_TYPE_CONST, {.i64 = FF_MOV_FLAG_FRAG_CUSTOM}, INT_MIN, INT_MAX, AV_OPT_FLAG_ENCODING_PARAM, "movflags" },
    { "isml", "Create a live smooth streaming feed (for pushing to a publishing point)", 0, AV_OPT_TYPE_CONST, {.i64 = FF_MOV_FLAG_ISML}, INT_MIN, INT_MAX, AV_OPT_FLAG_ENCODING_PARAM, "movflags" },
    { "faststart", "Run a second pass to put the moov at the beginning of the file", 0, AV_OPT_TYPE_CONST, {.i64 = FF_MOV_FLAG_FASTSTART}, INT_MIN, INT_MAX, AV_OPT_FLAG_ENCODING_PARAM, "movflags" },
    FF_RTP_FLAG_OPTS(MOVMuxContext, rtp_flags),
    { "skip_iods", "Skip writing iods atom.", offsetof(MOVMuxContext, iods_skip), AV_OPT_TYPE_INT, {.i64 = 1}, 0, 1, AV_OPT_FLAG_ENCODING_PARAM},
    { "iods_audio_profile", "iods audio profile atom.", offsetof(MOVMuxContext, iods_audio_profile), AV_OPT_TYPE_INT, {.i64 = -1}, -1, 255, AV_OPT_FLAG_ENCODING_PARAM},
    { "iods_video_profile", "iods video profile atom.", offsetof(MOVMuxContext, iods_video_profile), AV_OPT_TYPE_INT, {.i64 = -1}, -1, 255, AV_OPT_FLAG_ENCODING_PARAM},
    { "frag_duration", "Maximum fragment duration", offsetof(MOVMuxContext, max_fragment_duration), AV_OPT_TYPE_INT, {.i64 = 0}, 0, INT_MAX, AV_OPT_FLAG_ENCODING_PARAM},
    { "min_frag_duration", "Minimum fragment duration", offsetof(MOVMuxContext, min_fragment_duration), AV_OPT_TYPE_INT, {.i64 = 0}, 0, INT_MAX, AV_OPT_FLAG_ENCODING_PARAM},
    { "frag_size", "Maximum fragment size", offsetof(MOVMuxContext, max_fragment_size), AV_OPT_TYPE_INT, {.i64 = 0}, 0, INT_MAX, AV_OPT_FLAG_ENCODING_PARAM},
    { "ism_lookahead", "Number of lookahead entries for ISM files", offsetof(MOVMuxContext, ism_lookahead), AV_OPT_TYPE_INT, {.i64 = 0}, 0, INT_MAX, AV_OPT_FLAG_ENCODING_PARAM},
    { "use_editlist", "use edit list", offsetof(MOVMuxContext, use_editlist), AV_OPT_TYPE_INT, {.i64 = -1}, -1, 1, AV_OPT_FLAG_ENCODING_PARAM},
    { "video_track_timescale", "set timescale of all video tracks", offsetof(MOVMuxContext, video_track_timescale), AV_OPT_TYPE_INT, {.i64 = 0}, 0, INT_MAX, AV_OPT_FLAG_ENCODING_PARAM},
    { NULL },
};

#define MOV_CLASS(flavor)\
static const AVClass flavor ## _muxer_class = {\
    .class_name = #flavor " muxer",\
    .item_name  = av_default_item_name,\
    .option     = options,\
    .version    = LIBAVUTIL_VERSION_INT,\
};

//FIXME support 64 bit variant with wide placeholders
static int64_t update_size(AVIOContext *pb, int64_t pos)
{
    int64_t curpos = avio_tell(pb);
    avio_seek(pb, pos, SEEK_SET);
    avio_wb32(pb, curpos - pos); /* rewrite size */
    avio_seek(pb, curpos, SEEK_SET);

    return curpos - pos;
}

static int supports_edts(MOVMuxContext *mov)
{
    // EDTS with fragments is tricky as we don't know the duration when its written
    return (mov->use_editlist<0 && !(mov->flags & FF_MOV_FLAG_FRAGMENT)) || mov->use_editlist>0;
}

static int is_co64_required(const MOVTrack *track)
{
    int i;

    for (i = 0; i < track->entry; i++) {
        if (!track->cluster[i].chunkNum)
            continue;
        if (track->cluster[i].pos + track->data_offset > UINT32_MAX)
            return 1;
    }
    return 0;
}

/* Chunk offset atom */
static int mov_write_stco_tag(AVIOContext *pb, MOVTrack *track)
{
    int i;
    int mode64 = is_co64_required(track); // use 32 bit size variant if possible
    int64_t pos = avio_tell(pb);
    avio_wb32(pb, 0); /* size */
    if (mode64)
        ffio_wfourcc(pb, "co64");
    else
        ffio_wfourcc(pb, "stco");
    avio_wb32(pb, 0); /* version & flags */
<<<<<<< HEAD
    avio_wb32(pb, track->chunkCount); /* entry count */
    for (i=0; i<track->entry; i++) {
        if(!track->cluster[i].chunkNum)
            continue;
        if(mode64 == 1)
=======
    avio_wb32(pb, track->entry); /* entry count */
    for (i = 0; i < track->entry; i++) {
        if (mode64 == 1)
>>>>>>> 21732063
            avio_wb64(pb, track->cluster[i].pos + track->data_offset);
        else
            avio_wb32(pb, track->cluster[i].pos + track->data_offset);
    }
    return update_size(pb, pos);
}

/* Sample size atom */
static int mov_write_stsz_tag(AVIOContext *pb, MOVTrack *track)
{
    int equalChunks = 1;
    int i, j, entries = 0, tst = -1, oldtst = -1;

    int64_t pos = avio_tell(pb);
    avio_wb32(pb, 0); /* size */
    ffio_wfourcc(pb, "stsz");
    avio_wb32(pb, 0); /* version & flags */

    for (i = 0; i < track->entry; i++) {
        tst = track->cluster[i].size / track->cluster[i].entries;
        if (oldtst != -1 && tst != oldtst)
            equalChunks = 0;
        oldtst = tst;
        entries += track->cluster[i].entries;
    }
    if (equalChunks && track->entry) {
        int sSize = track->entry ? track->cluster[0].size / track->cluster[0].entries : 0;
        sSize = FFMAX(1, sSize); // adpcm mono case could make sSize == 0
        avio_wb32(pb, sSize); // sample size
        avio_wb32(pb, entries); // sample count
    } else {
        avio_wb32(pb, 0); // sample size
        avio_wb32(pb, entries); // sample count
        for (i = 0; i < track->entry; i++) {
            for (j = 0; j < track->cluster[i].entries; j++) {
                avio_wb32(pb, track->cluster[i].size /
                          track->cluster[i].entries);
            }
        }
    }
    return update_size(pb, pos);
}

/* Sample to chunk atom */
static int mov_write_stsc_tag(AVIOContext *pb, MOVTrack *track)
{
    int index = 0, oldval = -1, i;
    int64_t entryPos, curpos;

    int64_t pos = avio_tell(pb);
    avio_wb32(pb, 0); /* size */
    ffio_wfourcc(pb, "stsc");
    avio_wb32(pb, 0); // version & flags
    entryPos = avio_tell(pb);
<<<<<<< HEAD
    avio_wb32(pb, track->chunkCount); // entry count
    for (i=0; i<track->entry; i++) {
        if (oldval != track->cluster[i].samples_in_chunk && track->cluster[i].chunkNum)
        {
            avio_wb32(pb, track->cluster[i].chunkNum); // first chunk
=======
    avio_wb32(pb, track->entry); // entry count
    for (i = 0; i < track->entry; i++) {
        if (oldval != track->cluster[i].samples_in_chunk) {
            avio_wb32(pb, i + 1); // first chunk
>>>>>>> 21732063
            avio_wb32(pb, track->cluster[i].samples_in_chunk); // samples per chunk
            avio_wb32(pb, 0x1); // sample description index
            oldval = track->cluster[i].samples_in_chunk;
            index++;
        }
    }
    curpos = avio_tell(pb);
    avio_seek(pb, entryPos, SEEK_SET);
    avio_wb32(pb, index); // rewrite size
    avio_seek(pb, curpos, SEEK_SET);

    return update_size(pb, pos);
}

/* Sync sample atom */
static int mov_write_stss_tag(AVIOContext *pb, MOVTrack *track, uint32_t flag)
{
    int64_t curpos, entryPos;
    int i, index = 0;
    int64_t pos = avio_tell(pb);
    avio_wb32(pb, 0); // size
    ffio_wfourcc(pb, flag == MOV_SYNC_SAMPLE ? "stss" : "stps");
    avio_wb32(pb, 0); // version & flags
    entryPos = avio_tell(pb);
    avio_wb32(pb, track->entry); // entry count
    for (i = 0; i < track->entry; i++) {
        if (track->cluster[i].flags & flag) {
            avio_wb32(pb, i + 1);
            index++;
        }
    }
    curpos = avio_tell(pb);
    avio_seek(pb, entryPos, SEEK_SET);
    avio_wb32(pb, index); // rewrite size
    avio_seek(pb, curpos, SEEK_SET);
    return update_size(pb, pos);
}

static int mov_write_amr_tag(AVIOContext *pb, MOVTrack *track)
{
    avio_wb32(pb, 0x11); /* size */
    if (track->mode == MODE_MOV) ffio_wfourcc(pb, "samr");
    else                         ffio_wfourcc(pb, "damr");
    ffio_wfourcc(pb, "FFMP");
    avio_w8(pb, 0); /* decoder version */

    avio_wb16(pb, 0x81FF); /* Mode set (all modes for AMR_NB) */
    avio_w8(pb, 0x00); /* Mode change period (no restriction) */
    avio_w8(pb, 0x01); /* Frames per sample */
    return 0x11;
}

static int mov_write_ac3_tag(AVIOContext *pb, MOVTrack *track)
{
    GetBitContext gbc;
    PutBitContext pbc;
    uint8_t buf[3];
    int fscod, bsid, bsmod, acmod, lfeon, frmsizecod;

    if (track->vos_len < 7)
        return -1;

    avio_wb32(pb, 11);
    ffio_wfourcc(pb, "dac3");

    init_get_bits(&gbc, track->vos_data + 4, (track->vos_len - 4) * 8);
    fscod      = get_bits(&gbc, 2);
    frmsizecod = get_bits(&gbc, 6);
    bsid       = get_bits(&gbc, 5);
    bsmod      = get_bits(&gbc, 3);
    acmod      = get_bits(&gbc, 3);
    if (acmod == 2) {
        skip_bits(&gbc, 2); // dsurmod
    } else {
        if ((acmod & 1) && acmod != 1)
            skip_bits(&gbc, 2); // cmixlev
        if (acmod & 4)
            skip_bits(&gbc, 2); // surmixlev
    }
    lfeon = get_bits1(&gbc);

    init_put_bits(&pbc, buf, sizeof(buf));
    put_bits(&pbc, 2, fscod);
    put_bits(&pbc, 5, bsid);
    put_bits(&pbc, 3, bsmod);
    put_bits(&pbc, 3, acmod);
    put_bits(&pbc, 1, lfeon);
    put_bits(&pbc, 5, frmsizecod >> 1); // bit_rate_code
    put_bits(&pbc, 5, 0); // reserved

    flush_put_bits(&pbc);
    avio_write(pb, buf, sizeof(buf));

    return 11;
}

/**
 * This function writes extradata "as is".
 * Extradata must be formatted like a valid atom (with size and tag).
 */
static int mov_write_extradata_tag(AVIOContext *pb, MOVTrack *track)
{
    avio_write(pb, track->enc->extradata, track->enc->extradata_size);
    return track->enc->extradata_size;
}

static int mov_write_enda_tag(AVIOContext *pb)
{
    avio_wb32(pb, 10);
    ffio_wfourcc(pb, "enda");
    avio_wb16(pb, 1); /* little endian */
    return 10;
}

static int mov_write_enda_tag_be(AVIOContext *pb)
{
  avio_wb32(pb, 10);
  ffio_wfourcc(pb, "enda");
  avio_wb16(pb, 0); /* big endian */
  return 10;
}

static void put_descr(AVIOContext *pb, int tag, unsigned int size)
{
    int i = 3;
    avio_w8(pb, tag);
    for (; i > 0; i--)
        avio_w8(pb, (size >> (7 * i)) | 0x80);
    avio_w8(pb, size & 0x7F);
}

static unsigned compute_avg_bitrate(MOVTrack *track)
{
    uint64_t size = 0;
    int i;
    if (!track->track_duration)
        return 0;
    for (i = 0; i < track->entry; i++)
        size += track->cluster[i].size;
    return size * 8 * track->timescale / track->track_duration;
}

static int mov_write_esds_tag(AVIOContext *pb, MOVTrack *track) // Basic
{
    int64_t pos = avio_tell(pb);
    int decoder_specific_info_len = track->vos_len ? 5 + track->vos_len : 0;
    unsigned avg_bitrate;

    avio_wb32(pb, 0); // size
    ffio_wfourcc(pb, "esds");
    avio_wb32(pb, 0); // Version

    // ES descriptor
    put_descr(pb, 0x03, 3 + 5+13 + decoder_specific_info_len + 5+1);
    avio_wb16(pb, track->track_id);
    avio_w8(pb, 0x00); // flags (= no flags)

    // DecoderConfig descriptor
    put_descr(pb, 0x04, 13 + decoder_specific_info_len);

    // Object type indication
    if ((track->enc->codec_id == AV_CODEC_ID_MP2 ||
         track->enc->codec_id == AV_CODEC_ID_MP3) &&
        track->enc->sample_rate > 24000)
        avio_w8(pb, 0x6B); // 11172-3
    else
        avio_w8(pb, ff_codec_get_tag(ff_mp4_obj_type, track->enc->codec_id));

    // the following fields is made of 6 bits to identify the streamtype (4 for video, 5 for audio)
    // plus 1 bit to indicate upstream and 1 bit set to 1 (reserved)
    if (track->enc->codec_type == AVMEDIA_TYPE_AUDIO)
        avio_w8(pb, 0x15); // flags (= Audiostream)
    else
        avio_w8(pb, 0x11); // flags (= Visualstream)

    avio_wb24(pb, track->enc->rc_buffer_size >> 3); // Buffersize DB

<<<<<<< HEAD
    avg_bitrate = compute_avg_bitrate(track);
    // maxbitrate (FIXME should be max rate in any 1 sec window)
    avio_wb32(pb, FFMAX3(track->enc->bit_rate, track->enc->rc_max_rate, avg_bitrate));
    avio_wb32(pb, avg_bitrate);
=======
    avio_wb32(pb, FFMAX(track->enc->bit_rate, track->enc->rc_max_rate)); // maxbitrate (FIXME should be max rate in any 1 sec window)
    if (track->enc->rc_max_rate != track->enc->rc_min_rate ||
        track->enc->rc_min_rate == 0)
        avio_wb32(pb, 0); // vbr
    else
        avio_wb32(pb, track->enc->rc_max_rate); // avg bitrate
>>>>>>> 21732063

    if (track->vos_len) {
        // DecoderSpecific info descriptor
        put_descr(pb, 0x05, track->vos_len);
        avio_write(pb, track->vos_data, track->vos_len);
    }

    // SL descriptor
    put_descr(pb, 0x06, 1);
    avio_w8(pb, 0x02);
    return update_size(pb, pos);
}

static int mov_pcm_le_gt16(enum AVCodecID codec_id)
{
    return codec_id == AV_CODEC_ID_PCM_S24LE ||
           codec_id == AV_CODEC_ID_PCM_S32LE ||
           codec_id == AV_CODEC_ID_PCM_F32LE ||
           codec_id == AV_CODEC_ID_PCM_F64LE;
}

static int mov_pcm_be_gt16(enum AVCodecID codec_id)
{
    return codec_id == AV_CODEC_ID_PCM_S24BE ||
           codec_id == AV_CODEC_ID_PCM_S32BE ||
           codec_id == AV_CODEC_ID_PCM_F32BE ||
           codec_id == AV_CODEC_ID_PCM_F64BE;
}

static int mov_write_ms_tag(AVIOContext *pb, MOVTrack *track)
{
    int64_t pos = avio_tell(pb);
    avio_wb32(pb, 0);
    avio_wl32(pb, track->tag); // store it byteswapped
    track->enc->codec_tag = av_bswap16(track->tag >> 16);
    ff_put_wav_header(pb, track->enc);
    return update_size(pb, pos);
}

static int mov_write_wfex_tag(AVIOContext *pb, MOVTrack *track)
{
    int64_t pos = avio_tell(pb);
    avio_wb32(pb, 0);
    ffio_wfourcc(pb, "wfex");
    ff_put_wav_header(pb, track->enc);
    return update_size(pb, pos);
}

static int mov_write_chan_tag(AVIOContext *pb, MOVTrack *track)
{
    uint32_t layout_tag, bitmap;
    int64_t pos = avio_tell(pb);

    layout_tag = ff_mov_get_channel_layout_tag(track->enc->codec_id,
                                               track->enc->channel_layout,
                                               &bitmap);
    if (!layout_tag) {
        av_log(track->enc, AV_LOG_WARNING, "not writing 'chan' tag due to "
               "lack of channel information\n");
        return 0;
    }

    avio_wb32(pb, 0);           // Size
    ffio_wfourcc(pb, "chan");   // Type
    avio_w8(pb, 0);             // Version
    avio_wb24(pb, 0);           // Flags
    avio_wb32(pb, layout_tag);  // mChannelLayoutTag
    avio_wb32(pb, bitmap);      // mChannelBitmap
    avio_wb32(pb, 0);           // mNumberChannelDescriptions

    return update_size(pb, pos);
}

static int mov_write_wave_tag(AVIOContext *pb, MOVTrack *track)
{
    int64_t pos = avio_tell(pb);

    avio_wb32(pb, 0);     /* size */
    ffio_wfourcc(pb, "wave");

    if (track->enc->codec_id != AV_CODEC_ID_QDM2) {
    avio_wb32(pb, 12);    /* size */
    ffio_wfourcc(pb, "frma");
    avio_wl32(pb, track->tag);
    }

    if (track->enc->codec_id == AV_CODEC_ID_AAC) {
        /* useless atom needed by mplayer, ipod, not needed by quicktime */
        avio_wb32(pb, 12); /* size */
        ffio_wfourcc(pb, "mp4a");
        avio_wb32(pb, 0);
        mov_write_esds_tag(pb, track);
    } else if (mov_pcm_le_gt16(track->enc->codec_id))  {
      mov_write_enda_tag(pb);
    } else if (mov_pcm_be_gt16(track->enc->codec_id))  {
      mov_write_enda_tag_be(pb);
    } else if (track->enc->codec_id == AV_CODEC_ID_AMR_NB) {
        mov_write_amr_tag(pb, track);
    } else if (track->enc->codec_id == AV_CODEC_ID_AC3) {
        mov_write_ac3_tag(pb, track);
    } else if (track->enc->codec_id == AV_CODEC_ID_ALAC ||
               track->enc->codec_id == AV_CODEC_ID_QDM2) {
        mov_write_extradata_tag(pb, track);
    } else if (track->enc->codec_id == AV_CODEC_ID_ADPCM_MS ||
               track->enc->codec_id == AV_CODEC_ID_ADPCM_IMA_WAV) {
        mov_write_ms_tag(pb, track);
    }

    avio_wb32(pb, 8);     /* size */
    avio_wb32(pb, 0);     /* null tag */

    return update_size(pb, pos);
}

static int mov_write_dvc1_structs(MOVTrack *track, uint8_t *buf)
{
    uint8_t *unescaped;
    const uint8_t *start, *next, *end = track->vos_data + track->vos_len;
    int unescaped_size, seq_found = 0;
    int level = 0, interlace = 0;
    int packet_seq   = track->vc1_info.packet_seq;
    int packet_entry = track->vc1_info.packet_entry;
    int slices       = track->vc1_info.slices;
    PutBitContext pbc;

    if (track->start_dts == AV_NOPTS_VALUE) {
        /* No packets written yet, vc1_info isn't authoritative yet. */
        /* Assume inline sequence and entry headers. This will be
         * overwritten at the end if the file is seekable. */
        packet_seq = packet_entry = 1;
    }

    unescaped = av_mallocz(track->vos_len + FF_INPUT_BUFFER_PADDING_SIZE);
    if (!unescaped)
        return AVERROR(ENOMEM);
    start = find_next_marker(track->vos_data, end);
    for (next = start; next < end; start = next) {
        GetBitContext gb;
        int size;
        next = find_next_marker(start + 4, end);
        size = next - start - 4;
        if (size <= 0)
            continue;
        unescaped_size = vc1_unescape_buffer(start + 4, size, unescaped);
        init_get_bits(&gb, unescaped, 8 * unescaped_size);
        if (AV_RB32(start) == VC1_CODE_SEQHDR) {
            int profile = get_bits(&gb, 2);
            if (profile != PROFILE_ADVANCED) {
                av_free(unescaped);
                return AVERROR(ENOSYS);
            }
            seq_found = 1;
            level = get_bits(&gb, 3);
            /* chromaformat, frmrtq_postproc, bitrtq_postproc, postprocflag,
             * width, height */
            skip_bits_long(&gb, 2 + 3 + 5 + 1 + 2*12);
            skip_bits(&gb, 1); /* broadcast */
            interlace = get_bits1(&gb);
            skip_bits(&gb, 4); /* tfcntrflag, finterpflag, reserved, psf */
        }
    }
    if (!seq_found) {
        av_free(unescaped);
        return AVERROR(ENOSYS);
    }

    init_put_bits(&pbc, buf, 7);
    /* VC1DecSpecStruc */
    put_bits(&pbc, 4, 12); /* profile - advanced */
    put_bits(&pbc, 3, level);
    put_bits(&pbc, 1, 0); /* reserved */
    /* VC1AdvDecSpecStruc */
    put_bits(&pbc, 3, level);
    put_bits(&pbc, 1, 0); /* cbr */
    put_bits(&pbc, 6, 0); /* reserved */
    put_bits(&pbc, 1, !interlace); /* no interlace */
    put_bits(&pbc, 1, !packet_seq); /* no multiple seq */
    put_bits(&pbc, 1, !packet_entry); /* no multiple entry */
    put_bits(&pbc, 1, !slices); /* no slice code */
    put_bits(&pbc, 1, 0); /* no bframe */
    put_bits(&pbc, 1, 0); /* reserved */
    put_bits32(&pbc, track->enc->time_base.den); /* framerate */
    flush_put_bits(&pbc);

    av_free(unescaped);

    return 0;
}

static int mov_write_dvc1_tag(AVIOContext *pb, MOVTrack *track)
{
    uint8_t buf[7] = { 0 };
    int ret;

    if ((ret = mov_write_dvc1_structs(track, buf)) < 0)
        return ret;

    avio_wb32(pb, track->vos_len + 8 + sizeof(buf));
    ffio_wfourcc(pb, "dvc1");
    track->vc1_info.struct_offset = avio_tell(pb);
    avio_write(pb, buf, sizeof(buf));
    avio_write(pb, track->vos_data, track->vos_len);

    return 0;
}

static int mov_write_glbl_tag(AVIOContext *pb, MOVTrack *track)
{
    avio_wb32(pb, track->vos_len + 8);
    ffio_wfourcc(pb, "glbl");
    avio_write(pb, track->vos_data, track->vos_len);
    return 8 + track->vos_len;
}

/**
 * Compute flags for 'lpcm' tag.
 * See CoreAudioTypes and AudioStreamBasicDescription at Apple.
 */
static int mov_get_lpcm_flags(enum AVCodecID codec_id)
{
    switch (codec_id) {
    case AV_CODEC_ID_PCM_F32BE:
    case AV_CODEC_ID_PCM_F64BE:
        return 11;
    case AV_CODEC_ID_PCM_F32LE:
    case AV_CODEC_ID_PCM_F64LE:
        return 9;
    case AV_CODEC_ID_PCM_U8:
        return 10;
    case AV_CODEC_ID_PCM_S16BE:
    case AV_CODEC_ID_PCM_S24BE:
    case AV_CODEC_ID_PCM_S32BE:
        return 14;
    case AV_CODEC_ID_PCM_S8:
    case AV_CODEC_ID_PCM_S16LE:
    case AV_CODEC_ID_PCM_S24LE:
    case AV_CODEC_ID_PCM_S32LE:
        return 12;
    default:
        return 0;
    }
}

static int get_cluster_duration(MOVTrack *track, int cluster_idx)
{
    int64_t next_dts;

    if (cluster_idx >= track->entry)
        return 0;

    if (cluster_idx + 1 == track->entry)
        next_dts = track->track_duration + track->start_dts;
    else
        next_dts = track->cluster[cluster_idx + 1].dts;

    return next_dts - track->cluster[cluster_idx].dts;
}

static int get_samples_per_packet(MOVTrack *track)
{
    int i, first_duration;

// return track->enc->frame_size;

    /* use 1 for raw PCM */
    if (!track->audio_vbr)
        return 1;

    /* check to see if duration is constant for all clusters */
    if (!track->entry)
        return 0;
    first_duration = get_cluster_duration(track, 0);
    for (i = 1; i < track->entry; i++) {
        if (get_cluster_duration(track, i) != first_duration)
            return 0;
    }
    return first_duration;
}

static int mov_write_audio_tag(AVIOContext *pb, MOVTrack *track)
{
    int64_t pos = avio_tell(pb);
    int version = 0;
    uint32_t tag = track->tag;

    if (track->mode == MODE_MOV) {
        if (track->timescale > UINT16_MAX) {
            if (mov_get_lpcm_flags(track->enc->codec_id))
                tag = AV_RL32("lpcm");
            version = 2;
        } else if (track->audio_vbr || mov_pcm_le_gt16(track->enc->codec_id) ||
                   mov_pcm_be_gt16(track->enc->codec_id) ||
                   track->enc->codec_id == AV_CODEC_ID_ADPCM_MS ||
                   track->enc->codec_id == AV_CODEC_ID_ADPCM_IMA_WAV ||
                   track->enc->codec_id == AV_CODEC_ID_QDM2) {
            version = 1;
        }
    }

    avio_wb32(pb, 0); /* size */
    avio_wl32(pb, tag); // store it byteswapped
    avio_wb32(pb, 0); /* Reserved */
    avio_wb16(pb, 0); /* Reserved */
    avio_wb16(pb, 1); /* Data-reference index, XXX  == 1 */

    /* SoundDescription */
    avio_wb16(pb, version); /* Version */
    avio_wb16(pb, 0); /* Revision level */
    avio_wb32(pb, 0); /* Reserved */

    if (version == 2) {
        avio_wb16(pb, 3);
        avio_wb16(pb, 16);
        avio_wb16(pb, 0xfffe);
        avio_wb16(pb, 0);
        avio_wb32(pb, 0x00010000);
        avio_wb32(pb, 72);
        avio_wb64(pb, av_double2int(track->enc->sample_rate));
        avio_wb32(pb, track->enc->channels);
        avio_wb32(pb, 0x7F000000);
        avio_wb32(pb, av_get_bits_per_sample(track->enc->codec_id));
        avio_wb32(pb, mov_get_lpcm_flags(track->enc->codec_id));
        avio_wb32(pb, track->sample_size);
        avio_wb32(pb, get_samples_per_packet(track));
    } else {
        if (track->mode == MODE_MOV) {
            avio_wb16(pb, track->enc->channels);
            if (track->enc->codec_id == AV_CODEC_ID_PCM_U8 ||
                track->enc->codec_id == AV_CODEC_ID_PCM_S8)
                avio_wb16(pb, 8); /* bits per sample */
            else
                avio_wb16(pb, 16);
            avio_wb16(pb, track->audio_vbr ? -2 : 0); /* compression ID */
        } else { /* reserved for mp4/3gp */
            avio_wb16(pb, 2);
            avio_wb16(pb, 16);
            avio_wb16(pb, 0);
        }

        avio_wb16(pb, 0); /* packet size (= 0) */
        avio_wb16(pb, track->enc->sample_rate <= UINT16_MAX ?
                      track->enc->sample_rate : 0);
        avio_wb16(pb, 0); /* Reserved */
    }

<<<<<<< HEAD
    if(version == 1) { /* SoundDescription V1 extended info */
        if (mov_pcm_le_gt16(track->enc->codec_id) ||
            mov_pcm_be_gt16(track->enc->codec_id))
            avio_wb32(pb, 1); /*  must be 1 for  uncompressed formats */
        else
            avio_wb32(pb, track->enc->frame_size); /* Samples per packet */
        avio_wb32(pb, track->sample_size / track->enc->channels); /* Bytes per packet */
        avio_wb32(pb, track->sample_size); /* Bytes per frame */
        avio_wb32(pb, 2); /* Bytes per sample */
    }

    if(track->mode == MODE_MOV &&
       (track->enc->codec_id == AV_CODEC_ID_AAC ||
        track->enc->codec_id == AV_CODEC_ID_AC3 ||
        track->enc->codec_id == AV_CODEC_ID_AMR_NB ||
        track->enc->codec_id == AV_CODEC_ID_ALAC ||
        track->enc->codec_id == AV_CODEC_ID_ADPCM_MS ||
        track->enc->codec_id == AV_CODEC_ID_ADPCM_IMA_WAV ||
        track->enc->codec_id == AV_CODEC_ID_QDM2 ||
        (mov_pcm_le_gt16(track->enc->codec_id) && version==1) ||
        (mov_pcm_be_gt16(track->enc->codec_id) && version==1)))
=======
    if (track->mode == MODE_MOV &&
        (track->enc->codec_id == AV_CODEC_ID_AAC           ||
         track->enc->codec_id == AV_CODEC_ID_AC3           ||
         track->enc->codec_id == AV_CODEC_ID_AMR_NB        ||
         track->enc->codec_id == AV_CODEC_ID_ALAC          ||
         track->enc->codec_id == AV_CODEC_ID_ADPCM_MS      ||
         track->enc->codec_id == AV_CODEC_ID_ADPCM_IMA_WAV))
>>>>>>> 21732063
        mov_write_wave_tag(pb, track);
    else if (track->tag == MKTAG('m','p','4','a'))
        mov_write_esds_tag(pb, track);
    else if (track->enc->codec_id == AV_CODEC_ID_AMR_NB)
        mov_write_amr_tag(pb, track);
    else if (track->enc->codec_id == AV_CODEC_ID_AC3)
        mov_write_ac3_tag(pb, track);
    else if (track->enc->codec_id == AV_CODEC_ID_ALAC)
        mov_write_extradata_tag(pb, track);
    else if (track->enc->codec_id == AV_CODEC_ID_WMAPRO)
        mov_write_wfex_tag(pb, track);
    else if (track->vos_len > 0)
        mov_write_glbl_tag(pb, track);

    if (track->mode == MODE_MOV && track->enc->codec_type == AVMEDIA_TYPE_AUDIO)
        mov_write_chan_tag(pb, track);

    return update_size(pb, pos);
}

static int mov_write_d263_tag(AVIOContext *pb)
{
    avio_wb32(pb, 0xf); /* size */
    ffio_wfourcc(pb, "d263");
    ffio_wfourcc(pb, "FFMP");
    avio_w8(pb, 0); /* decoder version */
    /* FIXME use AVCodecContext level/profile, when encoder will set values */
    avio_w8(pb, 0xa); /* level */
    avio_w8(pb, 0); /* profile */
    return 0xf;
}

static int mov_write_avcc_tag(AVIOContext *pb, MOVTrack *track)
{
    int64_t pos = avio_tell(pb);

    avio_wb32(pb, 0);
    ffio_wfourcc(pb, "avcC");
    ff_isom_write_avcc(pb, track->vos_data, track->vos_len);
    return update_size(pb, pos);
}

/* also used by all avid codecs (dv, imx, meridien) and their variants */
static int mov_write_avid_tag(AVIOContext *pb, MOVTrack *track)
{
    int i;
    avio_wb32(pb, 24); /* size */
    ffio_wfourcc(pb, "ACLR");
    ffio_wfourcc(pb, "ACLR");
    ffio_wfourcc(pb, "0001");
    avio_wb32(pb, 2); /* yuv range: full 1 / normal 2 */
    avio_wb32(pb, 0); /* unknown */

    avio_wb32(pb, 24); /* size */
    ffio_wfourcc(pb, "APRG");
    ffio_wfourcc(pb, "APRG");
    ffio_wfourcc(pb, "0001");
    avio_wb32(pb, 1); /* unknown */
    avio_wb32(pb, 0); /* unknown */

    avio_wb32(pb, 120); /* size */
    ffio_wfourcc(pb, "ARES");
    ffio_wfourcc(pb, "ARES");
    ffio_wfourcc(pb, "0001");
    avio_wb32(pb, AV_RB32(track->vos_data + 0x28)); /* dnxhd cid, some id ? */
    avio_wb32(pb, track->enc->width);
    /* values below are based on samples created with quicktime and avid codecs */
    if (track->vos_data[5] & 2) { // interlaced
        avio_wb32(pb, track->enc->height / 2);
        avio_wb32(pb, 2); /* unknown */
        avio_wb32(pb, 0); /* unknown */
        avio_wb32(pb, 4); /* unknown */
    } else {
        avio_wb32(pb, track->enc->height);
        avio_wb32(pb, 1); /* unknown */
        avio_wb32(pb, 0); /* unknown */
        if (track->enc->height == 1080)
            avio_wb32(pb, 5); /* unknown */
        else
            avio_wb32(pb, 6); /* unknown */
    }
    /* padding */
    for (i = 0; i < 10; i++)
        avio_wb64(pb, 0);

    /* extra padding for stsd needed */
    avio_wb32(pb, 0);
    return 0;
}

static int mp4_get_codec_tag(AVFormatContext *s, MOVTrack *track)
{
    int tag = track->enc->codec_tag;

    if (!ff_codec_get_tag(ff_mp4_obj_type, track->enc->codec_id))
        return 0;

    if      (track->enc->codec_id == AV_CODEC_ID_H264)      tag = MKTAG('a','v','c','1');
    else if (track->enc->codec_id == AV_CODEC_ID_AC3)       tag = MKTAG('a','c','-','3');
    else if (track->enc->codec_id == AV_CODEC_ID_DIRAC)     tag = MKTAG('d','r','a','c');
    else if (track->enc->codec_id == AV_CODEC_ID_MOV_TEXT)  tag = MKTAG('t','x','3','g');
    else if (track->enc->codec_id == AV_CODEC_ID_VC1)       tag = MKTAG('v','c','-','1');
    else if (track->enc->codec_type == AVMEDIA_TYPE_VIDEO)  tag = MKTAG('m','p','4','v');
    else if (track->enc->codec_type == AVMEDIA_TYPE_AUDIO)  tag = MKTAG('m','p','4','a');

    return tag;
}

static const AVCodecTag codec_ipod_tags[] = {
    { AV_CODEC_ID_H264,     MKTAG('a','v','c','1') },
    { AV_CODEC_ID_MPEG4,    MKTAG('m','p','4','v') },
    { AV_CODEC_ID_AAC,      MKTAG('m','p','4','a') },
    { AV_CODEC_ID_ALAC,     MKTAG('a','l','a','c') },
    { AV_CODEC_ID_AC3,      MKTAG('a','c','-','3') },
    { AV_CODEC_ID_MOV_TEXT, MKTAG('t','x','3','g') },
    { AV_CODEC_ID_MOV_TEXT, MKTAG('t','e','x','t') },
    { AV_CODEC_ID_NONE, 0 },
};

static int ipod_get_codec_tag(AVFormatContext *s, MOVTrack *track)
{
    int tag = track->enc->codec_tag;

    // keep original tag for subs, ipod supports both formats
    if (!(track->enc->codec_type == AVMEDIA_TYPE_SUBTITLE &&
          (tag == MKTAG('t', 'x', '3', 'g') ||
           tag == MKTAG('t', 'e', 'x', 't'))))
        tag = ff_codec_get_tag(codec_ipod_tags, track->enc->codec_id);

    if (!av_match_ext(s->filename, "m4a") && !av_match_ext(s->filename, "m4v"))
        av_log(s, AV_LOG_WARNING, "Warning, extension is not .m4a nor .m4v "
               "Quicktime/Ipod might not play the file\n");

    return tag;
}

static int mov_get_dv_codec_tag(AVFormatContext *s, MOVTrack *track)
{
    int tag;

    if (track->enc->width == 720) { /* SD */
        if (track->enc->height == 480) { /* NTSC */
            if  (track->enc->pix_fmt == AV_PIX_FMT_YUV422P) tag = MKTAG('d','v','5','n');
<<<<<<< HEAD
            else                                         tag = MKTAG('d','v','c',' ');
       }else if (track->enc->pix_fmt == AV_PIX_FMT_YUV422P) tag = MKTAG('d','v','5','p');
        else if (track->enc->pix_fmt == AV_PIX_FMT_YUV420P) tag = MKTAG('d','v','c','p');
        else                                             tag = MKTAG('d','v','p','p');
    } else if (track->enc->height == 720) { /* HD 720 line */
        if  (track->enc->time_base.den == 50)            tag = MKTAG('d','v','h','q');
        else                                             tag = MKTAG('d','v','h','p');
    } else if (track->enc->height == 1080) { /* HD 1080 line */
        if  (track->enc->time_base.den == 25)            tag = MKTAG('d','v','h','5');
        else                                             tag = MKTAG('d','v','h','6');
    } else {
=======
            else                                            tag = MKTAG('d','v','c',' ');
        else if (track->enc->pix_fmt == AV_PIX_FMT_YUV422P) tag = MKTAG('d','v','5','p');
        else if (track->enc->pix_fmt == AV_PIX_FMT_YUV420P) tag = MKTAG('d','v','c','p');
        else                                                tag = MKTAG('d','v','p','p');
    else if (track->enc->height == 720) /* HD 720 line */
        if  (track->enc->time_base.den == 50)               tag = MKTAG('d','v','h','q');
        else                                                tag = MKTAG('d','v','h','p');
    else if (track->enc->height == 1080) /* HD 1080 line */
        if  (track->enc->time_base.den == 25)               tag = MKTAG('d','v','h','5');
        else                                                tag = MKTAG('d','v','h','6');
    else {
>>>>>>> 21732063
        av_log(s, AV_LOG_ERROR, "unsupported height for dv codec\n");
        return 0;
    }

    return tag;
}

static const struct {
    enum AVPixelFormat pix_fmt;
    uint32_t tag;
    unsigned bps;
} mov_pix_fmt_tags[] = {
    { AV_PIX_FMT_YUYV422, MKTAG('y','u','v','2'),  0 },
    { AV_PIX_FMT_YUYV422, MKTAG('y','u','v','s'),  0 },
    { AV_PIX_FMT_UYVY422, MKTAG('2','v','u','y'),  0 },
    { AV_PIX_FMT_RGB555BE,MKTAG('r','a','w',' '), 16 },
    { AV_PIX_FMT_RGB555LE,MKTAG('L','5','5','5'), 16 },
    { AV_PIX_FMT_RGB565LE,MKTAG('L','5','6','5'), 16 },
    { AV_PIX_FMT_RGB565BE,MKTAG('B','5','6','5'), 16 },
    { AV_PIX_FMT_GRAY16BE,MKTAG('b','1','6','g'), 16 },
    { AV_PIX_FMT_RGB24,   MKTAG('r','a','w',' '), 24 },
    { AV_PIX_FMT_BGR24,   MKTAG('2','4','B','G'), 24 },
    { AV_PIX_FMT_ARGB,    MKTAG('r','a','w',' '), 32 },
    { AV_PIX_FMT_BGRA,    MKTAG('B','G','R','A'), 32 },
    { AV_PIX_FMT_RGBA,    MKTAG('R','G','B','A'), 32 },
    { AV_PIX_FMT_ABGR,    MKTAG('A','B','G','R'), 32 },
    { AV_PIX_FMT_RGB48BE, MKTAG('b','4','8','r'), 48 },
};

static int mov_get_rawvideo_codec_tag(AVFormatContext *s, MOVTrack *track)
{
    int tag = track->enc->codec_tag;
    int i;

    for (i = 0; i < FF_ARRAY_ELEMS(mov_pix_fmt_tags); i++) {
        if (track->enc->pix_fmt == mov_pix_fmt_tags[i].pix_fmt) {
            tag = mov_pix_fmt_tags[i].tag;
            track->enc->bits_per_coded_sample = mov_pix_fmt_tags[i].bps;
            if (track->enc->codec_tag == mov_pix_fmt_tags[i].tag)
                break;
        }
    }

    return tag;
}

static int mov_get_codec_tag(AVFormatContext *s, MOVTrack *track)
{
    int tag = track->enc->codec_tag;

    if (!tag || (track->enc->strict_std_compliance >= FF_COMPLIANCE_NORMAL &&
                 (track->enc->codec_id == AV_CODEC_ID_DVVIDEO ||
                  track->enc->codec_id == AV_CODEC_ID_RAWVIDEO ||
                  track->enc->codec_id == AV_CODEC_ID_H263 ||
                  av_get_bits_per_sample(track->enc->codec_id)))) { // pcm audio
        if (track->enc->codec_id == AV_CODEC_ID_DVVIDEO)
            tag = mov_get_dv_codec_tag(s, track);
        else if (track->enc->codec_id == AV_CODEC_ID_RAWVIDEO)
            tag = mov_get_rawvideo_codec_tag(s, track);
        else if (track->enc->codec_type == AVMEDIA_TYPE_VIDEO) {
            tag = ff_codec_get_tag(ff_codec_movvideo_tags, track->enc->codec_id);
            if (!tag) { // if no mac fcc found, try with Microsoft tags
                tag = ff_codec_get_tag(ff_codec_bmp_tags, track->enc->codec_id);
                if (tag)
                    av_log(s, AV_LOG_WARNING, "Using MS style video codec tag, "
                           "the file may be unplayable!\n");
            }
        } else if (track->enc->codec_type == AVMEDIA_TYPE_AUDIO) {
            tag = ff_codec_get_tag(ff_codec_movaudio_tags, track->enc->codec_id);
            if (!tag) { // if no mac fcc found, try with Microsoft tags
                int ms_tag = ff_codec_get_tag(ff_codec_wav_tags, track->enc->codec_id);
                if (ms_tag) {
                    tag = MKTAG('m', 's', ((ms_tag >> 8) & 0xff), (ms_tag & 0xff));
                    av_log(s, AV_LOG_WARNING, "Using MS style audio codec tag, "
                           "the file may be unplayable!\n");
                }
            }
        } else if (track->enc->codec_type == AVMEDIA_TYPE_SUBTITLE)
            tag = ff_codec_get_tag(ff_codec_movsubtitle_tags, track->enc->codec_id);
    }

    return tag;
}

static const AVCodecTag codec_3gp_tags[] = {
    { AV_CODEC_ID_H263,     MKTAG('s','2','6','3') },
    { AV_CODEC_ID_H264,     MKTAG('a','v','c','1') },
    { AV_CODEC_ID_MPEG4,    MKTAG('m','p','4','v') },
    { AV_CODEC_ID_AAC,      MKTAG('m','p','4','a') },
    { AV_CODEC_ID_AMR_NB,   MKTAG('s','a','m','r') },
    { AV_CODEC_ID_AMR_WB,   MKTAG('s','a','w','b') },
    { AV_CODEC_ID_MOV_TEXT, MKTAG('t','x','3','g') },
    { AV_CODEC_ID_NONE, 0 },
};

static const AVCodecTag codec_f4v_tags[] = { // XXX: add GIF/PNG/JPEG?
    { AV_CODEC_ID_MP3,    MKTAG('.','m','p','3') },
    { AV_CODEC_ID_AAC,    MKTAG('m','p','4','a') },
    { AV_CODEC_ID_H264,   MKTAG('a','v','c','1') },
    { AV_CODEC_ID_VP6F,   MKTAG('V','P','6','F') },
    { AV_CODEC_ID_NONE, 0 },
};

static int mov_find_codec_tag(AVFormatContext *s, MOVTrack *track)
{
    int tag;

    if (track->mode == MODE_MP4 || track->mode == MODE_PSP)
        tag = mp4_get_codec_tag(s, track);
    else if (track->mode == MODE_ISM) {
        tag = mp4_get_codec_tag(s, track);
        if (!tag && track->enc->codec_id == AV_CODEC_ID_WMAPRO)
            tag = MKTAG('w', 'm', 'a', ' ');
    } else if (track->mode == MODE_IPOD)
        tag = ipod_get_codec_tag(s, track);
    else if (track->mode & MODE_3GP)
        tag = ff_codec_get_tag(codec_3gp_tags, track->enc->codec_id);
    else if (track->mode & MODE_F4V)
        tag = ff_codec_get_tag(codec_f4v_tags, track->enc->codec_id);
    else
        tag = mov_get_codec_tag(s, track);

    return tag;
}

/** Write uuid atom.
 * Needed to make file play in iPods running newest firmware
 * goes after avcC atom in moov.trak.mdia.minf.stbl.stsd.avc1
 */
static int mov_write_uuid_tag_ipod(AVIOContext *pb)
{
    avio_wb32(pb, 28);
    ffio_wfourcc(pb, "uuid");
    avio_wb32(pb, 0x6b6840f2);
    avio_wb32(pb, 0x5f244fc5);
    avio_wb32(pb, 0xba39a51b);
    avio_wb32(pb, 0xcf0323f3);
    avio_wb32(pb, 0x0);
    return 28;
}

static const uint16_t fiel_data[] = {
    0x0000, 0x0100, 0x0201, 0x0206, 0x0209, 0x020e
};

static int mov_write_fiel_tag(AVIOContext *pb, MOVTrack *track)
{
    unsigned mov_field_order = 0;
    if (track->enc->field_order < FF_ARRAY_ELEMS(fiel_data))
        mov_field_order = fiel_data[track->enc->field_order];
    else
        return 0;
    avio_wb32(pb, 10);
    ffio_wfourcc(pb, "fiel");
    avio_wb16(pb, mov_field_order);
    return 10;
}

static int mov_write_subtitle_tag(AVIOContext *pb, MOVTrack *track)
{
    int64_t pos = avio_tell(pb);
    avio_wb32(pb, 0);    /* size */
    avio_wl32(pb, track->tag); // store it byteswapped
    avio_wb32(pb, 0);    /* Reserved */
    avio_wb16(pb, 0);    /* Reserved */
    avio_wb16(pb, 1);    /* Data-reference index */

    if (track->enc->extradata_size)
        avio_write(pb, track->enc->extradata, track->enc->extradata_size);

    return update_size(pb, pos);
}

static int mov_write_pasp_tag(AVIOContext *pb, MOVTrack *track)
{
    AVRational sar;
    av_reduce(&sar.num, &sar.den, track->enc->sample_aspect_ratio.num,
              track->enc->sample_aspect_ratio.den, INT_MAX);

    avio_wb32(pb, 16);
    ffio_wfourcc(pb, "pasp");
    avio_wb32(pb, sar.num);
    avio_wb32(pb, sar.den);
    return 16;
}

static int mov_write_video_tag(AVIOContext *pb, MOVTrack *track)
{
    int64_t pos = avio_tell(pb);
    char compressor_name[32] = { 0 };

    avio_wb32(pb, 0); /* size */
    avio_wl32(pb, track->tag); // store it byteswapped
    avio_wb32(pb, 0); /* Reserved */
    avio_wb16(pb, 0); /* Reserved */
    avio_wb16(pb, 1); /* Data-reference index */

    avio_wb16(pb, 0); /* Codec stream version */
    avio_wb16(pb, 0); /* Codec stream revision (=0) */
    if (track->mode == MODE_MOV) {
        ffio_wfourcc(pb, "FFMP"); /* Vendor */
        if (track->enc->codec_id == AV_CODEC_ID_RAWVIDEO) {
            avio_wb32(pb, 0); /* Temporal Quality */
            avio_wb32(pb, 0x400); /* Spatial Quality = lossless*/
        } else {
            avio_wb32(pb, 0x200); /* Temporal Quality = normal */
            avio_wb32(pb, 0x200); /* Spatial Quality = normal */
        }
    } else {
        avio_wb32(pb, 0); /* Reserved */
        avio_wb32(pb, 0); /* Reserved */
        avio_wb32(pb, 0); /* Reserved */
    }
    avio_wb16(pb, track->enc->width); /* Video width */
    avio_wb16(pb, track->height); /* Video height */
    avio_wb32(pb, 0x00480000); /* Horizontal resolution 72dpi */
    avio_wb32(pb, 0x00480000); /* Vertical resolution 72dpi */
    avio_wb32(pb, 0); /* Data size (= 0) */
    avio_wb16(pb, 1); /* Frame count (= 1) */

    /* FIXME not sure, ISO 14496-1 draft where it shall be set to 0 */
    if (track->mode == MODE_MOV && track->enc->codec && track->enc->codec->name)
        av_strlcpy(compressor_name, track->enc->codec->name, 32);
    avio_w8(pb, strlen(compressor_name));
    avio_write(pb, compressor_name, 31);

    if (track->mode == MODE_MOV && track->enc->bits_per_coded_sample)
        avio_wb16(pb, track->enc->bits_per_coded_sample);
    else
        avio_wb16(pb, 0x18); /* Reserved */
    avio_wb16(pb, 0xffff); /* Reserved */
    if (track->tag == MKTAG('m','p','4','v'))
        mov_write_esds_tag(pb, track);
    else if (track->enc->codec_id == AV_CODEC_ID_H263)
        mov_write_d263_tag(pb);
<<<<<<< HEAD
    else if(track->enc->codec_id == AV_CODEC_ID_AVUI ||
            track->enc->codec_id == AV_CODEC_ID_SVQ3) {
        mov_write_extradata_tag(pb, track);
        avio_wb32(pb, 0);
    } else if(track->enc->codec_id == AV_CODEC_ID_DNXHD)
=======
    else if (track->enc->codec_id == AV_CODEC_ID_SVQ3)
        mov_write_svq3_tag(pb);
    else if (track->enc->codec_id == AV_CODEC_ID_DNXHD)
>>>>>>> 21732063
        mov_write_avid_tag(pb, track);
    else if (track->enc->codec_id == AV_CODEC_ID_H264) {
        mov_write_avcc_tag(pb, track);
        if (track->mode == MODE_IPOD)
            mov_write_uuid_tag_ipod(pb);
    } else if (track->enc->codec_id == AV_CODEC_ID_VC1 && track->vos_len > 0)
        mov_write_dvc1_tag(pb, track);
    else if (track->vos_len > 0)
        mov_write_glbl_tag(pb, track);

    if (track->enc->codec_id != AV_CODEC_ID_H264 &&
        track->enc->codec_id != AV_CODEC_ID_MPEG4 &&
        track->enc->codec_id != AV_CODEC_ID_DNXHD)
        if (track->enc->field_order != AV_FIELD_UNKNOWN)
            mov_write_fiel_tag(pb, track);

    if (track->enc->sample_aspect_ratio.den && track->enc->sample_aspect_ratio.num &&
        track->enc->sample_aspect_ratio.den != track->enc->sample_aspect_ratio.num) {
        mov_write_pasp_tag(pb, track);
    }

    return update_size(pb, pos);
}

static int mov_write_tmcd_tag(AVIOContext *pb, MOVTrack *track)
{
    int64_t pos = avio_tell(pb);
    int frame_duration = av_rescale(track->timescale, track->enc->time_base.num, track->enc->time_base.den);
    int nb_frames = 1.0/av_q2d(track->enc->time_base) + 0.5;

    if (nb_frames > 255) {
        av_log(NULL, AV_LOG_ERROR, "fps %d is too large\n", nb_frames);
        return AVERROR(EINVAL);
    }

    avio_wb32(pb, 0); /* size */
    ffio_wfourcc(pb, "tmcd");               /* Data format */
    avio_wb32(pb, 0);                       /* Reserved */
    avio_wb32(pb, 1);                       /* Data reference index */
    avio_wb32(pb, 0);                       /* Flags */
    avio_wb32(pb, track->timecode_flags);   /* Flags (timecode) */
    avio_wb32(pb, track->timescale);        /* Timescale */
    avio_wb32(pb, frame_duration);          /* Frame duration */
    avio_w8(pb, nb_frames);                 /* Number of frames */
    avio_wb24(pb, 0);                       /* Reserved */
    /* TODO: source reference string */
    return update_size(pb, pos);
}

static int mov_write_rtp_tag(AVIOContext *pb, MOVTrack *track)
{
    int64_t pos = avio_tell(pb);
    avio_wb32(pb, 0); /* size */
    ffio_wfourcc(pb, "rtp ");
    avio_wb32(pb, 0); /* Reserved */
    avio_wb16(pb, 0); /* Reserved */
    avio_wb16(pb, 1); /* Data-reference index */

    avio_wb16(pb, 1); /* Hint track version */
    avio_wb16(pb, 1); /* Highest compatible version */
    avio_wb32(pb, track->max_packet_size); /* Max packet size */

    avio_wb32(pb, 12); /* size */
    ffio_wfourcc(pb, "tims");
    avio_wb32(pb, track->timescale);

    return update_size(pb, pos);
}

static int mov_write_stsd_tag(AVIOContext *pb, MOVTrack *track)
{
    int64_t pos = avio_tell(pb);
    avio_wb32(pb, 0); /* size */
    ffio_wfourcc(pb, "stsd");
    avio_wb32(pb, 0); /* version & flags */
    avio_wb32(pb, 1); /* entry count */
    if (track->enc->codec_type == AVMEDIA_TYPE_VIDEO)
        mov_write_video_tag(pb, track);
    else if (track->enc->codec_type == AVMEDIA_TYPE_AUDIO)
        mov_write_audio_tag(pb, track);
    else if (track->enc->codec_type == AVMEDIA_TYPE_SUBTITLE)
        mov_write_subtitle_tag(pb, track);
    else if (track->enc->codec_tag == MKTAG('r','t','p',' '))
        mov_write_rtp_tag(pb, track);
    else if (track->enc->codec_tag == MKTAG('t','m','c','d'))
        mov_write_tmcd_tag(pb, track);
    return update_size(pb, pos);
}

static int mov_write_ctts_tag(AVIOContext *pb, MOVTrack *track)
{
    MOVStts *ctts_entries;
    uint32_t entries = 0;
    uint32_t atom_size;
    int i;

    ctts_entries = av_malloc((track->entry + 1) * sizeof(*ctts_entries)); /* worst case */
    ctts_entries[0].count = 1;
    ctts_entries[0].duration = track->cluster[0].cts;
    for (i = 1; i < track->entry; i++) {
        if (track->cluster[i].cts == ctts_entries[entries].duration) {
            ctts_entries[entries].count++; /* compress */
        } else {
            entries++;
            ctts_entries[entries].duration = track->cluster[i].cts;
            ctts_entries[entries].count = 1;
        }
    }
    entries++; /* last one */
    atom_size = 16 + (entries * 8);
    avio_wb32(pb, atom_size); /* size */
    ffio_wfourcc(pb, "ctts");
    avio_wb32(pb, 0); /* version & flags */
    avio_wb32(pb, entries); /* entry count */
    for (i = 0; i < entries; i++) {
        avio_wb32(pb, ctts_entries[i].count);
        avio_wb32(pb, ctts_entries[i].duration);
    }
    av_free(ctts_entries);
    return atom_size;
}

/* Time to sample atom */
static int mov_write_stts_tag(AVIOContext *pb, MOVTrack *track)
{
    MOVStts *stts_entries;
    uint32_t entries = -1;
    uint32_t atom_size;
    int i;

    if (track->enc->codec_type == AVMEDIA_TYPE_AUDIO && !track->audio_vbr) {
        stts_entries = av_malloc(sizeof(*stts_entries)); /* one entry */
        stts_entries[0].count = track->sample_count;
        stts_entries[0].duration = 1;
        entries = 1;
    } else {
        stts_entries = track->entry ?
                       av_malloc(track->entry * sizeof(*stts_entries)) : /* worst case */
                       NULL;
        for (i = 0; i < track->entry; i++) {
            int duration = get_cluster_duration(track, i);
            if (i && duration == stts_entries[entries].duration) {
                stts_entries[entries].count++; /* compress */
            } else {
                entries++;
                stts_entries[entries].duration = duration;
                stts_entries[entries].count = 1;
            }
        }
        entries++; /* last one */
    }
    atom_size = 16 + (entries * 8);
    avio_wb32(pb, atom_size); /* size */
    ffio_wfourcc(pb, "stts");
    avio_wb32(pb, 0); /* version & flags */
    avio_wb32(pb, entries); /* entry count */
    for (i = 0; i < entries; i++) {
        avio_wb32(pb, stts_entries[i].count);
        avio_wb32(pb, stts_entries[i].duration);
    }
    av_free(stts_entries);
    return atom_size;
}

static int mov_write_dref_tag(AVIOContext *pb)
{
    avio_wb32(pb, 28); /* size */
    ffio_wfourcc(pb, "dref");
    avio_wb32(pb, 0); /* version & flags */
    avio_wb32(pb, 1); /* entry count */

    avio_wb32(pb, 0xc); /* size */
    //FIXME add the alis and rsrc atom
    ffio_wfourcc(pb, "url ");
    avio_wb32(pb, 1); /* version & flags */

    return 28;
}

static int mov_write_stbl_tag(AVIOContext *pb, MOVTrack *track)
{
    int64_t pos = avio_tell(pb);
    avio_wb32(pb, 0); /* size */
    ffio_wfourcc(pb, "stbl");
    mov_write_stsd_tag(pb, track);
    mov_write_stts_tag(pb, track);
    if ((track->enc->codec_type == AVMEDIA_TYPE_VIDEO ||
         track->enc->codec_tag == MKTAG('r','t','p',' ')) &&
        track->has_keyframes && track->has_keyframes < track->entry)
        mov_write_stss_tag(pb, track, MOV_SYNC_SAMPLE);
    if (track->mode == MODE_MOV && track->flags & MOV_TRACK_STPS)
        mov_write_stss_tag(pb, track, MOV_PARTIAL_SYNC_SAMPLE);
    if (track->enc->codec_type == AVMEDIA_TYPE_VIDEO &&
        track->flags & MOV_TRACK_CTTS)
        mov_write_ctts_tag(pb, track);
    mov_write_stsc_tag(pb, track);
    mov_write_stsz_tag(pb, track);
    mov_write_stco_tag(pb, track);
    return update_size(pb, pos);
}

static int mov_write_dinf_tag(AVIOContext *pb)
{
    int64_t pos = avio_tell(pb);
    avio_wb32(pb, 0); /* size */
    ffio_wfourcc(pb, "dinf");
    mov_write_dref_tag(pb);
    return update_size(pb, pos);
}

static int mov_write_nmhd_tag(AVIOContext *pb)
{
    avio_wb32(pb, 12);
    ffio_wfourcc(pb, "nmhd");
    avio_wb32(pb, 0);
    return 12;
}

static int mov_write_tcmi_tag(AVIOContext *pb, MOVTrack *track)
{
    int64_t pos = avio_tell(pb);
    const char *font = "Lucida Grande";
    avio_wb32(pb, 0);                   /* size */
    ffio_wfourcc(pb, "tcmi");           /* timecode media information atom */
    avio_wb32(pb, 0);                   /* version & flags */
    avio_wb16(pb, 0);                   /* text font */
    avio_wb16(pb, 0);                   /* text face */
    avio_wb16(pb, 12);                  /* text size */
    avio_wb16(pb, 0);                   /* (unknown, not in the QT specs...) */
    avio_wb16(pb, 0x0000);              /* text color (red) */
    avio_wb16(pb, 0x0000);              /* text color (green) */
    avio_wb16(pb, 0x0000);              /* text color (blue) */
    avio_wb16(pb, 0xffff);              /* background color (red) */
    avio_wb16(pb, 0xffff);              /* background color (green) */
    avio_wb16(pb, 0xffff);              /* background color (blue) */
    avio_w8(pb, strlen(font));          /* font len (part of the pascal string) */
    avio_write(pb, font, strlen(font)); /* font name */
    return update_size(pb, pos);
}

static int mov_write_gmhd_tag(AVIOContext *pb, MOVTrack *track)
{
    int64_t pos = avio_tell(pb);
    avio_wb32(pb, 0);      /* size */
    ffio_wfourcc(pb, "gmhd");
    avio_wb32(pb, 0x18);   /* gmin size */
    ffio_wfourcc(pb, "gmin");/* generic media info */
    avio_wb32(pb, 0);      /* version & flags */
    avio_wb16(pb, 0x40);   /* graphics mode = */
    avio_wb16(pb, 0x8000); /* opColor (r?) */
    avio_wb16(pb, 0x8000); /* opColor (g?) */
    avio_wb16(pb, 0x8000); /* opColor (b?) */
    avio_wb16(pb, 0);      /* balance */
    avio_wb16(pb, 0);      /* reserved */

    /*
     * This special text atom is required for
     * Apple Quicktime chapters. The contents
     * don't appear to be documented, so the
     * bytes are copied verbatim.
     */
    if (track->tag != MKTAG('c','6','0','8')) {
    avio_wb32(pb, 0x2C);   /* size */
    ffio_wfourcc(pb, "text");
    avio_wb16(pb, 0x01);
    avio_wb32(pb, 0x00);
    avio_wb32(pb, 0x00);
    avio_wb32(pb, 0x00);
    avio_wb32(pb, 0x01);
    avio_wb32(pb, 0x00);
    avio_wb32(pb, 0x00);
    avio_wb32(pb, 0x00);
    avio_wb32(pb, 0x00004000);
    avio_wb16(pb, 0x0000);
    }

    if (track->enc->codec_tag == MKTAG('t','m','c','d')) {
        int64_t tmcd_pos = avio_tell(pb);
        avio_wb32(pb, 0); /* size */
        ffio_wfourcc(pb, "tmcd");
        mov_write_tcmi_tag(pb, track);
        update_size(pb, tmcd_pos);
    }
    return update_size(pb, pos);
}

static int mov_write_smhd_tag(AVIOContext *pb)
{
    avio_wb32(pb, 16); /* size */
    ffio_wfourcc(pb, "smhd");
    avio_wb32(pb, 0); /* version & flags */
    avio_wb16(pb, 0); /* reserved (balance, normally = 0) */
    avio_wb16(pb, 0); /* reserved */
    return 16;
}

static int mov_write_vmhd_tag(AVIOContext *pb)
{
    avio_wb32(pb, 0x14); /* size (always 0x14) */
    ffio_wfourcc(pb, "vmhd");
    avio_wb32(pb, 0x01); /* version & flags */
    avio_wb64(pb, 0); /* reserved (graphics mode = copy) */
    return 0x14;
}

static int mov_write_hdlr_tag(AVIOContext *pb, MOVTrack *track)
{
    const char *hdlr, *descr = NULL, *hdlr_type = NULL;
    int64_t pos = avio_tell(pb);

    if (!track) { /* no media --> data handler */
        hdlr      = "dhlr";
        hdlr_type = "url ";
        descr     = "DataHandler";
    } else {
        hdlr = (track->mode == MODE_MOV) ? "mhlr" : "\0\0\0\0";
        if (track->enc->codec_type == AVMEDIA_TYPE_VIDEO) {
            hdlr_type = "vide";
            descr     = "VideoHandler";
        } else if (track->enc->codec_type == AVMEDIA_TYPE_AUDIO) {
            hdlr_type = "soun";
            descr     = "SoundHandler";
        } else if (track->enc->codec_type == AVMEDIA_TYPE_SUBTITLE) {
            if (track->tag == MKTAG('c','6','0','8')) {
                hdlr_type = "clcp";
                descr = "ClosedCaptionHandler";
            } else {
            if (track->tag == MKTAG('t','x','3','g')) hdlr_type = "sbtl";
            else                                      hdlr_type = "text";
            descr = "SubtitleHandler";
            }
        } else if (track->enc->codec_tag == MKTAG('t','m','c','d')) {
            hdlr_type = "tmcd";
            descr = "TimeCodeHandler";
        } else if (track->enc->codec_tag == MKTAG('r','t','p',' ')) {
            hdlr_type = "hint";
<<<<<<< HEAD
            descr = "HintHandler";
        } else {
            hdlr = "dhlr";
            hdlr_type = "url ";
            descr = "DataHandler";
=======
            descr     = "HintHandler";
>>>>>>> 21732063
        }
    }

    avio_wb32(pb, 0); /* size */
    ffio_wfourcc(pb, "hdlr");
    avio_wb32(pb, 0); /* Version & flags */
    avio_write(pb, hdlr, 4); /* handler */
    ffio_wfourcc(pb, hdlr_type); /* handler type */
    avio_wb32(pb, 0); /* reserved */
    avio_wb32(pb, 0); /* reserved */
    avio_wb32(pb, 0); /* reserved */
    if (!track || track->mode == MODE_MOV)
        avio_w8(pb, strlen(descr)); /* pascal string */
    avio_write(pb, descr, strlen(descr)); /* handler description */
    if (track && track->mode != MODE_MOV)
        avio_w8(pb, 0); /* c string */
    return update_size(pb, pos);
}

static int mov_write_hmhd_tag(AVIOContext *pb)
{
    /* This atom must be present, but leaving the values at zero
     * seems harmless. */
    avio_wb32(pb, 28); /* size */
    ffio_wfourcc(pb, "hmhd");
    avio_wb32(pb, 0); /* version, flags */
    avio_wb16(pb, 0); /* maxPDUsize */
    avio_wb16(pb, 0); /* avgPDUsize */
    avio_wb32(pb, 0); /* maxbitrate */
    avio_wb32(pb, 0); /* avgbitrate */
    avio_wb32(pb, 0); /* reserved */
    return 28;
}

static int mov_write_minf_tag(AVIOContext *pb, MOVTrack *track)
{
    int64_t pos = avio_tell(pb);
    avio_wb32(pb, 0); /* size */
    ffio_wfourcc(pb, "minf");
    if (track->enc->codec_type == AVMEDIA_TYPE_VIDEO)
        mov_write_vmhd_tag(pb);
    else if (track->enc->codec_type == AVMEDIA_TYPE_AUDIO)
        mov_write_smhd_tag(pb);
    else if (track->enc->codec_type == AVMEDIA_TYPE_SUBTITLE) {
        if (track->tag == MKTAG('t','e','x','t') || track->tag == MKTAG('c','6','0','8')) {
            mov_write_gmhd_tag(pb, track);
        } else {
            mov_write_nmhd_tag(pb);
        }
    } else if (track->tag == MKTAG('t','m','c','d')) {
        mov_write_gmhd_tag(pb, track);
    } else if (track->tag == MKTAG('r','t','p',' ')) {
        mov_write_hmhd_tag(pb);
    }
    if (track->mode == MODE_MOV) /* FIXME: Why do it for MODE_MOV only ? */
        mov_write_hdlr_tag(pb, NULL);
    mov_write_dinf_tag(pb);
    mov_write_stbl_tag(pb, track);
    return update_size(pb, pos);
}

static int mov_write_mdhd_tag(AVIOContext *pb, MOVTrack *track)
{
    int version = track->track_duration < INT32_MAX ? 0 : 1;

    if (track->mode == MODE_ISM)
        version = 1;

    (version == 1) ? avio_wb32(pb, 44) : avio_wb32(pb, 32); /* size */
    ffio_wfourcc(pb, "mdhd");
    avio_w8(pb, version);
    avio_wb24(pb, 0); /* flags */
    if (version == 1) {
        avio_wb64(pb, track->time);
        avio_wb64(pb, track->time);
    } else {
        avio_wb32(pb, track->time); /* creation time */
        avio_wb32(pb, track->time); /* modification time */
    }
    avio_wb32(pb, track->timescale); /* time scale (sample rate for audio) */
    if (!track->entry)
        (version == 1) ? avio_wb64(pb, UINT64_C(0xffffffffffffffff)) : avio_wb32(pb, 0xffffffff);
    else
        (version == 1) ? avio_wb64(pb, track->track_duration) : avio_wb32(pb, track->track_duration); /* duration */
    avio_wb16(pb, track->language); /* language */
    avio_wb16(pb, 0); /* reserved (quality) */

    if (version != 0 && track->mode == MODE_MOV) {
        av_log(NULL, AV_LOG_ERROR,
               "FATAL error, file duration too long for timebase, this file will not be\n"
               "playable with quicktime. Choose a different timebase or a different\n"
               "container format\n");
    }

    return 32;
}

static int mov_write_mdia_tag(AVIOContext *pb, MOVTrack *track)
{
    int64_t pos = avio_tell(pb);
    avio_wb32(pb, 0); /* size */
    ffio_wfourcc(pb, "mdia");
    mov_write_mdhd_tag(pb, track);
    mov_write_hdlr_tag(pb, track);
    mov_write_minf_tag(pb, track);
    return update_size(pb, pos);
}

/* transformation matrix
     |a  b  u|
     |c  d  v|
     |tx ty w| */
static void write_matrix(AVIOContext *pb, int16_t a, int16_t b, int16_t c,
                         int16_t d, int16_t tx, int16_t ty)
{
    avio_wb32(pb, a << 16);  /* 16.16 format */
    avio_wb32(pb, b << 16);  /* 16.16 format */
    avio_wb32(pb, 0);        /* u in 2.30 format */
    avio_wb32(pb, c << 16);  /* 16.16 format */
    avio_wb32(pb, d << 16);  /* 16.16 format */
    avio_wb32(pb, 0);        /* v in 2.30 format */
    avio_wb32(pb, tx << 16); /* 16.16 format */
    avio_wb32(pb, ty << 16); /* 16.16 format */
    avio_wb32(pb, 1 << 30);  /* w in 2.30 format */
}

static int mov_write_tkhd_tag(AVIOContext *pb, MOVTrack *track, AVStream *st)
{
    int64_t duration = av_rescale_rnd(track->track_duration, MOV_TIMESCALE,
                                      track->timescale, AV_ROUND_UP);
    int version = duration < INT32_MAX ? 0 : 1;
    int rotation = 0;

    if (track->mode == MODE_ISM)
        version = 1;

    (version == 1) ? avio_wb32(pb, 104) : avio_wb32(pb, 92); /* size */
    ffio_wfourcc(pb, "tkhd");
    avio_w8(pb, version);
    avio_wb24(pb, track->secondary ? 0x2 : 0xf); /* flags (first track enabled) */
    if (version == 1) {
        avio_wb64(pb, track->time);
        avio_wb64(pb, track->time);
    } else {
        avio_wb32(pb, track->time); /* creation time */
        avio_wb32(pb, track->time); /* modification time */
    }
    avio_wb32(pb, track->track_id); /* track-id */
    avio_wb32(pb, 0); /* reserved */
    if (!track->entry)
        (version == 1) ? avio_wb64(pb, UINT64_C(0xffffffffffffffff)) : avio_wb32(pb, 0xffffffff);
    else
        (version == 1) ? avio_wb64(pb, duration) : avio_wb32(pb, duration);

    avio_wb32(pb, 0); /* reserved */
    avio_wb32(pb, 0); /* reserved */
    avio_wb16(pb, 0); /* layer */
    avio_wb16(pb, st ? st->codec->codec_type : 0); /* alternate group) */
    /* Volume, only for audio */
    if (track->enc->codec_type == AVMEDIA_TYPE_AUDIO)
        avio_wb16(pb, 0x0100);
    else
        avio_wb16(pb, 0);
    avio_wb16(pb, 0); /* reserved */

    /* Matrix structure */
    if (st && st->metadata) {
        AVDictionaryEntry *rot = av_dict_get(st->metadata, "rotate", NULL, 0);
        rotation = (rot && rot->value) ? atoi(rot->value) : 0;
    }
    if (rotation == 90) {
        write_matrix(pb,  0,  1, -1,  0, track->enc->height, 0);
    } else if (rotation == 180) {
        write_matrix(pb, -1,  0,  0, -1, track->enc->width, track->enc->height);
    } else if (rotation == 270) {
        write_matrix(pb,  0, -1,  1,  0, 0, track->enc->width);
    } else {
        write_matrix(pb,  1,  0,  0,  1, 0, 0);
    }
    /* Track width and height, for visual only */
    if (st && (track->enc->codec_type == AVMEDIA_TYPE_VIDEO ||
               track->enc->codec_type == AVMEDIA_TYPE_SUBTITLE)) {
        if (track->mode == MODE_MOV) {
            avio_wb32(pb, track->enc->width << 16);
            avio_wb32(pb, track->height << 16);
        } else {
            double sample_aspect_ratio = av_q2d(st->sample_aspect_ratio);
            if (!sample_aspect_ratio || track->height != track->enc->height)
                sample_aspect_ratio = 1;
            avio_wb32(pb, sample_aspect_ratio * track->enc->width * 0x10000);
            avio_wb32(pb, track->height * 0x10000);
        }
    } else {
        avio_wb32(pb, 0);
        avio_wb32(pb, 0);
    }
    return 0x5c;
}

static int mov_write_tapt_tag(AVIOContext *pb, MOVTrack *track)
{
    int32_t width = av_rescale(track->enc->sample_aspect_ratio.num, track->enc->width,
                               track->enc->sample_aspect_ratio.den);

    int64_t pos = avio_tell(pb);

    avio_wb32(pb, 0); /* size */
    ffio_wfourcc(pb, "tapt");

    avio_wb32(pb, 20);
    ffio_wfourcc(pb, "clef");
    avio_wb32(pb, 0);
    avio_wb32(pb, width << 16);
    avio_wb32(pb, track->enc->height << 16);

    avio_wb32(pb, 20);
    ffio_wfourcc(pb, "prof");
    avio_wb32(pb, 0);
    avio_wb32(pb, width << 16);
    avio_wb32(pb, track->enc->height << 16);

    avio_wb32(pb, 20);
    ffio_wfourcc(pb, "enof");
    avio_wb32(pb, 0);
    avio_wb32(pb, track->enc->width << 16);
    avio_wb32(pb, track->enc->height << 16);

    return update_size(pb, pos);
}

// This box seems important for the psp playback ... without it the movie seems to hang
static int mov_write_edts_tag(AVIOContext *pb, MOVTrack *track)
{
    int64_t duration = av_rescale_rnd(track->track_duration, MOV_TIMESCALE,
                                      track->timescale, AV_ROUND_UP);
    int version = duration < INT32_MAX ? 0 : 1;
    int entry_size, entry_count, size;
    int64_t delay, start_ct = track->cluster[0].cts;
    delay = av_rescale_rnd(track->cluster[0].dts + start_ct, MOV_TIMESCALE,
                           track->timescale, AV_ROUND_DOWN);
    version |= delay < INT32_MAX ? 0 : 1;

    entry_size = (version == 1) ? 20 : 12;
    entry_count = 1 + (delay > 0);
    size = 24 + entry_count * entry_size;

    /* write the atom data */
    avio_wb32(pb, size);
    ffio_wfourcc(pb, "edts");
    avio_wb32(pb, size - 8);
    ffio_wfourcc(pb, "elst");
    avio_w8(pb, version);
    avio_wb24(pb, 0); /* flags */

    avio_wb32(pb, entry_count);
    if (delay > 0) { /* add an empty edit to delay presentation */
        if (version == 1) {
            avio_wb64(pb, delay);
            avio_wb64(pb, -1);
        } else {
            avio_wb32(pb, delay);
            avio_wb32(pb, -1);
        }
        avio_wb32(pb, 0x00010000);
    } else {
        av_assert0(av_rescale_rnd(track->cluster[0].dts, MOV_TIMESCALE, track->timescale, AV_ROUND_DOWN) <= 0);
        start_ct  = -FFMIN(track->cluster[0].dts, 0); //FFMIN needed due to rounding
        duration += delay;
    }

    /* duration */
    if (version == 1) {
        avio_wb64(pb, duration);
        avio_wb64(pb, start_ct);
    } else {
        avio_wb32(pb, duration);
        avio_wb32(pb, start_ct);
    }
    avio_wb32(pb, 0x00010000);
    return size;
}

static int mov_write_tref_tag(AVIOContext *pb, MOVTrack *track)
{
    avio_wb32(pb, 20);   // size
    ffio_wfourcc(pb, "tref");
    avio_wb32(pb, 12);   // size (subatom)
    avio_wl32(pb, track->tref_tag);
    avio_wb32(pb, track->tref_id);
    return 20;
}

// goes at the end of each track!  ... Critical for PSP playback ("Incompatible data" without it)
static int mov_write_uuid_tag_psp(AVIOContext *pb, MOVTrack *mov)
{
    avio_wb32(pb, 0x34); /* size ... reports as 28 in mp4box! */
    ffio_wfourcc(pb, "uuid");
    ffio_wfourcc(pb, "USMT");
    avio_wb32(pb, 0x21d24fce);
    avio_wb32(pb, 0xbb88695c);
    avio_wb32(pb, 0xfac9c740);
    avio_wb32(pb, 0x1c);     // another size here!
    ffio_wfourcc(pb, "MTDT");
    avio_wb32(pb, 0x00010012);
    avio_wb32(pb, 0x0a);
    avio_wb32(pb, 0x55c40000);
    avio_wb32(pb, 0x1);
    avio_wb32(pb, 0x0);
    return 0x34;
}

static int mov_write_udta_sdp(AVIOContext *pb, MOVTrack *track)
{
    AVFormatContext *ctx = track->rtp_ctx;
    char buf[1000] = "";
    int len;

    ff_sdp_write_media(buf, sizeof(buf), ctx->streams[0], track->src_track,
                       NULL, NULL, 0, 0, ctx);
    av_strlcatf(buf, sizeof(buf), "a=control:streamid=%d\r\n", track->track_id);
    len = strlen(buf);

    avio_wb32(pb, len + 24);
    ffio_wfourcc(pb, "udta");
    avio_wb32(pb, len + 16);
    ffio_wfourcc(pb, "hnti");
    avio_wb32(pb, len + 8);
    ffio_wfourcc(pb, "sdp ");
    avio_write(pb, buf, len);
    return len + 24;
}

static int mov_write_trak_tag(AVIOContext *pb, MOVMuxContext *mov,
                              MOVTrack *track, AVStream *st)
{
    int64_t pos = avio_tell(pb);
    avio_wb32(pb, 0); /* size */
    ffio_wfourcc(pb, "trak");
    mov_write_tkhd_tag(pb, track, st);
    if (supports_edts(mov))
        mov_write_edts_tag(pb, track);  // PSP Movies and several other cases require edts box
    if (track->tref_tag)
        mov_write_tref_tag(pb, track);
    mov_write_mdia_tag(pb, track);
    if (track->mode == MODE_PSP)
        mov_write_uuid_tag_psp(pb, track); // PSP Movies require this uuid box
    if (track->tag == MKTAG('r','t','p',' '))
        mov_write_udta_sdp(pb, track);
    if (track->enc->codec_type == AVMEDIA_TYPE_VIDEO && track->mode == MODE_MOV) {
        double sample_aspect_ratio = av_q2d(st->sample_aspect_ratio);
        if (st->sample_aspect_ratio.num && 1.0 != sample_aspect_ratio)
            mov_write_tapt_tag(pb, track);
    }
    return update_size(pb, pos);
}

static int mov_write_iods_tag(AVIOContext *pb, MOVMuxContext *mov)
{
    int i, has_audio = 0, has_video = 0;
    int64_t pos = avio_tell(pb);
    int audio_profile = mov->iods_audio_profile;
    int video_profile = mov->iods_video_profile;
    for (i = 0; i < mov->nb_streams; i++) {
        if (mov->tracks[i].entry > 0) {
            has_audio |= mov->tracks[i].enc->codec_type == AVMEDIA_TYPE_AUDIO;
            has_video |= mov->tracks[i].enc->codec_type == AVMEDIA_TYPE_VIDEO;
        }
    }
    if (audio_profile < 0)
        audio_profile = 0xFF - has_audio;
    if (video_profile < 0)
        video_profile = 0xFF - has_video;
    avio_wb32(pb, 0x0); /* size */
    ffio_wfourcc(pb, "iods");
    avio_wb32(pb, 0);    /* version & flags */
    put_descr(pb, 0x10, 7);
    avio_wb16(pb, 0x004f);
    avio_w8(pb, 0xff);
    avio_w8(pb, 0xff);
    avio_w8(pb, audio_profile);
    avio_w8(pb, video_profile);
    avio_w8(pb, 0xff);
    return update_size(pb, pos);
}

static int mov_write_trex_tag(AVIOContext *pb, MOVTrack *track)
{
    avio_wb32(pb, 0x20); /* size */
    ffio_wfourcc(pb, "trex");
    avio_wb32(pb, 0);   /* version & flags */
    avio_wb32(pb, track->track_id); /* track ID */
    avio_wb32(pb, 1);   /* default sample description index */
    avio_wb32(pb, 0);   /* default sample duration */
    avio_wb32(pb, 0);   /* default sample size */
    avio_wb32(pb, 0);   /* default sample flags */
    return 0;
}

static int mov_write_mvex_tag(AVIOContext *pb, MOVMuxContext *mov)
{
    int64_t pos = avio_tell(pb);
    int i;
    avio_wb32(pb, 0x0); /* size */
    ffio_wfourcc(pb, "mvex");
    for (i = 0; i < mov->nb_streams; i++)
        mov_write_trex_tag(pb, &mov->tracks[i]);
    return update_size(pb, pos);
}

static int mov_write_mvhd_tag(AVIOContext *pb, MOVMuxContext *mov)
{
    int max_track_id = 1, i;
    int64_t max_track_len_temp, max_track_len = 0;
    int version;

    for (i = 0; i < mov->nb_streams; i++) {
        if (mov->tracks[i].entry > 0) {
            max_track_len_temp = av_rescale_rnd(mov->tracks[i].track_duration,
                                                MOV_TIMESCALE,
                                                mov->tracks[i].timescale,
                                                AV_ROUND_UP);
            if (max_track_len < max_track_len_temp)
                max_track_len = max_track_len_temp;
            if (max_track_id < mov->tracks[i].track_id)
                max_track_id = mov->tracks[i].track_id;
        }
    }

    version = max_track_len < UINT32_MAX ? 0 : 1;
    (version == 1) ? avio_wb32(pb, 120) : avio_wb32(pb, 108); /* size */
    ffio_wfourcc(pb, "mvhd");
    avio_w8(pb, version);
    avio_wb24(pb, 0); /* flags */
    if (version == 1) {
        avio_wb64(pb, mov->time);
        avio_wb64(pb, mov->time);
    } else {
        avio_wb32(pb, mov->time); /* creation time */
        avio_wb32(pb, mov->time); /* modification time */
    }
    avio_wb32(pb, MOV_TIMESCALE);
    (version == 1) ? avio_wb64(pb, max_track_len) : avio_wb32(pb, max_track_len); /* duration of longest track */

    avio_wb32(pb, 0x00010000); /* reserved (preferred rate) 1.0 = normal */
    avio_wb16(pb, 0x0100); /* reserved (preferred volume) 1.0 = normal */
    avio_wb16(pb, 0); /* reserved */
    avio_wb32(pb, 0); /* reserved */
    avio_wb32(pb, 0); /* reserved */

    /* Matrix structure */
    write_matrix(pb, 1, 0, 0, 1, 0, 0);

    avio_wb32(pb, 0); /* reserved (preview time) */
    avio_wb32(pb, 0); /* reserved (preview duration) */
    avio_wb32(pb, 0); /* reserved (poster time) */
    avio_wb32(pb, 0); /* reserved (selection time) */
    avio_wb32(pb, 0); /* reserved (selection duration) */
    avio_wb32(pb, 0); /* reserved (current time) */
    avio_wb32(pb, max_track_id + 1); /* Next track id */
    return 0x6c;
}

static int mov_write_itunes_hdlr_tag(AVIOContext *pb, MOVMuxContext *mov,
                                     AVFormatContext *s)
{
    avio_wb32(pb, 33); /* size */
    ffio_wfourcc(pb, "hdlr");
    avio_wb32(pb, 0);
    avio_wb32(pb, 0);
    ffio_wfourcc(pb, "mdir");
    ffio_wfourcc(pb, "appl");
    avio_wb32(pb, 0);
    avio_wb32(pb, 0);
    avio_w8(pb, 0);
    return 33;
}

/* helper function to write a data tag with the specified string as data */
static int mov_write_string_data_tag(AVIOContext *pb, const char *data, int lang, int long_style)
{
    if (long_style) {
        int size = 16 + strlen(data);
        avio_wb32(pb, size); /* size */
        ffio_wfourcc(pb, "data");
        avio_wb32(pb, 1);
        avio_wb32(pb, 0);
        avio_write(pb, data, strlen(data));
        return size;
    } else {
        if (!lang)
            lang = ff_mov_iso639_to_lang("und", 1);
        avio_wb16(pb, strlen(data)); /* string length */
        avio_wb16(pb, lang);
        avio_write(pb, data, strlen(data));
        return strlen(data) + 4;
    }
}

static int mov_write_string_tag(AVIOContext *pb, const char *name,
                                const char *value, int lang, int long_style)
{
    int size = 0;
    if (value && value[0]) {
        int64_t pos = avio_tell(pb);
        avio_wb32(pb, 0); /* size */
        ffio_wfourcc(pb, name);
        mov_write_string_data_tag(pb, value, lang, long_style);
        size = update_size(pb, pos);
    }
    return size;
}

static int mov_write_string_metadata(AVFormatContext *s, AVIOContext *pb,
                                     const char *name, const char *tag,
                                     int long_style)
{
    int l, lang = 0, len, len2;
    AVDictionaryEntry *t, *t2 = NULL;
    char tag2[16];

    if (!(t = av_dict_get(s->metadata, tag, NULL, 0)))
        return 0;

    len = strlen(t->key);
    snprintf(tag2, sizeof(tag2), "%s-", tag);
    while ((t2 = av_dict_get(s->metadata, tag2, t2, AV_DICT_IGNORE_SUFFIX))) {
        len2 = strlen(t2->key);
        if (len2 == len + 4 && !strcmp(t->value, t2->value)
            && (l = ff_mov_iso639_to_lang(&t2->key[len2 - 3], 1)) >= 0) {
            lang = l;
            break;
        }
    }
    return mov_write_string_tag(pb, name, t->value, lang, long_style);
}

/* iTunes bpm number */
static int mov_write_tmpo_tag(AVIOContext *pb, AVFormatContext *s)
{
    AVDictionaryEntry *t = av_dict_get(s->metadata, "tmpo", NULL, 0);
    int size = 0, tmpo = t ? atoi(t->value) : 0;
    if (tmpo) {
        size = 26;
        avio_wb32(pb, size);
        ffio_wfourcc(pb, "tmpo");
        avio_wb32(pb, size-8); /* size */
        ffio_wfourcc(pb, "data");
        avio_wb32(pb, 0x15);  //type specifier
        avio_wb32(pb, 0);
        avio_wb16(pb, tmpo);        // data
    }
    return size;
}

/* iTunes track number */
static int mov_write_trkn_tag(AVIOContext *pb, MOVMuxContext *mov,
                              AVFormatContext *s)
{
    AVDictionaryEntry *t = av_dict_get(s->metadata, "track", NULL, 0);
    int size = 0, track = t ? atoi(t->value) : 0;
    if (track) {
        avio_wb32(pb, 32); /* size */
        ffio_wfourcc(pb, "trkn");
        avio_wb32(pb, 24); /* size */
        ffio_wfourcc(pb, "data");
        avio_wb32(pb, 0);        // 8 bytes empty
        avio_wb32(pb, 0);
        avio_wb16(pb, 0);        // empty
        avio_wb16(pb, track);    // track number
        avio_wb16(pb, 0);        // total track number
        avio_wb16(pb, 0);        // empty
        size = 32;
    }
    return size;
}

static int mov_write_int8_metadata(AVFormatContext *s, AVIOContext *pb,
                                   const char *name, const char *tag,
                                   int len)
{
    AVDictionaryEntry *t = NULL;
    uint8_t num;
    int size = 24 + len;

    if (len != 1 && len != 4)
        return -1;

    if (!(t = av_dict_get(s->metadata, tag, NULL, 0)))
        return 0;
    num = atoi(t->value);

    avio_wb32(pb, size);
    ffio_wfourcc(pb, name);
    avio_wb32(pb, size - 8);
    ffio_wfourcc(pb, "data");
    avio_wb32(pb, 0x15);
    avio_wb32(pb, 0);
    if (len==4) avio_wb32(pb, num);
    else        avio_w8 (pb, num);

    return size;
}

/* iTunes meta data list */
static int mov_write_ilst_tag(AVIOContext *pb, MOVMuxContext *mov,
                              AVFormatContext *s)
{
    int64_t pos = avio_tell(pb);
    avio_wb32(pb, 0); /* size */
    ffio_wfourcc(pb, "ilst");
    mov_write_string_metadata(s, pb, "\251nam", "title"    , 1);
    mov_write_string_metadata(s, pb, "\251ART", "artist"   , 1);
    mov_write_string_metadata(s, pb, "aART", "album_artist", 1);
    mov_write_string_metadata(s, pb, "\251wrt", "composer" , 1);
    mov_write_string_metadata(s, pb, "\251alb", "album"    , 1);
    mov_write_string_metadata(s, pb, "\251day", "date"     , 1);
    mov_write_string_tag(pb, "\251too", LIBAVFORMAT_IDENT, 0, 1);
    mov_write_string_metadata(s, pb, "\251cmt", "comment"  , 1);
    mov_write_string_metadata(s, pb, "\251gen", "genre"    , 1);
    mov_write_string_metadata(s, pb, "\251cpy", "copyright", 1);
    mov_write_string_metadata(s, pb, "\251grp", "grouping" , 1);
    mov_write_string_metadata(s, pb, "\251lyr", "lyrics"   , 1);
    mov_write_string_metadata(s, pb, "desc",    "description",1);
    mov_write_string_metadata(s, pb, "ldes",    "synopsis" , 1);
    mov_write_string_metadata(s, pb, "tvsh",    "show"     , 1);
    mov_write_string_metadata(s, pb, "tven",    "episode_id",1);
    mov_write_string_metadata(s, pb, "tvnn",    "network"  , 1);
    mov_write_int8_metadata  (s, pb, "tves",    "episode_sort",4);
    mov_write_int8_metadata  (s, pb, "tvsn",    "season_number",4);
    mov_write_int8_metadata  (s, pb, "stik",    "media_type",1);
    mov_write_int8_metadata  (s, pb, "hdvd",    "hd_video",  1);
    mov_write_int8_metadata  (s, pb, "pgap",    "gapless_playback",1);
    mov_write_trkn_tag(pb, mov, s);
    mov_write_tmpo_tag(pb, s);
    return update_size(pb, pos);
}

/* iTunes meta data tag */
static int mov_write_meta_tag(AVIOContext *pb, MOVMuxContext *mov,
                              AVFormatContext *s)
{
    int size = 0;
    int64_t pos = avio_tell(pb);
    avio_wb32(pb, 0); /* size */
    ffio_wfourcc(pb, "meta");
    avio_wb32(pb, 0);
    mov_write_itunes_hdlr_tag(pb, mov, s);
    mov_write_ilst_tag(pb, mov, s);
    size = update_size(pb, pos);
    return size;
}

static int utf8len(const uint8_t *b)
{
    int len = 0;
    int val;
    while (*b) {
        GET_UTF8(val, *b++, return -1;)
        len++;
    }
    return len;
}

static int ascii_to_wc(AVIOContext *pb, const uint8_t *b)
{
    int val;
    while (*b) {
        GET_UTF8(val, *b++, return -1;)
        avio_wb16(pb, val);
    }
    avio_wb16(pb, 0x00);
    return 0;
}

static uint16_t language_code(const char *str)
{
    return (((str[0] - 0x60) & 0x1F) << 10) +
           (((str[1] - 0x60) & 0x1F) <<  5) +
           (( str[2] - 0x60) & 0x1F);
}

static int mov_write_3gp_udta_tag(AVIOContext *pb, AVFormatContext *s,
                                  const char *tag, const char *str)
{
    int64_t pos = avio_tell(pb);
    AVDictionaryEntry *t = av_dict_get(s->metadata, str, NULL, 0);
    if (!t || !utf8len(t->value))
        return 0;
    avio_wb32(pb, 0);   /* size */
    ffio_wfourcc(pb, tag); /* type */
    avio_wb32(pb, 0);   /* version + flags */
    if (!strcmp(tag, "yrrc"))
        avio_wb16(pb, atoi(t->value));
    else {
        avio_wb16(pb, language_code("eng")); /* language */
        avio_write(pb, t->value, strlen(t->value) + 1); /* UTF8 string value */
        if (!strcmp(tag, "albm") &&
            (t = av_dict_get(s->metadata, "track", NULL, 0)))
            avio_w8(pb, atoi(t->value));
    }
    return update_size(pb, pos);
}

static int mov_write_chpl_tag(AVIOContext *pb, AVFormatContext *s)
{
    int64_t pos = avio_tell(pb);
    int i, nb_chapters = FFMIN(s->nb_chapters, 255);

    avio_wb32(pb, 0);            // size
    ffio_wfourcc(pb, "chpl");
    avio_wb32(pb, 0x01000000);   // version + flags
    avio_wb32(pb, 0);            // unknown
    avio_w8(pb, nb_chapters);

    for (i = 0; i < nb_chapters; i++) {
        AVChapter *c = s->chapters[i];
        AVDictionaryEntry *t;
        avio_wb64(pb, av_rescale_q(c->start, c->time_base, (AVRational){1,10000000}));

        if ((t = av_dict_get(c->metadata, "title", NULL, 0))) {
            int len = FFMIN(strlen(t->value), 255);
            avio_w8(pb, len);
            avio_write(pb, t->value, len);
        } else
            avio_w8(pb, 0);
    }
    return update_size(pb, pos);
}

static int mov_write_udta_tag(AVIOContext *pb, MOVMuxContext *mov,
                              AVFormatContext *s)
{
    AVIOContext *pb_buf;
    int i, ret, size;
    uint8_t *buf;

    for (i = 0; i < s->nb_streams; i++)
        if (mov->tracks[i].enc->flags & CODEC_FLAG_BITEXACT) {
            return 0;
        }

    ret = avio_open_dyn_buf(&pb_buf);
    if (ret < 0)
        return ret;

    if (mov->mode & MODE_3GP) {
        mov_write_3gp_udta_tag(pb_buf, s, "perf", "artist");
        mov_write_3gp_udta_tag(pb_buf, s, "titl", "title");
        mov_write_3gp_udta_tag(pb_buf, s, "auth", "author");
        mov_write_3gp_udta_tag(pb_buf, s, "gnre", "genre");
        mov_write_3gp_udta_tag(pb_buf, s, "dscp", "comment");
        mov_write_3gp_udta_tag(pb_buf, s, "albm", "album");
        mov_write_3gp_udta_tag(pb_buf, s, "cprt", "copyright");
        mov_write_3gp_udta_tag(pb_buf, s, "yrrc", "date");
    } else if (mov->mode == MODE_MOV) { // the title field breaks gtkpod with mp4 and my suspicion is that stuff is not valid in mp4
<<<<<<< HEAD
        mov_write_string_metadata(s, pb_buf, "\251ART", "artist"     , 0);
        mov_write_string_metadata(s, pb_buf, "\251nam", "title"      , 0);
        mov_write_string_metadata(s, pb_buf, "\251aut", "author"     , 0);
        mov_write_string_metadata(s, pb_buf, "\251alb", "album"      , 0);
        mov_write_string_metadata(s, pb_buf, "\251day", "date"       , 0);
        mov_write_string_metadata(s, pb_buf, "\251swr", "encoder"    , 0);
        // currently ignored by mov.c
        mov_write_string_metadata(s, pb_buf, "\251des", "comment"    , 0);
        // add support for libquicktime, this atom is also actually read by mov.c
        mov_write_string_metadata(s, pb_buf, "\251cmt", "comment"    , 0);
        mov_write_string_metadata(s, pb_buf, "\251gen", "genre"      , 0);
        mov_write_string_metadata(s, pb_buf, "\251cpy", "copyright"  , 0);
=======
        mov_write_string_metadata(s, pb_buf, "\251ART", "artist",      0);
        mov_write_string_metadata(s, pb_buf, "\251nam", "title",       0);
        mov_write_string_metadata(s, pb_buf, "\251aut", "author",      0);
        mov_write_string_metadata(s, pb_buf, "\251alb", "album",       0);
        mov_write_string_metadata(s, pb_buf, "\251day", "date",        0);
        mov_write_string_metadata(s, pb_buf, "\251swr", "encoder",     0);
        mov_write_string_metadata(s, pb_buf, "\251des", "comment",     0);
        mov_write_string_metadata(s, pb_buf, "\251gen", "genre",       0);
        mov_write_string_metadata(s, pb_buf, "\251cpy", "copyright",   0);
>>>>>>> 21732063
    } else {
        /* iTunes meta data */
        mov_write_meta_tag(pb_buf, mov, s);
    }

    if (s->nb_chapters)
        mov_write_chpl_tag(pb_buf, s);

    if ((size = avio_close_dyn_buf(pb_buf, &buf)) > 0) {
        avio_wb32(pb, size + 8);
        ffio_wfourcc(pb, "udta");
        avio_write(pb, buf, size);
    }
    av_free(buf);

    return 0;
}

static void mov_write_psp_udta_tag(AVIOContext *pb,
                                   const char *str, const char *lang, int type)
{
    int len = utf8len(str) + 1;
    if (len <= 0)
        return;
    avio_wb16(pb, len * 2 + 10);        /* size */
    avio_wb32(pb, type);                /* type */
    avio_wb16(pb, language_code(lang)); /* language */
    avio_wb16(pb, 0x01);                /* ? */
    ascii_to_wc(pb, str);
}

static int mov_write_uuidusmt_tag(AVIOContext *pb, AVFormatContext *s)
{
    AVDictionaryEntry *title = av_dict_get(s->metadata, "title", NULL, 0);
    int64_t pos, pos2;

    if (title) {
        pos = avio_tell(pb);
        avio_wb32(pb, 0); /* size placeholder*/
        ffio_wfourcc(pb, "uuid");
        ffio_wfourcc(pb, "USMT");
        avio_wb32(pb, 0x21d24fce); /* 96 bit UUID */
        avio_wb32(pb, 0xbb88695c);
        avio_wb32(pb, 0xfac9c740);

        pos2 = avio_tell(pb);
        avio_wb32(pb, 0); /* size placeholder*/
        ffio_wfourcc(pb, "MTDT");
        avio_wb16(pb, 4);

        // ?
        avio_wb16(pb, 0x0C);                 /* size */
        avio_wb32(pb, 0x0B);                 /* type */
        avio_wb16(pb, language_code("und")); /* language */
        avio_wb16(pb, 0x0);                  /* ? */
        avio_wb16(pb, 0x021C);               /* data */

        mov_write_psp_udta_tag(pb, LIBAVCODEC_IDENT,      "eng", 0x04);
        mov_write_psp_udta_tag(pb, title->value,          "eng", 0x01);
        mov_write_psp_udta_tag(pb, "2006/04/01 11:11:11", "und", 0x03);

        update_size(pb, pos2);
        return update_size(pb, pos);
    }

    return 0;
}

static void build_chunks(MOVTrack *trk)
{
    int i;
    MOVIentry *chunk= &trk->cluster[0];
    uint64_t chunkSize = chunk->size;
    chunk->chunkNum= 1;
    if (trk->chunkCount)
        return;
    trk->chunkCount= 1;
    for(i=1; i<trk->entry; i++){
        if(chunk->pos + chunkSize == trk->cluster[i].pos &&
            chunkSize + trk->cluster[i].size < (1<<20)){
            chunkSize             += trk->cluster[i].size;
            chunk->samples_in_chunk += trk->cluster[i].entries;
        }else{
            trk->cluster[i].chunkNum = chunk->chunkNum+1;
            chunk=&trk->cluster[i];
            chunkSize = chunk->size;
            trk->chunkCount++;
        }
    }
}

static int mov_write_moov_tag(AVIOContext *pb, MOVMuxContext *mov,
                              AVFormatContext *s)
{
    int i;
    int64_t pos = avio_tell(pb);
    int not_first[AVMEDIA_TYPE_NB]={0};
    avio_wb32(pb, 0); /* size placeholder*/
    ffio_wfourcc(pb, "moov");

    for (i = 0; i < mov->nb_streams; i++) {
        if (mov->tracks[i].entry <= 0 && !(mov->flags & FF_MOV_FLAG_FRAGMENT))
            continue;

<<<<<<< HEAD
        mov->tracks[i].time = mov->time;
        mov->tracks[i].track_id = i+1;

        if (mov->tracks[i].entry)
            build_chunks(&mov->tracks[i]);
=======
        mov->tracks[i].time     = mov->time;
        mov->tracks[i].track_id = i + 1;
>>>>>>> 21732063
    }

    if (mov->chapter_track)
        for (i = 0; i < s->nb_streams; i++) {
            mov->tracks[i].tref_tag = MKTAG('c','h','a','p');
            mov->tracks[i].tref_id  = mov->tracks[mov->chapter_track].track_id;
        }
    for (i = 0; i < mov->nb_streams; i++) {
        if (mov->tracks[i].tag == MKTAG('r','t','p',' ')) {
            mov->tracks[i].tref_tag = MKTAG('h','i','n','t');
            mov->tracks[i].tref_id =
                mov->tracks[mov->tracks[i].src_track].track_id;
        }
    }
    for (i = 0; i < mov->nb_streams; i++) {
        if (mov->tracks[i].tag == MKTAG('t','m','c','d')) {
            int src_trk = mov->tracks[i].src_track;
            mov->tracks[src_trk].tref_tag = mov->tracks[i].tag;
            mov->tracks[src_trk].tref_id  = mov->tracks[i].track_id;
            mov->tracks[i].track_duration = mov->tracks[src_trk].track_duration;
        }
    }

    mov_write_mvhd_tag(pb, mov);
    if (mov->mode != MODE_MOV && !mov->iods_skip)
        mov_write_iods_tag(pb, mov);
    for (i = 0; i < mov->nb_streams; i++) {
        if (mov->tracks[i].entry > 0 || mov->flags & FF_MOV_FLAG_FRAGMENT) {
            if(i < s->nb_streams){
                int codec_type= s->streams[i]->codec->codec_type;
                if(codec_type==AVMEDIA_TYPE_AUDIO || codec_type==AVMEDIA_TYPE_SUBTITLE){
                    mov->tracks[i].secondary= not_first[codec_type];
                    not_first[codec_type]= 1;
                }
            }
            mov_write_trak_tag(pb, mov, &(mov->tracks[i]), i < s->nb_streams ? s->streams[i] : NULL);
        }
    }
    if (mov->flags & FF_MOV_FLAG_FRAGMENT)
        mov_write_mvex_tag(pb, mov); /* QuickTime requires trak to precede this */

    if (mov->mode == MODE_PSP)
        mov_write_uuidusmt_tag(pb, s);
    else
        mov_write_udta_tag(pb, mov, s);

    return update_size(pb, pos);
}

static void param_write_int(AVIOContext *pb, const char *name, int value)
{
    avio_printf(pb, "<param name=\"%s\" value=\"%d\" valuetype=\"data\"/>\n", name, value);
}

static void param_write_string(AVIOContext *pb, const char *name, const char *value)
{
    avio_printf(pb, "<param name=\"%s\" value=\"%s\" valuetype=\"data\"/>\n", name, value);
}

static void param_write_hex(AVIOContext *pb, const char *name, const uint8_t *value, int len)
{
    char buf[150];
    len = FFMIN(sizeof(buf) / 2 - 1, len);
    ff_data_to_hex(buf, value, len, 0);
    buf[2 * len] = '\0';
    avio_printf(pb, "<param name=\"%s\" value=\"%s\" valuetype=\"data\"/>\n", name, buf);
}

static int mov_write_isml_manifest(AVIOContext *pb, MOVMuxContext *mov)
{
    int64_t pos = avio_tell(pb);
    int i;
    const uint8_t uuid[] = {
        0xa5, 0xd4, 0x0b, 0x30, 0xe8, 0x14, 0x11, 0xdd,
        0xba, 0x2f, 0x08, 0x00, 0x20, 0x0c, 0x9a, 0x66
    };

    avio_wb32(pb, 0);
    ffio_wfourcc(pb, "uuid");
    avio_write(pb, uuid, sizeof(uuid));
    avio_wb32(pb, 0);

    avio_printf(pb, "<?xml version=\"1.0\" encoding=\"utf-8\"?>\n");
    avio_printf(pb, "<smil xmlns=\"http://www.w3.org/2001/SMIL20/Language\">\n");
    avio_printf(pb, "<head>\n");
    avio_printf(pb, "<meta name=\"creator\" content=\"%s\" />\n",
                    LIBAVFORMAT_IDENT);
    avio_printf(pb, "</head>\n");
    avio_printf(pb, "<body>\n");
    avio_printf(pb, "<switch>\n");
    for (i = 0; i < mov->nb_streams; i++) {
        MOVTrack *track = &mov->tracks[i];
        const char *type;
        /* track->track_id is initialized in write_moov, and thus isn't known
         * here yet */
        int track_id = i + 1;

        if (track->enc->codec_type == AVMEDIA_TYPE_VIDEO) {
            type = "video";
        } else if (track->enc->codec_type == AVMEDIA_TYPE_AUDIO) {
            type = "audio";
        } else {
            continue;
        }
        avio_printf(pb, "<%s systemBitrate=\"%d\">\n", type,
                                                       track->enc->bit_rate);
        param_write_int(pb, "systemBitrate", track->enc->bit_rate);
        param_write_int(pb, "trackID", track_id);
        if (track->enc->codec_type == AVMEDIA_TYPE_VIDEO) {
            if (track->enc->codec_id == AV_CODEC_ID_H264) {
                uint8_t *ptr;
                int size = track->enc->extradata_size;
                if (!ff_avc_write_annexb_extradata(track->enc->extradata, &ptr,
                                                   &size)) {
                    param_write_hex(pb, "CodecPrivateData",
                                    ptr ? ptr : track->enc->extradata,
                                    size);
                    av_free(ptr);
                }
                param_write_string(pb, "FourCC", "H264");
            } else if (track->enc->codec_id == AV_CODEC_ID_VC1) {
                param_write_string(pb, "FourCC", "WVC1");
                param_write_hex(pb, "CodecPrivateData", track->enc->extradata,
                                track->enc->extradata_size);
            }
            param_write_int(pb, "MaxWidth", track->enc->width);
            param_write_int(pb, "MaxHeight", track->enc->height);
            param_write_int(pb, "DisplayWidth", track->enc->width);
            param_write_int(pb, "DisplayHeight", track->enc->height);
        } else {
            if (track->enc->codec_id == AV_CODEC_ID_AAC) {
                param_write_string(pb, "FourCC", "AACL");
            } else if (track->enc->codec_id == AV_CODEC_ID_WMAPRO) {
                param_write_string(pb, "FourCC", "WMAP");
            }
            param_write_hex(pb, "CodecPrivateData", track->enc->extradata,
                            track->enc->extradata_size);
            param_write_int(pb, "AudioTag", ff_codec_get_tag(ff_codec_wav_tags,
                                                             track->enc->codec_id));
            param_write_int(pb, "Channels", track->enc->channels);
            param_write_int(pb, "SamplingRate", track->enc->sample_rate);
            param_write_int(pb, "BitsPerSample", 16);
            param_write_int(pb, "PacketSize", track->enc->block_align ?
                                              track->enc->block_align : 4);
        }
        avio_printf(pb, "</%s>\n", type);
    }
    avio_printf(pb, "</switch>\n");
    avio_printf(pb, "</body>\n");
    avio_printf(pb, "</smil>\n");

    return update_size(pb, pos);
}

static int mov_write_mfhd_tag(AVIOContext *pb, MOVMuxContext *mov)
{
    avio_wb32(pb, 16);
    ffio_wfourcc(pb, "mfhd");
    avio_wb32(pb, 0);
    avio_wb32(pb, mov->fragments);
    return 0;
}

static int mov_write_tfhd_tag(AVIOContext *pb, MOVTrack *track,
                              int64_t moof_offset)
{
    int64_t pos = avio_tell(pb);
    uint32_t flags = MOV_TFHD_DEFAULT_SIZE | MOV_TFHD_DEFAULT_DURATION |
                     MOV_TFHD_BASE_DATA_OFFSET;
    if (!track->entry) {
        flags |= MOV_TFHD_DURATION_IS_EMPTY;
    } else {
        flags |= MOV_TFHD_DEFAULT_FLAGS;
    }

    /* Don't set a default sample size, the silverlight player refuses
     * to play files with that set. Don't set a default sample duration,
     * WMP freaks out if it is set. Don't set a base data offset, PIFF
     * file format says it MUST NOT be set. */
    if (track->mode == MODE_ISM)
        flags &= ~(MOV_TFHD_DEFAULT_SIZE | MOV_TFHD_DEFAULT_DURATION |
                   MOV_TFHD_BASE_DATA_OFFSET);

    avio_wb32(pb, 0); /* size placeholder */
    ffio_wfourcc(pb, "tfhd");
    avio_w8(pb, 0); /* version */
    avio_wb24(pb, flags);

    avio_wb32(pb, track->track_id); /* track-id */
    if (flags & MOV_TFHD_BASE_DATA_OFFSET)
        avio_wb64(pb, moof_offset);
    if (flags & MOV_TFHD_DEFAULT_DURATION) {
        track->default_duration = get_cluster_duration(track, 0);
        avio_wb32(pb, track->default_duration);
    }
    if (flags & MOV_TFHD_DEFAULT_SIZE) {
        track->default_size = track->entry ? track->cluster[0].size : 1;
        avio_wb32(pb, track->default_size);
    } else
        track->default_size = -1;

    if (flags & MOV_TFHD_DEFAULT_FLAGS) {
        track->default_sample_flags =
            track->enc->codec_type == AVMEDIA_TYPE_VIDEO ?
            (MOV_FRAG_SAMPLE_FLAG_DEPENDS_YES | MOV_FRAG_SAMPLE_FLAG_IS_NON_SYNC) :
            MOV_FRAG_SAMPLE_FLAG_DEPENDS_NO;
        avio_wb32(pb, track->default_sample_flags);
    }

    return update_size(pb, pos);
}

static uint32_t get_sample_flags(MOVTrack *track, MOVIentry *entry)
{
    return entry->flags & MOV_SYNC_SAMPLE ? MOV_FRAG_SAMPLE_FLAG_DEPENDS_NO :
           (MOV_FRAG_SAMPLE_FLAG_DEPENDS_YES | MOV_FRAG_SAMPLE_FLAG_IS_NON_SYNC);
}

static int mov_write_trun_tag(AVIOContext *pb, MOVTrack *track)
{
    int64_t pos = avio_tell(pb);
    uint32_t flags = MOV_TRUN_DATA_OFFSET;
    int i;

    for (i = 0; i < track->entry; i++) {
        if (get_cluster_duration(track, i) != track->default_duration)
            flags |= MOV_TRUN_SAMPLE_DURATION;
        if (track->cluster[i].size != track->default_size)
            flags |= MOV_TRUN_SAMPLE_SIZE;
        if (i > 0 && get_sample_flags(track, &track->cluster[i]) != track->default_sample_flags)
            flags |= MOV_TRUN_SAMPLE_FLAGS;
    }
    if (!(flags & MOV_TRUN_SAMPLE_FLAGS))
        flags |= MOV_TRUN_FIRST_SAMPLE_FLAGS;
    if (track->flags & MOV_TRACK_CTTS)
        flags |= MOV_TRUN_SAMPLE_CTS;

    avio_wb32(pb, 0); /* size placeholder */
    ffio_wfourcc(pb, "trun");
    avio_w8(pb, 0); /* version */
    avio_wb24(pb, flags);

    avio_wb32(pb, track->entry); /* sample count */
    track->moof_size_offset = avio_tell(pb);
    avio_wb32(pb, 0); /* data offset */
    if (flags & MOV_TRUN_FIRST_SAMPLE_FLAGS)
        avio_wb32(pb, get_sample_flags(track, &track->cluster[0]));

    for (i = 0; i < track->entry; i++) {
        if (flags & MOV_TRUN_SAMPLE_DURATION)
            avio_wb32(pb, get_cluster_duration(track, i));
        if (flags & MOV_TRUN_SAMPLE_SIZE)
            avio_wb32(pb, track->cluster[i].size);
        if (flags & MOV_TRUN_SAMPLE_FLAGS)
            avio_wb32(pb, get_sample_flags(track, &track->cluster[i]));
        if (flags & MOV_TRUN_SAMPLE_CTS)
            avio_wb32(pb, track->cluster[i].cts);
    }

    return update_size(pb, pos);
}

static int mov_write_tfxd_tag(AVIOContext *pb, MOVTrack *track)
{
    int64_t pos = avio_tell(pb);
    const uint8_t uuid[] = {
        0x6d, 0x1d, 0x9b, 0x05, 0x42, 0xd5, 0x44, 0xe6,
        0x80, 0xe2, 0x14, 0x1d, 0xaf, 0xf7, 0x57, 0xb2
    };

    avio_wb32(pb, 0); /* size placeholder */
    ffio_wfourcc(pb, "uuid");
    avio_write(pb, uuid, sizeof(uuid));
    avio_w8(pb, 1);
    avio_wb24(pb, 0);
    avio_wb64(pb, track->frag_start);
    avio_wb64(pb, track->start_dts + track->track_duration -
                  track->cluster[0].dts);

    return update_size(pb, pos);
}

static int mov_write_tfrf_tag(AVIOContext *pb, MOVMuxContext *mov,
                              MOVTrack *track, int entry)
{
    int n = track->nb_frag_info - 1 - entry, i;
    int size = 8 + 16 + 4 + 1 + 16*n;
    const uint8_t uuid[] = {
        0xd4, 0x80, 0x7e, 0xf2, 0xca, 0x39, 0x46, 0x95,
        0x8e, 0x54, 0x26, 0xcb, 0x9e, 0x46, 0xa7, 0x9f
    };

    if (entry < 0)
        return 0;

    avio_seek(pb, track->frag_info[entry].tfrf_offset, SEEK_SET);
    avio_wb32(pb, size);
    ffio_wfourcc(pb, "uuid");
    avio_write(pb, uuid, sizeof(uuid));
    avio_w8(pb, 1);
    avio_wb24(pb, 0);
    avio_w8(pb, n);
    for (i = 0; i < n; i++) {
        int index = entry + 1 + i;
        avio_wb64(pb, track->frag_info[index].time);
        avio_wb64(pb, track->frag_info[index].duration);
    }
    if (n < mov->ism_lookahead) {
        int free_size = 16 * (mov->ism_lookahead - n);
        avio_wb32(pb, free_size);
        ffio_wfourcc(pb, "free");
        ffio_fill(pb, 0, free_size - 8);
    }

    return 0;
}

static int mov_write_tfrf_tags(AVIOContext *pb, MOVMuxContext *mov,
                               MOVTrack *track)
{
    int64_t pos = avio_tell(pb);
    int i;
    for (i = 0; i < mov->ism_lookahead; i++) {
        /* Update the tfrf tag for the last ism_lookahead fragments,
         * nb_frag_info - 1 is the next fragment to be written. */
        mov_write_tfrf_tag(pb, mov, track, track->nb_frag_info - 2 - i);
    }
    avio_seek(pb, pos, SEEK_SET);
    return 0;
}

static int mov_write_traf_tag(AVIOContext *pb, MOVMuxContext *mov,
                              MOVTrack *track, int64_t moof_offset)
{
    int64_t pos = avio_tell(pb);
    avio_wb32(pb, 0); /* size placeholder */
    ffio_wfourcc(pb, "traf");

    mov_write_tfhd_tag(pb, track, moof_offset);
    mov_write_trun_tag(pb, track);
    if (mov->mode == MODE_ISM) {
        mov_write_tfxd_tag(pb, track);

        if (mov->ism_lookahead) {
            int i, size = 16 + 4 + 1 + 16 * mov->ism_lookahead;

            track->tfrf_offset = avio_tell(pb);
            avio_wb32(pb, 8 + size);
            ffio_wfourcc(pb, "free");
            for (i = 0; i < size; i++)
                avio_w8(pb, 0);
        }
    }

    return update_size(pb, pos);
}

static int mov_write_moof_tag(AVIOContext *pb, MOVMuxContext *mov, int tracks)
{
    int64_t pos = avio_tell(pb), end;
    int i, moof_size;

    avio_wb32(pb, 0); /* size placeholder */
    ffio_wfourcc(pb, "moof");

    mov_write_mfhd_tag(pb, mov);
    for (i = 0; i < mov->nb_streams; i++) {
        MOVTrack *track = &mov->tracks[i];
        if (tracks >= 0 && i != tracks)
            continue;
        if (!track->entry)
            continue;
        mov_write_traf_tag(pb, mov, track, pos);
    }

    end = avio_tell(pb);
    moof_size = end - pos;
    for (i = 0; i < mov->nb_streams; i++) {
        MOVTrack *track = &mov->tracks[i];
        if (tracks >= 0 && i != tracks)
            continue;
        if (!track->entry)
            continue;
        avio_seek(pb, mov->tracks[i].moof_size_offset, SEEK_SET);
        avio_wb32(pb, moof_size + 8 + mov->tracks[i].data_offset);
    }
    avio_seek(pb, end, SEEK_SET);

    return update_size(pb, pos);
}

static int mov_write_tfra_tag(AVIOContext *pb, MOVTrack *track)
{
    int64_t pos = avio_tell(pb);
    int i;

    avio_wb32(pb, 0); /* size placeholder */
    ffio_wfourcc(pb, "tfra");
    avio_w8(pb, 1); /* version */
    avio_wb24(pb, 0);

    avio_wb32(pb, track->track_id);
    avio_wb32(pb, 0); /* length of traf/trun/sample num */
    avio_wb32(pb, track->nb_frag_info);
    for (i = 0; i < track->nb_frag_info; i++) {
        avio_wb64(pb, track->frag_info[i].time);
        avio_wb64(pb, track->frag_info[i].offset);
        avio_w8(pb, 1); /* traf number */
        avio_w8(pb, 1); /* trun number */
        avio_w8(pb, 1); /* sample number */
    }

    return update_size(pb, pos);
}

static int mov_write_mfra_tag(AVIOContext *pb, MOVMuxContext *mov)
{
    int64_t pos = avio_tell(pb);
    int i;

    avio_wb32(pb, 0); /* size placeholder */
    ffio_wfourcc(pb, "mfra");
    /* An empty mfra atom is enough to indicate to the publishing point that
     * the stream has ended. */
    if (mov->flags & FF_MOV_FLAG_ISML)
        return update_size(pb, pos);

    for (i = 0; i < mov->nb_streams; i++) {
        MOVTrack *track = &mov->tracks[i];
        if (track->nb_frag_info)
            mov_write_tfra_tag(pb, track);
    }

    avio_wb32(pb, 16);
    ffio_wfourcc(pb, "mfro");
    avio_wb32(pb, 0); /* version + flags */
    avio_wb32(pb, avio_tell(pb) + 4 - pos);

    return update_size(pb, pos);
}

static int mov_write_mdat_tag(AVIOContext *pb, MOVMuxContext *mov)
{
    avio_wb32(pb, 8);    // placeholder for extended size field (64 bit)
    ffio_wfourcc(pb, mov->mode == MODE_MOV ? "wide" : "free");

    mov->mdat_pos = avio_tell(pb);
    avio_wb32(pb, 0); /* size placeholder*/
    ffio_wfourcc(pb, "mdat");
    return 0;
}

/* TODO: This needs to be more general */
static int mov_write_ftyp_tag(AVIOContext *pb, AVFormatContext *s)
{
    MOVMuxContext *mov = s->priv_data;
    int64_t pos = avio_tell(pb);
    int has_h264 = 0, has_video = 0;
    int minor = 0x200;
    int i;

    for (i = 0; i < s->nb_streams; i++) {
        AVStream *st = s->streams[i];
        if (st->codec->codec_type == AVMEDIA_TYPE_VIDEO)
            has_video = 1;
        if (st->codec->codec_id == AV_CODEC_ID_H264)
            has_h264 = 1;
    }

    avio_wb32(pb, 0); /* size */
    ffio_wfourcc(pb, "ftyp");

    if (mov->mode == MODE_3GP) {
        ffio_wfourcc(pb, has_h264 ? "3gp6"  : "3gp4");
        minor =     has_h264 ?   0x100 :   0x200;
    } else if (mov->mode & MODE_3G2) {
        ffio_wfourcc(pb, has_h264 ? "3g2b"  : "3g2a");
        minor =     has_h264 ? 0x20000 : 0x10000;
    } else if (mov->mode == MODE_PSP)
        ffio_wfourcc(pb, "MSNV");
    else if (mov->mode == MODE_MP4)
        ffio_wfourcc(pb, "isom");
    else if (mov->mode == MODE_IPOD)
        ffio_wfourcc(pb, has_video ? "M4V ":"M4A ");
    else if (mov->mode == MODE_ISM)
        ffio_wfourcc(pb, "isml");
    else if (mov->mode == MODE_F4V)
        ffio_wfourcc(pb, "f4v ");
    else
        ffio_wfourcc(pb, "qt  ");

    avio_wb32(pb, minor);

    if (mov->mode == MODE_MOV)
        ffio_wfourcc(pb, "qt  ");
    else if (mov->mode == MODE_ISM) {
        ffio_wfourcc(pb, "piff");
        ffio_wfourcc(pb, "iso2");
    } else {
        ffio_wfourcc(pb, "isom");
        ffio_wfourcc(pb, "iso2");
        if (has_h264)
            ffio_wfourcc(pb, "avc1");
    }

    if (mov->mode == MODE_3GP)
        ffio_wfourcc(pb, has_h264 ? "3gp6":"3gp4");
    else if (mov->mode & MODE_3G2)
        ffio_wfourcc(pb, has_h264 ? "3g2b":"3g2a");
    else if (mov->mode == MODE_PSP)
        ffio_wfourcc(pb, "MSNV");
    else if (mov->mode == MODE_MP4)
        ffio_wfourcc(pb, "mp41");
    return update_size(pb, pos);
}

static void mov_write_uuidprof_tag(AVIOContext *pb, AVFormatContext *s)
{
    AVCodecContext *video_codec = s->streams[0]->codec;
    AVCodecContext *audio_codec = s->streams[1]->codec;
    int audio_rate = audio_codec->sample_rate;
    int frame_rate = ((video_codec->time_base.den) * (0x10000)) / (video_codec->time_base.num);
    int audio_kbitrate = audio_codec->bit_rate / 1000;
    int video_kbitrate = FFMIN(video_codec->bit_rate / 1000, 800 - audio_kbitrate);

    avio_wb32(pb, 0x94); /* size */
    ffio_wfourcc(pb, "uuid");
    ffio_wfourcc(pb, "PROF");

    avio_wb32(pb, 0x21d24fce); /* 96 bit UUID */
    avio_wb32(pb, 0xbb88695c);
    avio_wb32(pb, 0xfac9c740);

    avio_wb32(pb, 0x0);  /* ? */
    avio_wb32(pb, 0x3);  /* 3 sections ? */

    avio_wb32(pb, 0x14); /* size */
    ffio_wfourcc(pb, "FPRF");
    avio_wb32(pb, 0x0);  /* ? */
    avio_wb32(pb, 0x0);  /* ? */
    avio_wb32(pb, 0x0);  /* ? */

    avio_wb32(pb, 0x2c);  /* size */
    ffio_wfourcc(pb, "APRF"); /* audio */
    avio_wb32(pb, 0x0);
    avio_wb32(pb, 0x2);   /* TrackID */
    ffio_wfourcc(pb, "mp4a");
    avio_wb32(pb, 0x20f);
    avio_wb32(pb, 0x0);
    avio_wb32(pb, audio_kbitrate);
    avio_wb32(pb, audio_kbitrate);
    avio_wb32(pb, audio_rate);
    avio_wb32(pb, audio_codec->channels);

    avio_wb32(pb, 0x34);  /* size */
    ffio_wfourcc(pb, "VPRF");   /* video */
    avio_wb32(pb, 0x0);
    avio_wb32(pb, 0x1);    /* TrackID */
    if (video_codec->codec_id == AV_CODEC_ID_H264) {
        ffio_wfourcc(pb, "avc1");
        avio_wb16(pb, 0x014D);
        avio_wb16(pb, 0x0015);
    } else {
        ffio_wfourcc(pb, "mp4v");
        avio_wb16(pb, 0x0000);
        avio_wb16(pb, 0x0103);
    }
    avio_wb32(pb, 0x0);
    avio_wb32(pb, video_kbitrate);
    avio_wb32(pb, video_kbitrate);
    avio_wb32(pb, frame_rate);
    avio_wb32(pb, frame_rate);
    avio_wb16(pb, video_codec->width);
    avio_wb16(pb, video_codec->height);
    avio_wb32(pb, 0x010001); /* ? */
}

static int mov_parse_mpeg2_frame(AVPacket *pkt, uint32_t *flags)
{
    uint32_t c = -1;
    int i, closed_gop = 0;

    for (i = 0; i < pkt->size - 4; i++) {
        c = (c << 8) + pkt->data[i];
        if (c == 0x1b8) { // gop
            closed_gop = pkt->data[i + 4] >> 6 & 0x01;
        } else if (c == 0x100) { // pic
            int temp_ref = (pkt->data[i + 1] << 2) | (pkt->data[i + 2] >> 6);
            if (!temp_ref || closed_gop) // I picture is not reordered
                *flags = MOV_SYNC_SAMPLE;
            else
                *flags = MOV_PARTIAL_SYNC_SAMPLE;
            break;
        }
    }
    return 0;
}

static void mov_parse_vc1_frame(AVPacket *pkt, MOVTrack *trk, int fragment)
{
    const uint8_t *start, *next, *end = pkt->data + pkt->size;
    int seq = 0, entry = 0;
    int key = pkt->flags & AV_PKT_FLAG_KEY;
    start = find_next_marker(pkt->data, end);
    for (next = start; next < end; start = next) {
        next = find_next_marker(start + 4, end);
        switch (AV_RB32(start)) {
        case VC1_CODE_SEQHDR:
            seq = 1;
            break;
        case VC1_CODE_ENTRYPOINT:
            entry = 1;
            break;
        case VC1_CODE_SLICE:
            trk->vc1_info.slices = 1;
            break;
        }
    }
    if (!trk->entry && !fragment) {
        /* First packet in first fragment */
        trk->vc1_info.first_packet_seq   = seq;
        trk->vc1_info.first_packet_entry = entry;
    } else if ((seq && !trk->vc1_info.packet_seq) ||
               (entry && !trk->vc1_info.packet_entry)) {
        int i;
        for (i = 0; i < trk->entry; i++)
            trk->cluster[i].flags &= ~MOV_SYNC_SAMPLE;
        trk->has_keyframes = 0;
        if (seq)
            trk->vc1_info.packet_seq = 1;
        if (entry)
            trk->vc1_info.packet_entry = 1;
        if (!fragment) {
            /* First fragment */
            if ((!seq   || trk->vc1_info.first_packet_seq) &&
                (!entry || trk->vc1_info.first_packet_entry)) {
                /* First packet had the same headers as this one, readd the
                 * sync sample flag. */
                trk->cluster[0].flags |= MOV_SYNC_SAMPLE;
                trk->has_keyframes = 1;
            }
        }
    }
    if (trk->vc1_info.packet_seq && trk->vc1_info.packet_entry)
        key = seq && entry;
    else if (trk->vc1_info.packet_seq)
        key = seq;
    else if (trk->vc1_info.packet_entry)
        key = entry;
    if (key) {
        trk->cluster[trk->entry].flags |= MOV_SYNC_SAMPLE;
        trk->has_keyframes++;
    }
}

static int get_moov_size(AVFormatContext *s)
{
    int ret;
    uint8_t *buf;
    AVIOContext *moov_buf;
    MOVMuxContext *mov = s->priv_data;

    if ((ret = avio_open_dyn_buf(&moov_buf)) < 0)
        return ret;
    mov_write_moov_tag(moov_buf, mov, s);
    ret = avio_close_dyn_buf(moov_buf, &buf);
    av_free(buf);
    return ret;
}

static int mov_flush_fragment(AVFormatContext *s)
{
    MOVMuxContext *mov = s->priv_data;
    int i, first_track = -1;
    int64_t mdat_size = 0;

    if (!(mov->flags & FF_MOV_FLAG_FRAGMENT))
        return 0;

    if (!(mov->flags & FF_MOV_FLAG_EMPTY_MOOV) && mov->fragments == 0) {
        int64_t pos = avio_tell(s->pb);
        uint8_t *buf;
        int buf_size, moov_size;

        for (i = 0; i < mov->nb_streams; i++)
            if (!mov->tracks[i].entry)
                break;
        /* Don't write the initial moov unless all tracks have data */
        if (i < mov->nb_streams)
            return 0;

        moov_size = get_moov_size(s);
        for (i = 0; i < mov->nb_streams; i++)
            mov->tracks[i].data_offset = pos + moov_size + 8;

        mov_write_moov_tag(s->pb, mov, s);

        buf_size = avio_close_dyn_buf(mov->mdat_buf, &buf);
        mov->mdat_buf = NULL;
        avio_wb32(s->pb, buf_size + 8);
        ffio_wfourcc(s->pb, "mdat");
        avio_write(s->pb, buf, buf_size);
        av_free(buf);

        mov->fragments++;
        mov->mdat_size = 0;
        for (i = 0; i < mov->nb_streams; i++) {
            if (mov->tracks[i].entry)
                mov->tracks[i].frag_start += mov->tracks[i].start_dts +
                                             mov->tracks[i].track_duration -
                                             mov->tracks[i].cluster[0].dts;
            mov->tracks[i].entry = 0;
        }
        avio_flush(s->pb);
        return 0;
    }

    for (i = 0; i < mov->nb_streams; i++) {
        MOVTrack *track = &mov->tracks[i];
        if (mov->flags & FF_MOV_FLAG_SEPARATE_MOOF)
            track->data_offset = 0;
        else
            track->data_offset = mdat_size;
        if (!track->mdat_buf)
            continue;
        mdat_size += avio_tell(track->mdat_buf);
        if (first_track < 0)
            first_track = i;
    }

    if (!mdat_size)
        return 0;

    for (i = 0; i < mov->nb_streams; i++) {
        MOVTrack *track = &mov->tracks[i];
        int buf_size, write_moof = 1, moof_tracks = -1;
        uint8_t *buf;
        int64_t duration = 0;

        if (track->entry)
            duration = track->start_dts + track->track_duration -
                       track->cluster[0].dts;
        if (mov->flags & FF_MOV_FLAG_SEPARATE_MOOF) {
            if (!track->mdat_buf)
                continue;
            mdat_size = avio_tell(track->mdat_buf);
            moof_tracks = i;
        } else {
            write_moof = i == first_track;
        }

        if (write_moof) {
            MOVFragmentInfo *info;
            avio_flush(s->pb);
            track->nb_frag_info++;
            if (track->nb_frag_info >= track->frag_info_capacity) {
                unsigned new_capacity = track->nb_frag_info + MOV_FRAG_INFO_ALLOC_INCREMENT;
                if (av_reallocp_array(&track->frag_info,
                                      new_capacity,
                                      sizeof(*track->frag_info)))
                    return AVERROR(ENOMEM);
                track->frag_info_capacity = new_capacity;
            }
            info = &track->frag_info[track->nb_frag_info - 1];
            info->offset   = avio_tell(s->pb);
            info->time     = mov->tracks[i].frag_start;
            info->duration = duration;
            mov_write_tfrf_tags(s->pb, mov, track);

            mov_write_moof_tag(s->pb, mov, moof_tracks);
            info->tfrf_offset = track->tfrf_offset;
            mov->fragments++;

            avio_wb32(s->pb, mdat_size + 8);
            ffio_wfourcc(s->pb, "mdat");
        }

        if (track->entry)
            track->frag_start += duration;
        track->entry = 0;
        if (!track->mdat_buf)
            continue;
        buf_size = avio_close_dyn_buf(track->mdat_buf, &buf);
        track->mdat_buf = NULL;

        avio_write(s->pb, buf, buf_size);
        av_free(buf);
    }

    mov->mdat_size = 0;

    avio_flush(s->pb);
    return 0;
}

int ff_mov_write_packet(AVFormatContext *s, AVPacket *pkt)
{
    MOVMuxContext *mov = s->priv_data;
    AVIOContext *pb = s->pb;
    MOVTrack *trk = &mov->tracks[pkt->stream_index];
    AVCodecContext *enc = trk->enc;
    unsigned int samples_in_chunk = 0;
    int size = pkt->size;
    uint8_t *reformatted_data = NULL;

    if (mov->flags & FF_MOV_FLAG_FRAGMENT) {
        int ret;
        if (mov->fragments > 0) {
            if (!trk->mdat_buf) {
                if ((ret = avio_open_dyn_buf(&trk->mdat_buf)) < 0)
                    return ret;
            }
            pb = trk->mdat_buf;
        } else {
            if (!mov->mdat_buf) {
                if ((ret = avio_open_dyn_buf(&mov->mdat_buf)) < 0)
                    return ret;
            }
            pb = mov->mdat_buf;
        }
    }

    if (enc->codec_id == AV_CODEC_ID_AMR_NB) {
        /* We must find out how many AMR blocks there are in one packet */
        static uint16_t packed_size[16] =
            {13, 14, 16, 18, 20, 21, 27, 32, 6, 0, 0, 0, 0, 0, 0, 1};
        int len = 0;

        while (len < size && samples_in_chunk < 100) {
            len += packed_size[(pkt->data[len] >> 3) & 0x0F];
            samples_in_chunk++;
        }
        if (samples_in_chunk > 1) {
            av_log(s, AV_LOG_ERROR, "fatal error, input is not a single packet, implement a AVParser for it\n");
            return -1;
        }
    } else if (enc->codec_id == AV_CODEC_ID_ADPCM_MS ||
               enc->codec_id == AV_CODEC_ID_ADPCM_IMA_WAV) {
        samples_in_chunk = enc->frame_size;
    } else if (trk->sample_size)
        samples_in_chunk = size / trk->sample_size;
    else
        samples_in_chunk = 1;

    /* copy extradata if it exists */
    if (trk->vos_len == 0 && enc->extradata_size > 0) {
        trk->vos_len  = enc->extradata_size;
        trk->vos_data = av_malloc(trk->vos_len);
        memcpy(trk->vos_data, enc->extradata, trk->vos_len);
    }

    if (enc->codec_id == AV_CODEC_ID_AAC && pkt->size > 2 &&
        (AV_RB16(pkt->data) & 0xfff0) == 0xfff0) {
        if (!s->streams[pkt->stream_index]->nb_frames) {
            av_log(s, AV_LOG_ERROR, "Malformed AAC bitstream detected: "
                   "use audio bitstream filter 'aac_adtstoasc' to fix it "
                   "('-bsf:a aac_adtstoasc' option with ffmpeg)\n");
            return -1;
        }
        av_log(s, AV_LOG_WARNING, "aac bitstream error\n");
    }
    if (enc->codec_id == AV_CODEC_ID_H264 && trk->vos_len > 0 && *(uint8_t *)trk->vos_data != 1) {
        /* from x264 or from bytestream h264 */
        /* nal reformating needed */
        if (trk->hint_track >= 0 && trk->hint_track < mov->nb_streams) {
            ff_avc_parse_nal_units_buf(pkt->data, &reformatted_data,
                                       &size);
            avio_write(pb, reformatted_data, size);
        } else {
            size = ff_avc_parse_nal_units(pb, pkt->data, pkt->size);
        }
    } else {
        avio_write(pb, pkt->data, size);
    }

    if ((enc->codec_id == AV_CODEC_ID_DNXHD ||
         enc->codec_id == AV_CODEC_ID_AC3) && !trk->vos_len) {
        /* copy frame to create needed atoms */
        trk->vos_len  = size;
        trk->vos_data = av_malloc(size);
        if (!trk->vos_data)
            return AVERROR(ENOMEM);
        memcpy(trk->vos_data, pkt->data, size);
    }

    if (trk->entry >= trk->cluster_capacity) {
        unsigned new_capacity = 2 * (trk->entry + MOV_INDEX_CLUSTER_SIZE);
        if (av_reallocp_array(&trk->cluster, new_capacity,
                              sizeof(*trk->cluster)))
            return AVERROR(ENOMEM);
        trk->cluster_capacity = new_capacity;
    }

    trk->cluster[trk->entry].pos              = avio_tell(pb) - size;
    trk->cluster[trk->entry].samples_in_chunk = samples_in_chunk;
<<<<<<< HEAD
    trk->cluster[trk->entry].chunkNum = 0;
    trk->cluster[trk->entry].size = size;
    trk->cluster[trk->entry].entries = samples_in_chunk;
    trk->cluster[trk->entry].dts = pkt->dts;
=======
    trk->cluster[trk->entry].size             = size;
    trk->cluster[trk->entry].entries          = samples_in_chunk;
    trk->cluster[trk->entry].dts              = pkt->dts;
>>>>>>> 21732063
    if (!trk->entry && trk->start_dts != AV_NOPTS_VALUE) {
        /* First packet of a new fragment. We already wrote the duration
         * of the last packet of the previous fragment based on track_duration,
         * which might not exactly match our dts. Therefore adjust the dts
         * of this packet to be what the previous packets duration implies. */
        trk->cluster[trk->entry].dts = trk->start_dts + trk->track_duration;
    }
    if (!trk->entry && trk->start_dts == AV_NOPTS_VALUE && !supports_edts(mov)) {
        trk->cluster[trk->entry].dts = trk->start_dts = 0;
    }
    if (trk->start_dts == AV_NOPTS_VALUE)
        trk->start_dts = pkt->dts;
    trk->track_duration = pkt->dts - trk->start_dts + pkt->duration;
    trk->last_sample_is_subtitle_end = 0;

    if (pkt->pts == AV_NOPTS_VALUE) {
        av_log(s, AV_LOG_WARNING, "pts has no value\n");
        pkt->pts = pkt->dts;
    }
    if (pkt->dts != pkt->pts)
        trk->flags |= MOV_TRACK_CTTS;
    trk->cluster[trk->entry].cts   = pkt->pts - pkt->dts;
    trk->cluster[trk->entry].flags = 0;
    if (enc->codec_id == AV_CODEC_ID_VC1) {
        mov_parse_vc1_frame(pkt, trk, mov->fragments);
    } else if (pkt->flags & AV_PKT_FLAG_KEY) {
        if (mov->mode == MODE_MOV && enc->codec_id == AV_CODEC_ID_MPEG2VIDEO &&
            trk->entry > 0) { // force sync sample for the first key frame
            mov_parse_mpeg2_frame(pkt, &trk->cluster[trk->entry].flags);
            if (trk->cluster[trk->entry].flags & MOV_PARTIAL_SYNC_SAMPLE)
                trk->flags |= MOV_TRACK_STPS;
        } else {
            trk->cluster[trk->entry].flags = MOV_SYNC_SAMPLE;
        }
        if (trk->cluster[trk->entry].flags & MOV_SYNC_SAMPLE)
            trk->has_keyframes++;
    }
    trk->entry++;
    trk->sample_count += samples_in_chunk;
    mov->mdat_size    += size;

    avio_flush(pb);

    if (trk->hint_track >= 0 && trk->hint_track < mov->nb_streams)
        ff_mov_add_hinted_packet(s, pkt, trk->hint_track, trk->entry,
                                 reformatted_data, size);
    av_free(reformatted_data);
    return 0;
}

static int mov_write_single_packet(AVFormatContext *s, AVPacket *pkt)
{
        MOVMuxContext *mov = s->priv_data;
        MOVTrack *trk = &mov->tracks[pkt->stream_index];
        AVCodecContext *enc = trk->enc;
        int64_t frag_duration = 0;
        int size = pkt->size;

        if (!pkt->size)
            return 0;             /* Discard 0 sized packets */

        if (trk->entry && pkt->stream_index < s->nb_streams)
            frag_duration = av_rescale_q(pkt->dts - trk->cluster[0].dts,
                                         s->streams[pkt->stream_index]->time_base,
                                         AV_TIME_BASE_Q);
        if ((mov->max_fragment_duration &&
             frag_duration >= mov->max_fragment_duration) ||
             (mov->max_fragment_size && mov->mdat_size + size >= mov->max_fragment_size) ||
             (mov->flags & FF_MOV_FLAG_FRAG_KEYFRAME &&
              enc->codec_type == AVMEDIA_TYPE_VIDEO &&
              trk->entry && pkt->flags & AV_PKT_FLAG_KEY)) {
            if (frag_duration >= mov->min_fragment_duration)
                mov_flush_fragment(s);
        }

        return ff_mov_write_packet(s, pkt);
}

static int mov_write_subtitle_end_packet(AVFormatContext *s,
                                         int stream_index,
                                         int64_t dts) {
    AVPacket end;
    uint8_t data[2] = {0};
    int ret;

    av_init_packet(&end);
    end.size = sizeof(data);
    end.data = data;
    end.pts = dts;
    end.dts = dts;
    end.duration = 0;
    end.stream_index = stream_index;

    ret = mov_write_single_packet(s, &end);
    av_free_packet(&end);

    return ret;
}

static int mov_write_packet(AVFormatContext *s, AVPacket *pkt)
{
    if (!pkt) {
        mov_flush_fragment(s);
        return 1;
    } else {
        int i;
        MOVMuxContext *mov = s->priv_data;

        if (!pkt->size) return 0; /* Discard 0 sized packets */

        /*
         * Subtitles require special handling.
         *
         * 1) For full complaince, every track must have a sample at
         * dts == 0, which is rarely true for subtitles. So, as soon
         * as we see any packet with dts > 0, write an empty subtitle
         * at dts == 0 for any subtitle track with no samples in it.
         *
         * 2) For each subtitle track, check if the current packet's
         * dts is past the duration of the last subtitle sample. If
         * so, we now need to write an end sample for that subtitle.
         *
         * This must be done conditionally to allow for subtitles that
         * immediately replace each other, in which case an end sample
         * is not needed, and is, in fact, actively harmful.
         *
         * 3) See mov_write_trailer for how the final end sample is
         * handled.
         */
        for (i = 0; i < mov->nb_streams; i++) {
            MOVTrack *trk = &mov->tracks[i];
            int ret;

            if (trk->enc->codec_id == AV_CODEC_ID_MOV_TEXT &&
                trk->track_duration < pkt->dts &&
                (trk->entry == 0 || !trk->last_sample_is_subtitle_end)) {
                ret = mov_write_subtitle_end_packet(s, i, trk->track_duration);
                if (ret < 0) return ret;
                trk->last_sample_is_subtitle_end = 1;
            }
        }

        return mov_write_single_packet(s, pkt);
    }
}

// QuickTime chapters involve an additional text track with the chapter names
// as samples, and a tref pointing from the other tracks to the chapter one.
static void mov_create_chapter_track(AVFormatContext *s, int tracknum)
{
    AVIOContext *pb;

    MOVMuxContext *mov = s->priv_data;
    MOVTrack *track = &mov->tracks[tracknum];
    AVPacket pkt = { .stream_index = tracknum, .flags = AV_PKT_FLAG_KEY };
    int i, len;

    track->mode = mov->mode;
    track->tag = MKTAG('t','e','x','t');
    track->timescale = MOV_TIMESCALE;
    track->enc = avcodec_alloc_context3(NULL);
    track->enc->codec_type = AVMEDIA_TYPE_SUBTITLE;

    if (avio_open_dyn_buf(&pb) >= 0) {
        int size;
        uint8_t *buf;

        /* Stub header (usually for Quicktime chapter track) */
        // TextSampleEntry
        avio_wb32(pb, 0x01); // displayFlags
        avio_w8(pb, 0x00);   // horizontal justification
        avio_w8(pb, 0x00);   // vertical justification
        avio_w8(pb, 0x00);   // bgColourRed
        avio_w8(pb, 0x00);   // bgColourGreen
        avio_w8(pb, 0x00);   // bgColourBlue
        avio_w8(pb, 0x00);   // bgColourAlpha
        // BoxRecord
        avio_wb16(pb, 0x00); // defTextBoxTop
        avio_wb16(pb, 0x00); // defTextBoxLeft
        avio_wb16(pb, 0x00); // defTextBoxBottom
        avio_wb16(pb, 0x00); // defTextBoxRight
        // StyleRecord
        avio_wb16(pb, 0x00); // startChar
        avio_wb16(pb, 0x00); // endChar
        avio_wb16(pb, 0x01); // fontID
        avio_w8(pb, 0x00);   // fontStyleFlags
        avio_w8(pb, 0x00);   // fontSize
        avio_w8(pb, 0x00);   // fgColourRed
        avio_w8(pb, 0x00);   // fgColourGreen
        avio_w8(pb, 0x00);   // fgColourBlue
        avio_w8(pb, 0x00);   // fgColourAlpha
        // FontTableBox
        avio_wb32(pb, 0x0D); // box size
        ffio_wfourcc(pb, "ftab"); // box atom name
        avio_wb16(pb, 0x01); // entry count
        // FontRecord
        avio_wb16(pb, 0x01); // font ID
        avio_w8(pb, 0x00);   // font name length

        if ((size = avio_close_dyn_buf(pb, &buf)) > 0) {
            track->enc->extradata = buf;
            track->enc->extradata_size = size;
        } else {
            av_free(&buf);
        }
    }

    for (i = 0; i < s->nb_chapters; i++) {
        AVChapter *c = s->chapters[i];
        AVDictionaryEntry *t;

        int64_t end = av_rescale_q(c->end, c->time_base, (AVRational){1,MOV_TIMESCALE});
        pkt.pts = pkt.dts = av_rescale_q(c->start, c->time_base, (AVRational){1,MOV_TIMESCALE});
        pkt.duration = end - pkt.dts;

        if ((t = av_dict_get(c->metadata, "title", NULL, 0))) {
            len      = strlen(t->value);
            pkt.size = len + 2;
            pkt.data = av_malloc(pkt.size);
            AV_WB16(pkt.data, len);
            memcpy(pkt.data + 2, t->value, len);
            ff_mov_write_packet(s, &pkt);
            av_freep(&pkt.data);
        }
    }
}

static int mov_create_timecode_track(AVFormatContext *s, int index, int src_index, const char *tcstr)
{
    int ret;
    MOVMuxContext *mov  = s->priv_data;
    MOVTrack *track     = &mov->tracks[index];
    AVStream *src_st    = s->streams[src_index];
    AVTimecode tc;
    AVPacket pkt    = {.stream_index = index, .flags = AV_PKT_FLAG_KEY, .size = 4};
    AVRational rate = {src_st->codec->time_base.den, src_st->codec->time_base.num};

    /* if the codec time base makes no sense, try to fallback on stream frame rate */
    if (av_timecode_check_frame_rate(rate) < 0) {
        av_log(s, AV_LOG_DEBUG, "timecode: tbc=%d/%d invalid, fallback on %d/%d\n",
               rate.num, rate.den, src_st->avg_frame_rate.num, src_st->avg_frame_rate.den);
        rate = src_st->avg_frame_rate;
    }

    /* compute the frame number */
    ret = av_timecode_init_from_string(&tc, rate, tcstr, s);
    if (ret < 0)
        return ret;

    /* tmcd track based on video stream */
    track->mode      = mov->mode;
    track->tag       = MKTAG('t','m','c','d');
    track->src_track = src_index;
    track->timescale = mov->tracks[src_index].timescale;
    if (tc.flags & AV_TIMECODE_FLAG_DROPFRAME)
        track->timecode_flags |= MOV_TIMECODE_FLAG_DROPFRAME;

    /* encode context: tmcd data stream */
    track->enc = avcodec_alloc_context3(NULL);
    track->enc->codec_type = AVMEDIA_TYPE_DATA;
    track->enc->codec_tag  = track->tag;
    track->enc->time_base  = src_st->codec->time_base;

    /* the tmcd track just contains one packet with the frame number */
    pkt.data = av_malloc(pkt.size);
    AV_WB32(pkt.data, tc.start);
    ret = ff_mov_write_packet(s, &pkt);
    av_free(pkt.data);
    return ret;
}

static int mov_write_header(AVFormatContext *s)
{
    AVIOContext *pb = s->pb;
    MOVMuxContext *mov = s->priv_data;
    AVDictionaryEntry *t, *global_tcr = av_dict_get(s->metadata, "timecode", NULL, 0);
    int i, hint_track = 0, tmcd_track = 0;

    /* Set the FRAGMENT flag if any of the fragmentation methods are
     * enabled. */
    if (mov->max_fragment_duration || mov->max_fragment_size ||
        mov->flags & (FF_MOV_FLAG_EMPTY_MOOV |
                      FF_MOV_FLAG_FRAG_KEYFRAME |
                      FF_MOV_FLAG_FRAG_CUSTOM))
        mov->flags |= FF_MOV_FLAG_FRAGMENT;

    /* faststart: moov at the beginning of the file, if supported */
    if (mov->flags & FF_MOV_FLAG_FASTSTART) {
        if (mov->flags & FF_MOV_FLAG_FRAGMENT)
            mov->flags &= ~FF_MOV_FLAG_FASTSTART;
        else
            mov->reserved_moov_size = -1;
    }

    if (!supports_edts(mov) && s->avoid_negative_ts < 0) {
        s->avoid_negative_ts = 1;
    }

    /* Non-seekable output is ok if using fragmentation. If ism_lookahead
     * is enabled, we don't support non-seekable output at all. */
    if (!s->pb->seekable &&
        ((!(mov->flags & FF_MOV_FLAG_FRAGMENT) &&
          !(s->oformat && !strcmp(s->oformat->name, "ismv")))
         || mov->ism_lookahead)) {
        av_log(s, AV_LOG_ERROR, "muxer does not support non seekable output\n");
        return -1;
    }

    /* Default mode == MP4 */
    mov->mode = MODE_MP4;

    if (s->oformat != NULL) {
        if (!strcmp("3gp", s->oformat->name)) mov->mode = MODE_3GP;
        else if (!strcmp("3g2", s->oformat->name)) mov->mode = MODE_3GP|MODE_3G2;
        else if (!strcmp("mov", s->oformat->name)) mov->mode = MODE_MOV;
        else if (!strcmp("psp", s->oformat->name)) mov->mode = MODE_PSP;
        else if (!strcmp("ipod",s->oformat->name)) mov->mode = MODE_IPOD;
        else if (!strcmp("ismv",s->oformat->name)) mov->mode = MODE_ISM;
        else if (!strcmp("f4v", s->oformat->name)) mov->mode = MODE_F4V;

        mov_write_ftyp_tag(pb,s);
        if (mov->mode == MODE_PSP) {
            if (s->nb_streams != 2) {
                av_log(s, AV_LOG_ERROR, "PSP mode need one video and one audio stream\n");
                return -1;
            }
            mov_write_uuidprof_tag(pb, s);
        }
    }

    mov->nb_streams = s->nb_streams;
    if (mov->mode & (MODE_MOV|MODE_IPOD) && s->nb_chapters)
        mov->chapter_track = mov->nb_streams++;

    if (mov->flags & FF_MOV_FLAG_RTP_HINT) {
        /* Add hint tracks for each audio and video stream */
        hint_track = mov->nb_streams;
        for (i = 0; i < s->nb_streams; i++) {
            AVStream *st = s->streams[i];
            if (st->codec->codec_type == AVMEDIA_TYPE_VIDEO ||
                st->codec->codec_type == AVMEDIA_TYPE_AUDIO) {
                mov->nb_streams++;
            }
        }
    }

<<<<<<< HEAD
    if (mov->mode == MODE_MOV) {
        tmcd_track = mov->nb_streams;

        /* +1 tmcd track for each video stream with a timecode */
        for (i = 0; i < s->nb_streams; i++) {
            AVStream *st = s->streams[i];
            if (st->codec->codec_type == AVMEDIA_TYPE_VIDEO &&
                (global_tcr || av_dict_get(st->metadata, "timecode", NULL, 0)))
                mov->nb_meta_tmcd++;
        }

        /* check if there is already a tmcd track to remux */
        if (mov->nb_meta_tmcd) {
            for (i = 0; i < s->nb_streams; i++) {
                AVStream *st = s->streams[i];
                if (st->codec->codec_tag == MKTAG('t','m','c','d')) {
                    av_log(s, AV_LOG_WARNING, "You requested a copy of the original timecode track "
                           "so timecode metadata are now ignored\n");
                    mov->nb_meta_tmcd = 0;
                }
            }
        }

        mov->nb_streams += mov->nb_meta_tmcd;
    }

    mov->tracks = av_mallocz(mov->nb_streams*sizeof(*mov->tracks));
=======
    mov->tracks = av_mallocz(mov->nb_streams * sizeof(*mov->tracks));
>>>>>>> 21732063
    if (!mov->tracks)
        return AVERROR(ENOMEM);

    for (i = 0; i < s->nb_streams; i++) {
        AVStream *st= s->streams[i];
        MOVTrack *track= &mov->tracks[i];
        AVDictionaryEntry *lang = av_dict_get(st->metadata, "language", NULL,0);

        track->enc = st->codec;
        track->language = ff_mov_iso639_to_lang(lang?lang->value:"und", mov->mode!=MODE_MOV);
        if (track->language < 0)
            track->language = 0;
        track->mode = mov->mode;
        track->tag  = mov_find_codec_tag(s, track);
        if (!track->tag) {
            av_log(s, AV_LOG_ERROR, "track %d: could not find tag, "
                   "codec not currently supported in container\n", i);
            goto error;
        }
        /* If hinting of this track is enabled by a later hint track,
         * this is updated. */
        track->hint_track = -1;
        track->start_dts  = AV_NOPTS_VALUE;
        if (st->codec->codec_type == AVMEDIA_TYPE_VIDEO) {
            if (track->tag == MKTAG('m','x','3','p') || track->tag == MKTAG('m','x','3','n') ||
                track->tag == MKTAG('m','x','4','p') || track->tag == MKTAG('m','x','4','n') ||
                track->tag == MKTAG('m','x','5','p') || track->tag == MKTAG('m','x','5','n')) {
                if (st->codec->width != 720 || (st->codec->height != 608 && st->codec->height != 512)) {
                    av_log(s, AV_LOG_ERROR, "D-10/IMX must use 720x608 or 720x512 video resolution\n");
                    goto error;
                }
                track->height = track->tag >> 24 == 'n' ? 486 : 576;
            }
            if (mov->video_track_timescale) {
                track->timescale = mov->video_track_timescale;
            } else {
                track->timescale = st->codec->time_base.den;
                while(track->timescale < 10000)
                    track->timescale *= 2;
            }
            if (track->mode == MODE_MOV && track->timescale > 100000)
                av_log(s, AV_LOG_WARNING,
                       "WARNING codec timebase is very high. If duration is too long,\n"
                       "file may not be playable by quicktime. Specify a shorter timebase\n"
                       "or choose different container.\n");
        } else if (st->codec->codec_type == AVMEDIA_TYPE_AUDIO) {
            track->timescale = st->codec->sample_rate;
            if(!st->codec->frame_size && !av_get_bits_per_sample(st->codec->codec_id)) {
                av_log(s, AV_LOG_WARNING, "track %d: codec frame size is not set\n", i);
                track->audio_vbr = 1;
            }else if(st->codec->codec_id == AV_CODEC_ID_ADPCM_MS ||
                     st->codec->codec_id == AV_CODEC_ID_ADPCM_IMA_WAV ||
                     st->codec->codec_id == AV_CODEC_ID_ILBC){
                if (!st->codec->block_align) {
                    av_log(s, AV_LOG_ERROR, "track %d: codec block align is not set for adpcm\n", i);
                    goto error;
                }
                track->sample_size = st->codec->block_align;
            }else if(st->codec->frame_size > 1){ /* assume compressed audio */
                track->audio_vbr = 1;
            }else{
                track->sample_size = (av_get_bits_per_sample(st->codec->codec_id) >> 3) * st->codec->channels;
            }
            if (track->mode != MODE_MOV &&
                track->enc->codec_id == AV_CODEC_ID_MP3 && track->timescale < 16000) {
                av_log(s, AV_LOG_ERROR, "track %d: muxing mp3 at %dhz is not supported\n",
                       i, track->enc->sample_rate);
                goto error;
            }
        } else if (st->codec->codec_type == AVMEDIA_TYPE_SUBTITLE) {
            track->timescale = st->codec->time_base.den;
        }else{
            track->timescale = MOV_TIMESCALE;
        }
        if (!track->height)
            track->height = st->codec->height;
        /* The ism specific timescale isn't mandatory, but is assumed by
         * some tools, such as mp4split. */
        if (mov->mode == MODE_ISM)
            track->timescale = 10000000;

        avpriv_set_pts_info(st, 64, 1, track->timescale);

        /* copy extradata if it exists */
        if (st->codec->extradata_size) {
            track->vos_len  = st->codec->extradata_size;
            track->vos_data = av_malloc(track->vos_len);
            memcpy(track->vos_data, st->codec->extradata, track->vos_len);
        }
    }

    if (mov->mode == MODE_ISM) {
        /* If no fragmentation options have been set, set a default. */
        if (!(mov->flags & (FF_MOV_FLAG_FRAG_KEYFRAME |
                            FF_MOV_FLAG_FRAG_CUSTOM)) &&
            !mov->max_fragment_duration && !mov->max_fragment_size)
            mov->max_fragment_duration = 5000000;
        mov->flags |= FF_MOV_FLAG_EMPTY_MOOV | FF_MOV_FLAG_SEPARATE_MOOF |
                      FF_MOV_FLAG_FRAGMENT;
    }

    if(mov->reserved_moov_size){
        mov->reserved_moov_pos= avio_tell(pb);
        if (mov->reserved_moov_size > 0)
            avio_skip(pb, mov->reserved_moov_size);
    }

    if (!(mov->flags & FF_MOV_FLAG_FRAGMENT))
        mov_write_mdat_tag(pb, mov);

    if (t = av_dict_get(s->metadata, "creation_time", NULL, 0))
        mov->time = ff_iso8601_to_unix_time(t->value);
    if (mov->time)
        mov->time += 0x7C25B080; // 1970 based -> 1904 based

    if (mov->chapter_track)
        mov_create_chapter_track(s, mov->chapter_track);

    if (mov->flags & FF_MOV_FLAG_RTP_HINT) {
        /* Initialize the hint tracks for each audio and video stream */
        for (i = 0; i < s->nb_streams; i++) {
            AVStream *st = s->streams[i];
            if (st->codec->codec_type == AVMEDIA_TYPE_VIDEO ||
                st->codec->codec_type == AVMEDIA_TYPE_AUDIO) {
                if (ff_mov_init_hinting(s, hint_track, i) < 0)
                    goto error;
                hint_track++;
            }
        }
    }

    if (mov->nb_meta_tmcd) {
        /* Initialize the tmcd tracks */
        for (i = 0; i < s->nb_streams; i++) {
            AVStream *st = s->streams[i];
            t = global_tcr;

            if (st->codec->codec_type == AVMEDIA_TYPE_VIDEO) {
                if (!t)
                    t = av_dict_get(st->metadata, "timecode", NULL, 0);
                if (!t)
                    continue;
                if (mov_create_timecode_track(s, tmcd_track, i, t->value) < 0)
                    goto error;
                tmcd_track++;
            }
        }
    }

    avio_flush(pb);

    if (mov->flags & FF_MOV_FLAG_ISML)
        mov_write_isml_manifest(pb, mov);

    if (mov->flags & FF_MOV_FLAG_EMPTY_MOOV) {
        mov_write_moov_tag(pb, mov, s);
        mov->fragments++;
    }

    return 0;
 error:
    av_freep(&mov->tracks);
    return -1;
}

/**
 * This function gets the moov size if moved to the top of the file: the chunk
 * offset table can switch between stco (32-bit entries) to co64 (64-bit
 * entries) when the moov is moved to the top, so the size of the moov would
 * change. It also updates the chunk offset tables.
 */
static int compute_moov_size(AVFormatContext *s)
{
    int i, moov_size, moov_size2;
    MOVMuxContext *mov = s->priv_data;

    moov_size = get_moov_size(s);
    if (moov_size < 0)
        return moov_size;

    for (i = 0; i < mov->nb_streams; i++)
        mov->tracks[i].data_offset += moov_size;

    moov_size2 = get_moov_size(s);
    if (moov_size2 < 0)
        return moov_size2;

    /* if the size changed, we just switched from stco to co64 and needs to
     * update the offsets */
    if (moov_size2 != moov_size)
        for (i = 0; i < mov->nb_streams; i++)
            mov->tracks[i].data_offset += moov_size2 - moov_size;

    return moov_size2;
}

static int shift_data(AVFormatContext *s)
{
    int ret = 0, moov_size;
    MOVMuxContext *mov = s->priv_data;
    int64_t pos, pos_end = avio_tell(s->pb);
    uint8_t *buf, *read_buf[2];
    int read_buf_id = 0;
    int read_size[2];
    AVIOContext *read_pb;

    moov_size = compute_moov_size(s);
    if (moov_size < 0)
        return moov_size;

    buf = av_malloc(moov_size * 2);
    if (!buf)
        return AVERROR(ENOMEM);
    read_buf[0] = buf;
    read_buf[1] = buf + moov_size;

    /* Shift the data: the AVIO context of the output can only be used for
     * writing, so we re-open the same output, but for reading. It also avoids
     * a read/seek/write/seek back and forth. */
    avio_flush(s->pb);
    ret = avio_open(&read_pb, s->filename, AVIO_FLAG_READ);
    if (ret < 0) {
        av_log(s, AV_LOG_ERROR, "Unable to re-open %s output file for "
               "the second pass (faststart)\n", s->filename);
        goto end;
    }

    /* mark the end of the shift to up to the last data we wrote, and get ready
     * for writing */
    pos_end = avio_tell(s->pb);
    avio_seek(s->pb, mov->reserved_moov_pos + moov_size, SEEK_SET);

    /* start reading at where the new moov will be placed */
    avio_seek(read_pb, mov->reserved_moov_pos, SEEK_SET);
    pos = avio_tell(read_pb);

#define READ_BLOCK do {                                                             \
    read_size[read_buf_id] = avio_read(read_pb, read_buf[read_buf_id], moov_size);  \
    read_buf_id ^= 1;                                                               \
} while (0)

    /* shift data by chunk of at most moov_size */
    READ_BLOCK;
    do {
        int n;
        READ_BLOCK;
        n = read_size[read_buf_id];
        if (n <= 0)
            break;
        avio_write(s->pb, read_buf[read_buf_id], n);
        pos += n;
    } while (pos < pos_end);
    avio_close(read_pb);

end:
    av_free(buf);
    return ret;
}

static int mov_write_trailer(AVFormatContext *s)
{
    MOVMuxContext *mov = s->priv_data;
    AVIOContext *pb = s->pb;
    int64_t moov_pos;
    int res = 0;
    int i;

    /*
     * Before actually writing the trailer, make sure that there are no
     * dangling subtitles, that need a terminating sample.
     */
    for (i = 0; i < mov->nb_streams; i++) {
        MOVTrack *trk = &mov->tracks[i];
        if (trk->enc->codec_id == AV_CODEC_ID_MOV_TEXT &&
            !trk->last_sample_is_subtitle_end) {
            mov_write_subtitle_end_packet(s, i, trk->track_duration);
            trk->last_sample_is_subtitle_end = 1;
        }
    }

    moov_pos = avio_tell(pb);

    if (!(mov->flags & FF_MOV_FLAG_FRAGMENT)) {
        /* Write size of mdat tag */
        if (mov->mdat_size + 8 <= UINT32_MAX) {
            avio_seek(pb, mov->mdat_pos, SEEK_SET);
            avio_wb32(pb, mov->mdat_size + 8);
        } else {
            /* overwrite 'wide' placeholder atom */
            avio_seek(pb, mov->mdat_pos - 8, SEEK_SET);
            /* special value: real atom size will be 64 bit value after
             * tag field */
            avio_wb32(pb, 1);
            ffio_wfourcc(pb, "mdat");
            avio_wb64(pb, mov->mdat_size + 16);
        }
        avio_seek(pb, mov->reserved_moov_size > 0 ? mov->reserved_moov_pos : moov_pos, SEEK_SET);

        if (mov->reserved_moov_size == -1) {
            av_log(s, AV_LOG_INFO, "Starting second pass: moving header on top of the file\n");
            res = shift_data(s);
            if (res == 0) {
                avio_seek(s->pb, mov->reserved_moov_pos, SEEK_SET);
                mov_write_moov_tag(pb, mov, s);
            }
        } else if (mov->reserved_moov_size > 0) {
            int64_t size;
            mov_write_moov_tag(pb, mov, s);
            size = mov->reserved_moov_size - (avio_tell(pb) - mov->reserved_moov_pos);
            if(size < 8){
                av_log(s, AV_LOG_ERROR, "reserved_moov_size is too small, needed %"PRId64" additional\n", 8-size);
                return -1;
            }
            avio_wb32(pb, size);
            ffio_wfourcc(pb, "free");
            for(i=0; i<size; i++)
                avio_w8(pb, 0);
            avio_seek(pb, moov_pos, SEEK_SET);
        } else {
            mov_write_moov_tag(pb, mov, s);
        }
    } else {
        mov_flush_fragment(s);
        mov_write_mfra_tag(pb, mov);
    }

    if (mov->chapter_track)
        av_freep(&mov->tracks[mov->chapter_track].enc);

    for (i = 0; i < mov->nb_streams; i++) {
        if (mov->tracks[i].tag == MKTAG('r','t','p',' '))
            ff_mov_close_hinting(&mov->tracks[i]);
        else if (mov->tracks[i].tag == MKTAG('t','m','c','d') && mov->nb_meta_tmcd)
            av_freep(&mov->tracks[i].enc);
        if (mov->flags & FF_MOV_FLAG_FRAGMENT &&
            mov->tracks[i].vc1_info.struct_offset && s->pb->seekable) {
            int64_t off = avio_tell(pb);
            uint8_t buf[7];
            if (mov_write_dvc1_structs(&mov->tracks[i], buf) >= 0) {
                avio_seek(pb, mov->tracks[i].vc1_info.struct_offset, SEEK_SET);
                avio_write(pb, buf, 7);
                avio_seek(pb, off, SEEK_SET);
            }
        }
        av_freep(&mov->tracks[i].cluster);
        av_freep(&mov->tracks[i].frag_info);

        if (mov->tracks[i].vos_len)
            av_free(mov->tracks[i].vos_data);
    }

    av_freep(&mov->tracks);

    return res;
}

#if CONFIG_MOV_MUXER
MOV_CLASS(mov)
AVOutputFormat ff_mov_muxer = {
    .name              = "mov",
    .long_name         = NULL_IF_CONFIG_SMALL("QuickTime / MOV"),
    .extensions        = "mov",
    .priv_data_size    = sizeof(MOVMuxContext),
    .audio_codec       = AV_CODEC_ID_AAC,
    .video_codec       = CONFIG_LIBX264_ENCODER ?
                         AV_CODEC_ID_H264 : AV_CODEC_ID_MPEG4,
    .write_header      = mov_write_header,
    .write_packet      = mov_write_packet,
    .write_trailer     = mov_write_trailer,
    .flags             = AVFMT_GLOBALHEADER | AVFMT_ALLOW_FLUSH | AVFMT_TS_NEGATIVE,
    .codec_tag         = (const AVCodecTag* const []){
        ff_codec_movvideo_tags, ff_codec_movaudio_tags, 0
    },
    .priv_class        = &mov_muxer_class,
};
#endif
#if CONFIG_TGP_MUXER
MOV_CLASS(tgp)
AVOutputFormat ff_tgp_muxer = {
    .name              = "3gp",
    .long_name         = NULL_IF_CONFIG_SMALL("3GP (3GPP file format)"),
    .extensions        = "3gp",
    .priv_data_size    = sizeof(MOVMuxContext),
    .audio_codec       = AV_CODEC_ID_AMR_NB,
    .video_codec       = AV_CODEC_ID_H263,
    .write_header      = mov_write_header,
    .write_packet      = mov_write_packet,
    .write_trailer     = mov_write_trailer,
    .flags             = AVFMT_GLOBALHEADER | AVFMT_ALLOW_FLUSH | AVFMT_TS_NEGATIVE,
    .codec_tag         = (const AVCodecTag* const []){ codec_3gp_tags, 0 },
    .priv_class        = &tgp_muxer_class,
};
#endif
#if CONFIG_MP4_MUXER
MOV_CLASS(mp4)
AVOutputFormat ff_mp4_muxer = {
    .name              = "mp4",
    .long_name         = NULL_IF_CONFIG_SMALL("MP4 (MPEG-4 Part 14)"),
    .mime_type         = "application/mp4",
    .extensions        = "mp4",
    .priv_data_size    = sizeof(MOVMuxContext),
    .audio_codec       = AV_CODEC_ID_AAC,
    .video_codec       = CONFIG_LIBX264_ENCODER ?
                         AV_CODEC_ID_H264 : AV_CODEC_ID_MPEG4,
    .write_header      = mov_write_header,
    .write_packet      = mov_write_packet,
    .write_trailer     = mov_write_trailer,
    .flags             = AVFMT_GLOBALHEADER | AVFMT_ALLOW_FLUSH | AVFMT_TS_NEGATIVE,
    .codec_tag         = (const AVCodecTag* const []){ ff_mp4_obj_type, 0 },
    .priv_class        = &mp4_muxer_class,
};
#endif
#if CONFIG_PSP_MUXER
MOV_CLASS(psp)
AVOutputFormat ff_psp_muxer = {
    .name              = "psp",
    .long_name         = NULL_IF_CONFIG_SMALL("PSP MP4 (MPEG-4 Part 14)"),
    .extensions        = "mp4,psp",
    .priv_data_size    = sizeof(MOVMuxContext),
    .audio_codec       = AV_CODEC_ID_AAC,
    .video_codec       = CONFIG_LIBX264_ENCODER ?
                         AV_CODEC_ID_H264 : AV_CODEC_ID_MPEG4,
    .write_header      = mov_write_header,
    .write_packet      = mov_write_packet,
    .write_trailer     = mov_write_trailer,
    .flags             = AVFMT_GLOBALHEADER | AVFMT_ALLOW_FLUSH,
    .codec_tag         = (const AVCodecTag* const []){ ff_mp4_obj_type, 0 },
    .priv_class        = &psp_muxer_class,
};
#endif
#if CONFIG_TG2_MUXER
MOV_CLASS(tg2)
AVOutputFormat ff_tg2_muxer = {
    .name              = "3g2",
    .long_name         = NULL_IF_CONFIG_SMALL("3GP2 (3GPP2 file format)"),
    .extensions        = "3g2",
    .priv_data_size    = sizeof(MOVMuxContext),
    .audio_codec       = AV_CODEC_ID_AMR_NB,
    .video_codec       = AV_CODEC_ID_H263,
    .write_header      = mov_write_header,
    .write_packet      = mov_write_packet,
    .write_trailer     = mov_write_trailer,
    .flags             = AVFMT_GLOBALHEADER | AVFMT_ALLOW_FLUSH | AVFMT_TS_NEGATIVE,
    .codec_tag         = (const AVCodecTag* const []){ codec_3gp_tags, 0 },
    .priv_class        = &tg2_muxer_class,
};
#endif
#if CONFIG_IPOD_MUXER
MOV_CLASS(ipod)
AVOutputFormat ff_ipod_muxer = {
    .name              = "ipod",
    .long_name         = NULL_IF_CONFIG_SMALL("iPod H.264 MP4 (MPEG-4 Part 14)"),
    .mime_type         = "application/mp4",
    .extensions        = "m4v,m4a",
    .priv_data_size    = sizeof(MOVMuxContext),
    .audio_codec       = AV_CODEC_ID_AAC,
    .video_codec       = AV_CODEC_ID_H264,
    .write_header      = mov_write_header,
    .write_packet      = mov_write_packet,
    .write_trailer     = mov_write_trailer,
    .flags             = AVFMT_GLOBALHEADER | AVFMT_ALLOW_FLUSH | AVFMT_TS_NEGATIVE,
    .codec_tag         = (const AVCodecTag* const []){ codec_ipod_tags, 0 },
    .priv_class        = &ipod_muxer_class,
};
#endif
#if CONFIG_ISMV_MUXER
MOV_CLASS(ismv)
AVOutputFormat ff_ismv_muxer = {
    .name              = "ismv",
    .long_name         = NULL_IF_CONFIG_SMALL("ISMV/ISMA (Smooth Streaming)"),
    .mime_type         = "application/mp4",
    .extensions        = "ismv,isma",
    .priv_data_size    = sizeof(MOVMuxContext),
    .audio_codec       = AV_CODEC_ID_AAC,
    .video_codec       = AV_CODEC_ID_H264,
    .write_header      = mov_write_header,
    .write_packet      = mov_write_packet,
    .write_trailer     = mov_write_trailer,
    .flags             = AVFMT_GLOBALHEADER | AVFMT_ALLOW_FLUSH,
    .codec_tag         = (const AVCodecTag* const []){ ff_mp4_obj_type, 0 },
    .priv_class        = &ismv_muxer_class,
};
#endif
#if CONFIG_F4V_MUXER
MOV_CLASS(f4v)
AVOutputFormat ff_f4v_muxer = {
    .name              = "f4v",
    .long_name         = NULL_IF_CONFIG_SMALL("F4V Adobe Flash Video"),
    .mime_type         = "application/f4v",
    .extensions        = "f4v",
    .priv_data_size    = sizeof(MOVMuxContext),
    .audio_codec       = AV_CODEC_ID_AAC,
    .video_codec       = AV_CODEC_ID_H264,
    .write_header      = mov_write_header,
    .write_packet      = mov_write_packet,
    .write_trailer     = mov_write_trailer,
    .flags             = AVFMT_GLOBALHEADER | AVFMT_ALLOW_FLUSH,
    .codec_tag         = (const AVCodecTag* const []){ codec_f4v_tags, 0 },
    .priv_class        = &f4v_muxer_class,
};
#endif<|MERGE_RESOLUTION|>--- conflicted
+++ resolved
@@ -116,17 +116,11 @@
     else
         ffio_wfourcc(pb, "stco");
     avio_wb32(pb, 0); /* version & flags */
-<<<<<<< HEAD
     avio_wb32(pb, track->chunkCount); /* entry count */
-    for (i=0; i<track->entry; i++) {
-        if(!track->cluster[i].chunkNum)
+    for (i = 0; i < track->entry; i++) {
+        if (!track->cluster[i].chunkNum)
             continue;
-        if(mode64 == 1)
-=======
-    avio_wb32(pb, track->entry); /* entry count */
-    for (i = 0; i < track->entry; i++) {
         if (mode64 == 1)
->>>>>>> 21732063
             avio_wb64(pb, track->cluster[i].pos + track->data_offset);
         else
             avio_wb32(pb, track->cluster[i].pos + track->data_offset);
@@ -181,18 +175,10 @@
     ffio_wfourcc(pb, "stsc");
     avio_wb32(pb, 0); // version & flags
     entryPos = avio_tell(pb);
-<<<<<<< HEAD
     avio_wb32(pb, track->chunkCount); // entry count
-    for (i=0; i<track->entry; i++) {
-        if (oldval != track->cluster[i].samples_in_chunk && track->cluster[i].chunkNum)
-        {
+    for (i = 0; i < track->entry; i++) {
+        if (oldval != track->cluster[i].samples_in_chunk && track->cluster[i].chunkNum) {
             avio_wb32(pb, track->cluster[i].chunkNum); // first chunk
-=======
-    avio_wb32(pb, track->entry); // entry count
-    for (i = 0; i < track->entry; i++) {
-        if (oldval != track->cluster[i].samples_in_chunk) {
-            avio_wb32(pb, i + 1); // first chunk
->>>>>>> 21732063
             avio_wb32(pb, track->cluster[i].samples_in_chunk); // samples per chunk
             avio_wb32(pb, 0x1); // sample description index
             oldval = track->cluster[i].samples_in_chunk;
@@ -370,19 +356,10 @@
 
     avio_wb24(pb, track->enc->rc_buffer_size >> 3); // Buffersize DB
 
-<<<<<<< HEAD
     avg_bitrate = compute_avg_bitrate(track);
     // maxbitrate (FIXME should be max rate in any 1 sec window)
     avio_wb32(pb, FFMAX3(track->enc->bit_rate, track->enc->rc_max_rate, avg_bitrate));
     avio_wb32(pb, avg_bitrate);
-=======
-    avio_wb32(pb, FFMAX(track->enc->bit_rate, track->enc->rc_max_rate)); // maxbitrate (FIXME should be max rate in any 1 sec window)
-    if (track->enc->rc_max_rate != track->enc->rc_min_rate ||
-        track->enc->rc_min_rate == 0)
-        avio_wb32(pb, 0); // vbr
-    else
-        avio_wb32(pb, track->enc->rc_max_rate); // avg bitrate
->>>>>>> 21732063
 
     if (track->vos_len) {
         // DecoderSpecific info descriptor
@@ -728,8 +705,7 @@
         avio_wb16(pb, 0); /* Reserved */
     }
 
-<<<<<<< HEAD
-    if(version == 1) { /* SoundDescription V1 extended info */
+    if (version == 1) { /* SoundDescription V1 extended info */
         if (mov_pcm_le_gt16(track->enc->codec_id) ||
             mov_pcm_be_gt16(track->enc->codec_id))
             avio_wb32(pb, 1); /*  must be 1 for  uncompressed formats */
@@ -740,25 +716,16 @@
         avio_wb32(pb, 2); /* Bytes per sample */
     }
 
-    if(track->mode == MODE_MOV &&
-       (track->enc->codec_id == AV_CODEC_ID_AAC ||
-        track->enc->codec_id == AV_CODEC_ID_AC3 ||
-        track->enc->codec_id == AV_CODEC_ID_AMR_NB ||
-        track->enc->codec_id == AV_CODEC_ID_ALAC ||
-        track->enc->codec_id == AV_CODEC_ID_ADPCM_MS ||
-        track->enc->codec_id == AV_CODEC_ID_ADPCM_IMA_WAV ||
-        track->enc->codec_id == AV_CODEC_ID_QDM2 ||
-        (mov_pcm_le_gt16(track->enc->codec_id) && version==1) ||
-        (mov_pcm_be_gt16(track->enc->codec_id) && version==1)))
-=======
     if (track->mode == MODE_MOV &&
         (track->enc->codec_id == AV_CODEC_ID_AAC           ||
          track->enc->codec_id == AV_CODEC_ID_AC3           ||
          track->enc->codec_id == AV_CODEC_ID_AMR_NB        ||
          track->enc->codec_id == AV_CODEC_ID_ALAC          ||
          track->enc->codec_id == AV_CODEC_ID_ADPCM_MS      ||
-         track->enc->codec_id == AV_CODEC_ID_ADPCM_IMA_WAV))
->>>>>>> 21732063
+         track->enc->codec_id == AV_CODEC_ID_ADPCM_IMA_WAV ||
+         track->enc->codec_id == AV_CODEC_ID_QDM2          ||
+         (mov_pcm_le_gt16(track->enc->codec_id) && version==1) ||
+         (mov_pcm_be_gt16(track->enc->codec_id) && version==1)))
         mov_write_wave_tag(pb, track);
     else if (track->tag == MKTAG('m','p','4','a'))
         mov_write_esds_tag(pb, track);
@@ -902,31 +869,17 @@
     if (track->enc->width == 720) { /* SD */
         if (track->enc->height == 480) { /* NTSC */
             if  (track->enc->pix_fmt == AV_PIX_FMT_YUV422P) tag = MKTAG('d','v','5','n');
-<<<<<<< HEAD
-            else                                         tag = MKTAG('d','v','c',' ');
+            else                                            tag = MKTAG('d','v','c',' ');
        }else if (track->enc->pix_fmt == AV_PIX_FMT_YUV422P) tag = MKTAG('d','v','5','p');
         else if (track->enc->pix_fmt == AV_PIX_FMT_YUV420P) tag = MKTAG('d','v','c','p');
-        else                                             tag = MKTAG('d','v','p','p');
+        else                                                tag = MKTAG('d','v','p','p');
     } else if (track->enc->height == 720) { /* HD 720 line */
-        if  (track->enc->time_base.den == 50)            tag = MKTAG('d','v','h','q');
-        else                                             tag = MKTAG('d','v','h','p');
-    } else if (track->enc->height == 1080) { /* HD 1080 line */
-        if  (track->enc->time_base.den == 25)            tag = MKTAG('d','v','h','5');
-        else                                             tag = MKTAG('d','v','h','6');
-    } else {
-=======
-            else                                            tag = MKTAG('d','v','c',' ');
-        else if (track->enc->pix_fmt == AV_PIX_FMT_YUV422P) tag = MKTAG('d','v','5','p');
-        else if (track->enc->pix_fmt == AV_PIX_FMT_YUV420P) tag = MKTAG('d','v','c','p');
-        else                                                tag = MKTAG('d','v','p','p');
-    else if (track->enc->height == 720) /* HD 720 line */
         if  (track->enc->time_base.den == 50)               tag = MKTAG('d','v','h','q');
         else                                                tag = MKTAG('d','v','h','p');
-    else if (track->enc->height == 1080) /* HD 1080 line */
+    } else if (track->enc->height == 1080) { /* HD 1080 line */
         if  (track->enc->time_base.den == 25)               tag = MKTAG('d','v','h','5');
         else                                                tag = MKTAG('d','v','h','6');
-    else {
->>>>>>> 21732063
+    } else {
         av_log(s, AV_LOG_ERROR, "unsupported height for dv codec\n");
         return 0;
     }
@@ -1162,17 +1115,11 @@
         mov_write_esds_tag(pb, track);
     else if (track->enc->codec_id == AV_CODEC_ID_H263)
         mov_write_d263_tag(pb);
-<<<<<<< HEAD
-    else if(track->enc->codec_id == AV_CODEC_ID_AVUI ||
+    else if (track->enc->codec_id == AV_CODEC_ID_AVUI ||
             track->enc->codec_id == AV_CODEC_ID_SVQ3) {
         mov_write_extradata_tag(pb, track);
         avio_wb32(pb, 0);
-    } else if(track->enc->codec_id == AV_CODEC_ID_DNXHD)
-=======
-    else if (track->enc->codec_id == AV_CODEC_ID_SVQ3)
-        mov_write_svq3_tag(pb);
-    else if (track->enc->codec_id == AV_CODEC_ID_DNXHD)
->>>>>>> 21732063
+    } else if (track->enc->codec_id == AV_CODEC_ID_DNXHD)
         mov_write_avid_tag(pb, track);
     else if (track->enc->codec_id == AV_CODEC_ID_H264) {
         mov_write_avcc_tag(pb, track);
@@ -1509,15 +1456,11 @@
             descr = "TimeCodeHandler";
         } else if (track->enc->codec_tag == MKTAG('r','t','p',' ')) {
             hdlr_type = "hint";
-<<<<<<< HEAD
-            descr = "HintHandler";
+            descr     = "HintHandler";
         } else {
-            hdlr = "dhlr";
+            hdlr      = "dhlr";
             hdlr_type = "url ";
-            descr = "DataHandler";
-=======
-            descr     = "HintHandler";
->>>>>>> 21732063
+            descr     = "DataHandler";
         }
     }
 
@@ -2273,30 +2216,18 @@
         mov_write_3gp_udta_tag(pb_buf, s, "cprt", "copyright");
         mov_write_3gp_udta_tag(pb_buf, s, "yrrc", "date");
     } else if (mov->mode == MODE_MOV) { // the title field breaks gtkpod with mp4 and my suspicion is that stuff is not valid in mp4
-<<<<<<< HEAD
-        mov_write_string_metadata(s, pb_buf, "\251ART", "artist"     , 0);
-        mov_write_string_metadata(s, pb_buf, "\251nam", "title"      , 0);
-        mov_write_string_metadata(s, pb_buf, "\251aut", "author"     , 0);
-        mov_write_string_metadata(s, pb_buf, "\251alb", "album"      , 0);
-        mov_write_string_metadata(s, pb_buf, "\251day", "date"       , 0);
-        mov_write_string_metadata(s, pb_buf, "\251swr", "encoder"    , 0);
-        // currently ignored by mov.c
-        mov_write_string_metadata(s, pb_buf, "\251des", "comment"    , 0);
-        // add support for libquicktime, this atom is also actually read by mov.c
-        mov_write_string_metadata(s, pb_buf, "\251cmt", "comment"    , 0);
-        mov_write_string_metadata(s, pb_buf, "\251gen", "genre"      , 0);
-        mov_write_string_metadata(s, pb_buf, "\251cpy", "copyright"  , 0);
-=======
         mov_write_string_metadata(s, pb_buf, "\251ART", "artist",      0);
         mov_write_string_metadata(s, pb_buf, "\251nam", "title",       0);
         mov_write_string_metadata(s, pb_buf, "\251aut", "author",      0);
         mov_write_string_metadata(s, pb_buf, "\251alb", "album",       0);
         mov_write_string_metadata(s, pb_buf, "\251day", "date",        0);
         mov_write_string_metadata(s, pb_buf, "\251swr", "encoder",     0);
+        // currently ignored by mov.c
         mov_write_string_metadata(s, pb_buf, "\251des", "comment",     0);
+        // add support for libquicktime, this atom is also actually read by mov.c
+        mov_write_string_metadata(s, pb_buf, "\251cmt", "comment",     0);
         mov_write_string_metadata(s, pb_buf, "\251gen", "genre",       0);
         mov_write_string_metadata(s, pb_buf, "\251cpy", "copyright",   0);
->>>>>>> 21732063
     } else {
         /* iTunes meta data */
         mov_write_meta_tag(pb_buf, mov, s);
@@ -2368,18 +2299,18 @@
 static void build_chunks(MOVTrack *trk)
 {
     int i;
-    MOVIentry *chunk= &trk->cluster[0];
+    MOVIentry *chunk = &trk->cluster[0];
     uint64_t chunkSize = chunk->size;
-    chunk->chunkNum= 1;
+    chunk->chunkNum = 1;
     if (trk->chunkCount)
         return;
-    trk->chunkCount= 1;
-    for(i=1; i<trk->entry; i++){
-        if(chunk->pos + chunkSize == trk->cluster[i].pos &&
+    trk->chunkCount = 1;
+    for (i = 1; i<trk->entry; i++){
+        if (chunk->pos + chunkSize == trk->cluster[i].pos &&
             chunkSize + trk->cluster[i].size < (1<<20)){
             chunkSize             += trk->cluster[i].size;
             chunk->samples_in_chunk += trk->cluster[i].entries;
-        }else{
+        } else {
             trk->cluster[i].chunkNum = chunk->chunkNum+1;
             chunk=&trk->cluster[i];
             chunkSize = chunk->size;
@@ -2401,16 +2332,11 @@
         if (mov->tracks[i].entry <= 0 && !(mov->flags & FF_MOV_FLAG_FRAGMENT))
             continue;
 
-<<<<<<< HEAD
-        mov->tracks[i].time = mov->time;
-        mov->tracks[i].track_id = i+1;
+        mov->tracks[i].time     = mov->time;
+        mov->tracks[i].track_id = i + 1;
 
         if (mov->tracks[i].entry)
             build_chunks(&mov->tracks[i]);
-=======
-        mov->tracks[i].time     = mov->time;
-        mov->tracks[i].track_id = i + 1;
->>>>>>> 21732063
     }
 
     if (mov->chapter_track)
@@ -2439,9 +2365,9 @@
         mov_write_iods_tag(pb, mov);
     for (i = 0; i < mov->nb_streams; i++) {
         if (mov->tracks[i].entry > 0 || mov->flags & FF_MOV_FLAG_FRAGMENT) {
-            if(i < s->nb_streams){
+            if (i < s->nb_streams){
                 int codec_type= s->streams[i]->codec->codec_type;
-                if(codec_type==AVMEDIA_TYPE_AUDIO || codec_type==AVMEDIA_TYPE_SUBTITLE){
+                if (codec_type==AVMEDIA_TYPE_AUDIO || codec_type==AVMEDIA_TYPE_SUBTITLE){
                     mov->tracks[i].secondary= not_first[codec_type];
                     not_first[codec_type]= 1;
                 }
@@ -3306,16 +3232,10 @@
 
     trk->cluster[trk->entry].pos              = avio_tell(pb) - size;
     trk->cluster[trk->entry].samples_in_chunk = samples_in_chunk;
-<<<<<<< HEAD
-    trk->cluster[trk->entry].chunkNum = 0;
-    trk->cluster[trk->entry].size = size;
-    trk->cluster[trk->entry].entries = samples_in_chunk;
-    trk->cluster[trk->entry].dts = pkt->dts;
-=======
+    trk->cluster[trk->entry].chunkNum         = 0;
     trk->cluster[trk->entry].size             = size;
     trk->cluster[trk->entry].entries          = samples_in_chunk;
     trk->cluster[trk->entry].dts              = pkt->dts;
->>>>>>> 21732063
     if (!trk->entry && trk->start_dts != AV_NOPTS_VALUE) {
         /* First packet of a new fragment. We already wrote the duration
          * of the last packet of the previous fragment based on track_duration,
@@ -3662,7 +3582,6 @@
         }
     }
 
-<<<<<<< HEAD
     if (mov->mode == MODE_MOV) {
         tmcd_track = mov->nb_streams;
 
@@ -3689,10 +3608,7 @@
         mov->nb_streams += mov->nb_meta_tmcd;
     }
 
-    mov->tracks = av_mallocz(mov->nb_streams*sizeof(*mov->tracks));
-=======
     mov->tracks = av_mallocz(mov->nb_streams * sizeof(*mov->tracks));
->>>>>>> 21732063
     if (!mov->tracks)
         return AVERROR(ENOMEM);
 
@@ -3740,10 +3656,10 @@
                        "or choose different container.\n");
         } else if (st->codec->codec_type == AVMEDIA_TYPE_AUDIO) {
             track->timescale = st->codec->sample_rate;
-            if(!st->codec->frame_size && !av_get_bits_per_sample(st->codec->codec_id)) {
+            if (!st->codec->frame_size && !av_get_bits_per_sample(st->codec->codec_id)) {
                 av_log(s, AV_LOG_WARNING, "track %d: codec frame size is not set\n", i);
                 track->audio_vbr = 1;
-            }else if(st->codec->codec_id == AV_CODEC_ID_ADPCM_MS ||
+            }else if (st->codec->codec_id == AV_CODEC_ID_ADPCM_MS ||
                      st->codec->codec_id == AV_CODEC_ID_ADPCM_IMA_WAV ||
                      st->codec->codec_id == AV_CODEC_ID_ILBC){
                 if (!st->codec->block_align) {
@@ -3751,7 +3667,7 @@
                     goto error;
                 }
                 track->sample_size = st->codec->block_align;
-            }else if(st->codec->frame_size > 1){ /* assume compressed audio */
+            }else if (st->codec->frame_size > 1){ /* assume compressed audio */
                 track->audio_vbr = 1;
             }else{
                 track->sample_size = (av_get_bits_per_sample(st->codec->codec_id) >> 3) * st->codec->channels;
@@ -3794,7 +3710,7 @@
                       FF_MOV_FLAG_FRAGMENT;
     }
 
-    if(mov->reserved_moov_size){
+    if (mov->reserved_moov_size){
         mov->reserved_moov_pos= avio_tell(pb);
         if (mov->reserved_moov_size > 0)
             avio_skip(pb, mov->reserved_moov_size);
@@ -4002,13 +3918,13 @@
             int64_t size;
             mov_write_moov_tag(pb, mov, s);
             size = mov->reserved_moov_size - (avio_tell(pb) - mov->reserved_moov_pos);
-            if(size < 8){
+            if (size < 8){
                 av_log(s, AV_LOG_ERROR, "reserved_moov_size is too small, needed %"PRId64" additional\n", 8-size);
                 return -1;
             }
             avio_wb32(pb, size);
             ffio_wfourcc(pb, "free");
-            for(i=0; i<size; i++)
+            for (i = 0; i < size; i++)
                 avio_w8(pb, 0);
             avio_seek(pb, moov_pos, SEEK_SET);
         } else {
