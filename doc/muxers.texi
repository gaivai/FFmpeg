@chapter Muxers
@c man begin MUXERS

Muxers are configured elements in FFmpeg which allow writing
multimedia streams to a particular type of file.

When you configure your FFmpeg build, all the supported muxers
are enabled by default. You can list all available muxers using the
configure option @code{--list-muxers}.

You can disable all the muxers with the configure option
@code{--disable-muxers} and selectively enable / disable single muxers
with the options @code{--enable-muxer=@var{MUXER}} /
@code{--disable-muxer=@var{MUXER}}.

The option @code{-formats} of the ff* tools will display the list of
enabled muxers.

A description of some of the currently available muxers follows.

@anchor{crc}
@section crc

CRC (Cyclic Redundancy Check) testing format.

This muxer computes and prints the Adler-32 CRC of all the input audio
and video frames. By default audio frames are converted to signed
16-bit raw audio and video frames to raw video before computing the
CRC.

The output of the muxer consists of a single line of the form:
CRC=0x@var{CRC}, where @var{CRC} is a hexadecimal number 0-padded to
8 digits containing the CRC for all the decoded input frames.

For example to compute the CRC of the input, and store it in the file
@file{out.crc}:
@example
ffmpeg -i INPUT -f crc out.crc
@end example

You can print the CRC to stdout with the command:
@example
ffmpeg -i INPUT -f crc -
@end example

You can select the output format of each frame with @command{ffmpeg} by
specifying the audio and video codec and format. For example to
compute the CRC of the input audio converted to PCM unsigned 8-bit
and the input video converted to MPEG-2 video, use the command:
@example
ffmpeg -i INPUT -c:a pcm_u8 -c:v mpeg2video -f crc -
@end example

See also the @ref{framecrc} muxer.

@anchor{framecrc}
@section framecrc

Per-frame CRC (Cyclic Redundancy Check) testing format.

This muxer computes and prints the Adler-32 CRC for each decoded audio
and video frame. By default audio frames are converted to signed
16-bit raw audio and video frames to raw video before computing the
CRC.

The output of the muxer consists of a line for each audio and video
frame of the form: @var{stream_index}, @var{frame_dts},
@var{frame_size}, 0x@var{CRC}, where @var{CRC} is a hexadecimal
number 0-padded to 8 digits containing the CRC of the decoded frame.

For example to compute the CRC of each decoded frame in the input, and
store it in the file @file{out.crc}:
@example
ffmpeg -i INPUT -f framecrc out.crc
@end example

You can print the CRC of each decoded frame to stdout with the command:
@example
ffmpeg -i INPUT -f framecrc -
@end example

You can select the output format of each frame with @command{ffmpeg} by
specifying the audio and video codec and format. For example, to
compute the CRC of each decoded input audio frame converted to PCM
unsigned 8-bit and of each decoded input video frame converted to
MPEG-2 video, use the command:
@example
ffmpeg -i INPUT -c:a pcm_u8 -c:v mpeg2video -f framecrc -
@end example

See also the @ref{crc} muxer.

@anchor{image2}
@section image2

Image file muxer.

The image file muxer writes video frames to image files.

The output filenames are specified by a pattern, which can be used to
produce sequentially numbered series of files.
The pattern may contain the string "%d" or "%0@var{N}d", this string
specifies the position of the characters representing a numbering in
the filenames. If the form "%0@var{N}d" is used, the string
representing the number in each filename is 0-padded to @var{N}
digits. The literal character '%' can be specified in the pattern with
the string "%%".

If the pattern contains "%d" or "%0@var{N}d", the first filename of
the file list specified will contain the number 1, all the following
numbers will be sequential.

The pattern may contain a suffix which is used to automatically
determine the format of the image files to write.

For example the pattern "img-%03d.bmp" will specify a sequence of
filenames of the form @file{img-001.bmp}, @file{img-002.bmp}, ...,
@file{img-010.bmp}, etc.
The pattern "img%%-%d.jpg" will specify a sequence of filenames of the
form @file{img%-1.jpg}, @file{img%-2.jpg}, ..., @file{img%-10.jpg},
etc.

The following example shows how to use @command{ffmpeg} for creating a
sequence of files @file{img-001.jpeg}, @file{img-002.jpeg}, ...,
taking one image every second from the input video:
@example
ffmpeg -i in.avi -vsync 1 -r 1 -f image2 'img-%03d.jpeg'
@end example

Note that with @command{ffmpeg}, if the format is not specified with the
@code{-f} option and the output filename specifies an image file
format, the image2 muxer is automatically selected, so the previous
command can be written as:
@example
ffmpeg -i in.avi -vsync 1 -r 1 'img-%03d.jpeg'
@end example

Note also that the pattern must not necessarily contain "%d" or
"%0@var{N}d", for example to create a single image file
@file{img.jpeg} from the input video you can employ the command:
@example
ffmpeg -i in.avi -f image2 -frames:v 1 img.jpeg
@end example

<<<<<<< HEAD
The image muxer supports the .Y.U.V image file format. This format is
special in that that each image frame consists of three files, for
each of the YUV420P components. To read or write this image file format,
specify the name of the '.Y' file. The muxer will automatically open the
'.U' and '.V' files as required.

@section mov

MOV / MP4 muxer

The muxer options are:

@table @option
@item -moov_size @var{bytes}
Reserves space for the moov atom at the beginning of the file instead of placing the
moov atom at the end. If the space reserved is insufficient, muxing will fail.
@end table

=======
@section MOV/MP4/ISMV

The mov/mp4/ismv muxer supports fragmentation. Normally, a MOV/MP4
file has all the metadata about all packets stored in one location
(written at the end of the file, it can be moved to the start for
better playback using the @command{qt-faststart} tool). A fragmented
file consists of a number of fragments, where packets and metadata
about these packets are stored together. Writing a fragmented
file has the advantage that the file is decodable even if the
writing is interrupted (while a normal MOV/MP4 is undecodable if
it is not properly finished), and it requires less memory when writing
very long files (since writing normal MOV/MP4 files stores info about
every single packet in memory until the file is closed). The downside
is that it is less compatible with other applications.

Fragmentation is enabled by setting one of the AVOptions that define
how to cut the file into fragments:

@table @option
@item -movflags frag_keyframe
Start a new fragment at each video keyframe.
@item -frag_duration @var{duration}
Create fragments that are @var{duration} microseconds long.
@item -frag_size @var{size}
Create fragments that contain up to @var{size} bytes of payload data.
@item -movflags frag_custom
Allow the caller to manually choose when to cut fragments, by
calling @code{av_write_frame(ctx, NULL)} to write a fragment with
the packets written so far. (This is only useful with other
applications integrating libavformat, not from @command{avconv}.)
@end table

Additionally, the way the output file is written can be adjusted
through a few other options:

@table @option
@item -movflags empty_moov
Write an initial moov atom directly at the start of the file, without
describing any samples in it. Generally, an mdat/moov pair is written
at the start of the file, as a normal MOV/MP4 file, containing only
a short portion of the file. With this option set, there is no initial
mdat atom, and the moov atom only describes the tracks but has
a zero duration.

Files written with this option set do not work in QuickTime.
This option is implicitly set when writing ismv (Smooth Streaming) files.
@item -movflags separate_moof
Write a separate moof (movie fragment) atom for each track. Normally,
packets for all tracks are written in a moof atom (which is slightly
more efficient), but with this option set, the muxer writes one moof/mdat
pair for each track, making it easier to separate tracks.

This option is implicitly set when writing ismv (Smooth Streaming) files.
@end table

Smooth Streaming content can be pushed in real time to a publishing
point on IIS with this muxer. Example:
@example
avconv -re @var{<normal input/transcoding options>} -movflags isml+frag_keyframe -f ismv http://server/publishingpoint.isml/Streams(Encoder1)
@end example

>>>>>>> d7edd359
@section mpegts

MPEG transport stream muxer.

This muxer implements ISO 13818-1 and part of ETSI EN 300 468.

The muxer options are:

@table @option
@item -mpegts_original_network_id @var{number}
Set the original_network_id (default 0x0001). This is unique identifier
of a network in DVB. Its main use is in the unique identification of a
service through the path Original_Network_ID, Transport_Stream_ID.
@item -mpegts_transport_stream_id @var{number}
Set the transport_stream_id (default 0x0001). This identifies a
transponder in DVB.
@item -mpegts_service_id @var{number}
Set the service_id (default 0x0001) also known as program in DVB.
@item -mpegts_pmt_start_pid @var{number}
Set the first PID for PMT (default 0x1000, max 0x1f00).
@item -mpegts_start_pid @var{number}
Set the first PID for data packets (default 0x0100, max 0x0f00).
@end table

The recognized metadata settings in mpegts muxer are @code{service_provider}
and @code{service_name}. If they are not set the default for
@code{service_provider} is "FFmpeg" and the default for
@code{service_name} is "Service01".

@example
ffmpeg -i file.mpg -c copy \
     -mpegts_original_network_id 0x1122 \
     -mpegts_transport_stream_id 0x3344 \
     -mpegts_service_id 0x5566 \
     -mpegts_pmt_start_pid 0x1500 \
     -mpegts_start_pid 0x150 \
     -metadata service_provider="Some provider" \
     -metadata service_name="Some Channel" \
     -y out.ts
@end example

@section null

Null muxer.

This muxer does not generate any output file, it is mainly useful for
testing or benchmarking purposes.

For example to benchmark decoding with @command{ffmpeg} you can use the
command:
@example
ffmpeg -benchmark -i INPUT -f null out.null
@end example

Note that the above command does not read or write the @file{out.null}
file, but specifying the output file is required by the @command{ffmpeg}
syntax.

Alternatively you can write the command as:
@example
ffmpeg -benchmark -i INPUT -f null -
@end example

@section matroska

Matroska container muxer.

This muxer implements the matroska and webm container specs.

The recognized metadata settings in this muxer are:

@table @option

@item title=@var{title name}
Name provided to a single track
@end table

@table @option

@item language=@var{language name}
Specifies the language of the track in the Matroska languages form
@end table

@table @option

@item stereo_mode=@var{mode}
Stereo 3D video layout of two views in a single video track
@table @option
@item mono
video is not stereo
@item left_right
Both views are arranged side by side, Left-eye view is on the left
@item bottom_top
Both views are arranged in top-bottom orientation, Left-eye view is at bottom
@item top_bottom
Both views are arranged in top-bottom orientation, Left-eye view is on top
@item checkerboard_rl
Each view is arranged in a checkerboard interleaved pattern, Left-eye view being first
@item checkerboard_lr
Each view is arranged in a checkerboard interleaved pattern, Right-eye view being first
@item row_interleaved_rl
Each view is constituted by a row based interleaving, Right-eye view is first row
@item row_interleaved_lr
Each view is constituted by a row based interleaving, Left-eye view is first row
@item col_interleaved_rl
Both views are arranged in a column based interleaving manner, Right-eye view is first column
@item col_interleaved_lr
Both views are arranged in a column based interleaving manner, Left-eye view is first column
@item anaglyph_cyan_red
All frames are in anaglyph format viewable through red-cyan filters
@item right_left
Both views are arranged side by side, Right-eye view is on the left
@item anaglyph_green_magenta
All frames are in anaglyph format viewable through green-magenta filters
@item block_lr
Both eyes laced in one Block, Left-eye view is first
@item block_rl
Both eyes laced in one Block, Right-eye view is first
@end table
@end table

For example a 3D WebM clip can be created using the following command line:
@example
ffmpeg -i sample_left_right_clip.mpg -an -c:v libvpx -metadata stereo_mode=left_right -y stereo_clip.webm
@end example

@section segment

Basic stream segmenter.

The segmenter muxer outputs streams to a number of separate files of nearly
fixed duration. Output filename pattern can be set in a fashion similar to
@ref{image2}.

Every segment starts with a video keyframe, if a video stream is present.
The segment muxer works best with a single constant frame rate video.

Optionally it can generate a flat list of the created segments, one segment
per line.

@table @option
@item segment_format @var{format}
Override the inner container format, by default it is guessed by the filename
extension.
@item segment_time @var{t}
Set segment duration to @var{t} seconds.
@item segment_list @var{name}
Generate also a listfile named @var{name}.
@item segment_list_size @var{size}
Overwrite the listfile once it reaches @var{size} entries.
@end table

@example
ffmpeg -i in.mkv -c copy -map 0 -f segment -list out.list out%03d.nut
@end example


@c man end MUXERS<|MERGE_RESOLUTION|>--- conflicted
+++ resolved
@@ -142,26 +142,12 @@
 ffmpeg -i in.avi -f image2 -frames:v 1 img.jpeg
 @end example
 
-<<<<<<< HEAD
 The image muxer supports the .Y.U.V image file format. This format is
 special in that that each image frame consists of three files, for
 each of the YUV420P components. To read or write this image file format,
 specify the name of the '.Y' file. The muxer will automatically open the
 '.U' and '.V' files as required.
 
-@section mov
-
-MOV / MP4 muxer
-
-The muxer options are:
-
-@table @option
-@item -moov_size @var{bytes}
-Reserves space for the moov atom at the beginning of the file instead of placing the
-moov atom at the end. If the space reserved is insufficient, muxing will fail.
-@end table
-
-=======
 @section MOV/MP4/ISMV
 
 The mov/mp4/ismv muxer supports fragmentation. Normally, a MOV/MP4
@@ -181,6 +167,9 @@
 how to cut the file into fragments:
 
 @table @option
+@item -moov_size @var{bytes}
+Reserves space for the moov atom at the beginning of the file instead of placing the
+moov atom at the end. If the space reserved is insufficient, muxing will fail.
 @item -movflags frag_keyframe
 Start a new fragment at each video keyframe.
 @item -frag_duration @var{duration}
@@ -223,7 +212,6 @@
 avconv -re @var{<normal input/transcoding options>} -movflags isml+frag_keyframe -f ismv http://server/publishingpoint.isml/Streams(Encoder1)
 @end example
 
->>>>>>> d7edd359
 @section mpegts
 
 MPEG transport stream muxer.
