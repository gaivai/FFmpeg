\input texinfo @c -*- texinfo -*-
@documentencoding UTF-8

@settitle Platform Specific Information
@titlepage
@center @titlefont{Platform Specific Information}
@end titlepage

@top

@contents

@chapter Unix-like

Some parts of FFmpeg cannot be built with version 2.15 of the GNU
assembler which is still provided by a few AMD64 distributions. To
make sure your compiler really uses the required version of gas
after a binutils upgrade, run:

@example
$(gcc -print-prog-name=as) --version
@end example

If not, then you should install a different compiler that has no
hard-coded path to gas. In the worst case pass @code{--disable-asm}
to configure.

@section Advanced linking configuration

If you compiled FFmpeg libraries statically and you want to use them to
build your own shared library, you may need to force PIC support (with
@code{--enable-pic} during FFmpeg configure) and add the following option
to your project LDFLAGS:

@example
-Wl,-Bsymbolic
@end example

If your target platform requires position independent binaries, you should
pass the correct linking flag (e.g. @code{-pie}) to @code{--extra-ldexeflags}.

@section BSD

BSD make will not build FFmpeg, you need to install and use GNU Make
(@command{gmake}).

@section (Open)Solaris

GNU Make is required to build FFmpeg, so you have to invoke (@command{gmake}),
standard Solaris Make will not work. When building with a non-c99 front-end
(gcc, generic suncc) add either @code{--extra-libs=/usr/lib/values-xpg6.o}
or @code{--extra-libs=/usr/lib/64/values-xpg6.o} to the configure options
since the libc is not c99-compliant by default. The probes performed by
configure may raise an exception leading to the death of configure itself
due to a bug in the system shell. Simply invoke a different shell such as
bash directly to work around this:

@example
bash ./configure
@end example

@anchor{Darwin}
@section Darwin (Mac OS X, iPhone)

The toolchain provided with Xcode is sufficient to build the basic
unaccelerated code.

Mac OS X on PowerPC or ARM (iPhone) requires a preprocessor from
@url{https://github.com/FFmpeg/gas-preprocessor} or
@url{https://github.com/yuvi/gas-preprocessor}(currently outdated) to build the optimized
assembly functions. Put the Perl script somewhere
in your PATH, FFmpeg's configure will pick it up automatically.

Mac OS X on amd64 and x86 requires @command{yasm} to build most of the
optimized assembly functions. @uref{http://www.finkproject.org/, Fink},
@uref{http://www.gentoo.org/proj/en/gentoo-alt/prefix/bootstrap-macos.xml, Gentoo Prefix},
@uref{https://mxcl.github.com/homebrew/, Homebrew}
or @uref{http://www.macports.org, MacPorts} can easily provide it.


@chapter DOS

Using a cross-compiler is preferred for various reasons.
@url{http://www.delorie.com/howto/djgpp/linux-x-djgpp.html}


@chapter OS/2

For information about compiling FFmpeg on OS/2 see
@url{http://www.edm2.com/index.php/FFmpeg}.


@chapter Windows

To get help and instructions for building FFmpeg under Windows, check out
the FFmpeg Windows Help Forum at @url{http://ffmpeg.zeranoe.com/forum/}.

@section Native Windows compilation using MinGW or MinGW-w64

FFmpeg can be built to run natively on Windows using the MinGW-w64
toolchain. Install the latest versions of MSYS2 and MinGW-w64 from
@url{http://msys2.github.io/} and/or @url{http://mingw-w64.sourceforge.net/}.
You can find detailed installation instructions in the download section and
the FAQ.

Notes:

@itemize

@item Building for the MSYS environment is discouraged, MSYS2 provides a full
MinGW-w64 environment through @file{mingw64_shell.bat} or
@file{mingw32_shell.bat} that should be used instead of the environment
provided by @file{msys2_shell.bat}.

@item Building using MSYS2 can be sped up by disabling implicit rules in the
Makefile by calling @code{make -r} instead of plain @code{make}. This
speed up is close to non-existent for normal one-off builds and is only
noticeable when running make for a second time (for example during
@code{make install}).

@item In order to compile FFplay, you must have the MinGW development library
of @uref{http://www.libsdl.org/, SDL} and @code{pkg-config} installed.

@item By using @code{./configure --enable-shared} when configuring FFmpeg,
you can build the FFmpeg libraries (e.g. libavutil, libavcodec,
libavformat) as DLLs.

@end itemize

@subsection Native Windows compilation using MSYS2

The MSYS2 MinGW-w64 environment provides ready to use toolchains and dependencies
through @command{pacman}.

Make sure to use @file{mingw64_shell.bat} or @file{mingw32_shell.bat} to have
the correct MinGW-w64 environment. The default install provides shortcuts to
them under @command{MinGW-w64 Win64 Shell} and @command{MinGW-w64 Win32 Shell}.

@example
# normal msys2 packages
pacman -S make pkgconf diffutils

# mingw-w64 packages and toolchains
pacman -S mingw-w64-x86_64-yasm mingw-w64-x86_64-gcc mingw-w64-x86_64-SDL
@end example

To target 32 bits replace @code{x86_64} with @code{i686} in the command above.

@section Microsoft Visual C++ or Intel C++ Compiler for Windows

FFmpeg can be built with MSVC 2012 or earlier using a C99-to-C89 conversion utility
and wrapper, or with MSVC 2013 and ICL natively.

You will need the following prerequisites:

@itemize
@item @uref{https://github.com/libav/c99-to-c89/, C99-to-C89 Converter & Wrapper}
(if using MSVC 2012 or earlier)
@item @uref{http://code.google.com/p/msinttypes/, msinttypes}
(if using MSVC 2012 or earlier)
@item @uref{http://msys2.github.io/, MSYS2}
@item @uref{http://yasm.tortall.net/, YASM}
(Also available via MSYS2's package manager.)
@end itemize

To set up a proper environment in MSYS2, you need to run @code{msys_shell.bat} from
the Visual Studio or Intel Compiler command prompt.

Place @code{yasm.exe} somewhere in your @code{PATH}. If using MSVC 2012 or
earlier, place @code{c99wrap.exe} and @code{c99conv.exe} somewhere in your
@code{PATH} as well.

Next, make sure any other headers and libs you want to use, such as zlib, are
located in a spot that the compiler can see. Do so by modifying the @code{LIB}
and @code{INCLUDE} environment variables to include the @strong{Windows-style}
paths to these directories. Alternatively, you can try to use the
@code{--extra-cflags}/@code{--extra-ldflags} configure options. If using MSVC
2012 or earlier, place @code{inttypes.h} somewhere the compiler can see too.

Finally, run:

@example
For MSVC:
./configure --toolchain=msvc

For ICL:
./configure --toolchain=icl

make
make install
@end example

If you wish to compile shared libraries, add @code{--enable-shared} to your
configure options. Note that due to the way MSVC and ICL handle DLL imports and
exports, you cannot compile static and shared libraries at the same time, and
enabling shared libraries will automatically disable the static ones.

Notes:

@itemize

@item If you wish to build with zlib support, you will have to grab a compatible
zlib binary from somewhere, with an MSVC import lib, or if you wish to link
statically, you can follow the instructions below to build a compatible
@code{zlib.lib} with MSVC. Regardless of which method you use, you must still
follow step 3, or compilation will fail.
@enumerate
@item Grab the @uref{http://zlib.net/, zlib sources}.
@item Edit @code{win32/Makefile.msc} so that it uses -MT instead of -MD, since
this is how FFmpeg is built as well.
@item Edit @code{zconf.h} and remove its inclusion of @code{unistd.h}. This gets
erroneously included when building FFmpeg.
@item Run @code{nmake -f win32/Makefile.msc}.
@item Move @code{zlib.lib}, @code{zconf.h}, and @code{zlib.h} to somewhere MSVC
can see.
@end enumerate

@item FFmpeg has been tested with the following on i686 and x86_64:
@itemize
@item Visual Studio 2010 Pro and Express
@item Visual Studio 2012 Pro and Express
@item Visual Studio 2013 Pro and Express
@item Intel Composer XE 2013
@item Intel Composer XE 2013 SP1
@end itemize
Anything else is not officially supported.

@end itemize

@subsection Linking to FFmpeg with Microsoft Visual C++

If you plan to link with MSVC-built static libraries, you will need
to make sure you have @code{Runtime Library} set to
@code{Multi-threaded (/MT)} in your project's settings.

You will need to define @code{inline} to something MSVC understands:
@example
#define inline __inline
@end example

Also note, that as stated in @strong{Microsoft Visual C++}, you will need
an MSVC-compatible @uref{http://code.google.com/p/msinttypes/, inttypes.h}.

If you plan on using import libraries created by dlltool, you must
set @code{References} to @code{No (/OPT:NOREF)} under the linker optimization
settings, otherwise the resulting binaries will fail during runtime.
This is not required when using import libraries generated by @code{lib.exe}.
This issue is reported upstream at
@url{http://sourceware.org/bugzilla/show_bug.cgi?id=12633}.

To create import libraries that work with the @code{/OPT:REF} option
(which is enabled by default in Release mode), follow these steps:

@enumerate

@item Open the @emph{Visual Studio Command Prompt}.

Alternatively, in a normal command line prompt, call @file{vcvars32.bat}
which sets up the environment variables for the Visual C++ tools
(the standard location for this file is something like
@file{C:\Program Files (x86_\Microsoft Visual Studio 10.0\VC\bin\vcvars32.bat}).

@item Enter the @file{bin} directory where the created LIB and DLL files
are stored.

@item Generate new import libraries with @command{lib.exe}:

@example
lib /machine:i386 /def:..\lib\foo-version.def  /out:foo.lib
@end example

Replace @code{foo-version} and @code{foo} with the respective library names.

@end enumerate

@anchor{Cross compilation for Windows with Linux}
@section Cross compilation for Windows with Linux

You must use the MinGW cross compilation tools available at
@url{http://www.mingw.org/}.

Then configure FFmpeg with the following options:
@example
./configure --target-os=mingw32 --cross-prefix=i386-mingw32msvc-
@end example
(you can change the cross-prefix according to the prefix chosen for the
MinGW tools).

Then you can easily test FFmpeg with @uref{http://www.winehq.com/, Wine}.

@section Compilation under Cygwin

Please use Cygwin 1.7.x as the obsolete 1.5.x Cygwin versions lack
llrint() in its C library.

Install your Cygwin with all the "Base" packages, plus the
following "Devel" ones:
@example
binutils, gcc4-core, make, git, mingw-runtime, texinfo
@end example

In order to run FATE you will also need the following "Utils" packages:
@example
diffutils
@end example

If you want to build FFmpeg with additional libraries, download Cygwin
"Devel" packages for Ogg and Vorbis from any Cygwin packages repository:
@example
libogg-devel, libvorbis-devel
@end example

These library packages are only available from
@uref{http://sourceware.org/cygwinports/, Cygwin Ports}:

@example
yasm, libSDL-devel, libgsm-devel, libmp3lame-devel,
libschroedinger1.0-devel, speex-devel, libtheora-devel, libxvidcore-devel
@end example

The recommendation for x264 is to build it from source, as it evolves too
quickly for Cygwin Ports to be up to date.

@section Crosscompilation for Windows under Cygwin

With Cygwin you can create Windows binaries that do not need the cygwin1.dll.

Just install your Cygwin as explained before, plus these additional
"Devel" packages:
@example
gcc-mingw-core, mingw-runtime, mingw-zlib
@end example

and add some special flags to your configure invocation.

For a static build run
@example
./configure --target-os=mingw32 --extra-cflags=-mno-cygwin --extra-libs=-mno-cygwin
@end example

and for a build with shared libraries
@example
./configure --target-os=mingw32 --enable-shared --disable-static --extra-cflags=-mno-cygwin --extra-libs=-mno-cygwin
@end example

<<<<<<< HEAD
@chapter Plan 9

The native @uref{http://plan9.bell-labs.com/plan9/, Plan 9} compiler
does not implement all the C99 features needed by FFmpeg so the gcc
port must be used.  Furthermore, a few items missing from the C
library and shell environment need to be fixed.

@itemize

@item GNU awk, grep, make, and sed

Working packages of these tools can be found at
@uref{http://code.google.com/p/ports2plan9/downloads/list, ports2plan9}.
They can be installed with @uref{http://9front.org/, 9front's} @code{pkg}
utility by setting @code{pkgpath} to
@code{http://ports2plan9.googlecode.com/files/}.

@item Missing/broken @code{head} and @code{printf} commands

Replacements adequate for building FFmpeg can be found in the
@code{compat/plan9} directory.  Place these somewhere they will be
found by the shell.  These are not full implementations of the
commands and are @emph{not} suitable for general use.

@item Missing C99 @code{stdint.h} and @code{inttypes.h}

Replacement headers are available from
@url{http://code.google.com/p/plan9front/issues/detail?id=152}.

@item Missing or non-standard library functions

Some functions in the C library are missing or incomplete.  The
@code{@uref{http://ports2plan9.googlecode.com/files/gcc-apelibs-1207.tbz,
gcc-apelibs-1207}} package from
@uref{http://code.google.com/p/ports2plan9/downloads/list, ports2plan9}
includes an updated C library, but installing the full package gives
unusable executables.  Instead, keep the files from @code{gccbin.tgz}
under @code{/386/lib/gnu}.  From the @code{libc.a} archive in the
@code{gcc-apelibs-1207} package, extract the following object files and
turn them into a library:

@itemize
@item @code{strerror.o}
@item @code{strtoll.o}
@item @code{snprintf.o}
@item @code{vsnprintf.o}
@item @code{vfprintf.o}
@item @code{_IO_getc.o}
@item @code{_IO_putc.o}
@end itemize

Use the @code{--extra-libs} option of @code{configure} to inform the
build system of this library.

@item FPU exceptions enabled by default

Unlike most other systems, Plan 9 enables FPU exceptions by default.
These must be disabled before calling any FFmpeg functions.  While the
included tools will do this automatically, other users of the
libraries must do it themselves.

@end itemize

=======
>>>>>>> 3794062a
@bye<|MERGE_RESOLUTION|>--- conflicted
+++ resolved
@@ -343,70 +343,4 @@
 ./configure --target-os=mingw32 --enable-shared --disable-static --extra-cflags=-mno-cygwin --extra-libs=-mno-cygwin
 @end example
 
-<<<<<<< HEAD
-@chapter Plan 9
-
-The native @uref{http://plan9.bell-labs.com/plan9/, Plan 9} compiler
-does not implement all the C99 features needed by FFmpeg so the gcc
-port must be used.  Furthermore, a few items missing from the C
-library and shell environment need to be fixed.
-
-@itemize
-
-@item GNU awk, grep, make, and sed
-
-Working packages of these tools can be found at
-@uref{http://code.google.com/p/ports2plan9/downloads/list, ports2plan9}.
-They can be installed with @uref{http://9front.org/, 9front's} @code{pkg}
-utility by setting @code{pkgpath} to
-@code{http://ports2plan9.googlecode.com/files/}.
-
-@item Missing/broken @code{head} and @code{printf} commands
-
-Replacements adequate for building FFmpeg can be found in the
-@code{compat/plan9} directory.  Place these somewhere they will be
-found by the shell.  These are not full implementations of the
-commands and are @emph{not} suitable for general use.
-
-@item Missing C99 @code{stdint.h} and @code{inttypes.h}
-
-Replacement headers are available from
-@url{http://code.google.com/p/plan9front/issues/detail?id=152}.
-
-@item Missing or non-standard library functions
-
-Some functions in the C library are missing or incomplete.  The
-@code{@uref{http://ports2plan9.googlecode.com/files/gcc-apelibs-1207.tbz,
-gcc-apelibs-1207}} package from
-@uref{http://code.google.com/p/ports2plan9/downloads/list, ports2plan9}
-includes an updated C library, but installing the full package gives
-unusable executables.  Instead, keep the files from @code{gccbin.tgz}
-under @code{/386/lib/gnu}.  From the @code{libc.a} archive in the
-@code{gcc-apelibs-1207} package, extract the following object files and
-turn them into a library:
-
-@itemize
-@item @code{strerror.o}
-@item @code{strtoll.o}
-@item @code{snprintf.o}
-@item @code{vsnprintf.o}
-@item @code{vfprintf.o}
-@item @code{_IO_getc.o}
-@item @code{_IO_putc.o}
-@end itemize
-
-Use the @code{--extra-libs} option of @code{configure} to inform the
-build system of this library.
-
-@item FPU exceptions enabled by default
-
-Unlike most other systems, Plan 9 enables FPU exceptions by default.
-These must be disabled before calling any FFmpeg functions.  While the
-included tools will do this automatically, other users of the
-libraries must do it themselves.
-
-@end itemize
-
-=======
->>>>>>> 3794062a
 @bye