LIBRARIES-$(CONFIG_AVUTIL)     += libavutil
LIBRARIES-$(CONFIG_SWSCALE)    += libswscale
LIBRARIES-$(CONFIG_SWRESAMPLE) += libswresample
LIBRARIES-$(CONFIG_AVCODEC)    += libavcodec
LIBRARIES-$(CONFIG_AVFORMAT)   += libavformat
LIBRARIES-$(CONFIG_AVDEVICE)   += libavdevice
LIBRARIES-$(CONFIG_AVFILTER)   += libavfilter

COMPONENTS-$(CONFIG_AVUTIL)     += ffmpeg-utils
COMPONENTS-$(CONFIG_SWSCALE)    += ffmpeg-scaler
COMPONENTS-$(CONFIG_SWRESAMPLE) += ffmpeg-resampler
COMPONENTS-$(CONFIG_AVCODEC)    += ffmpeg-codecs ffmpeg-bitstream-filters
COMPONENTS-$(CONFIG_AVFORMAT)   += ffmpeg-formats ffmpeg-protocols
COMPONENTS-$(CONFIG_AVDEVICE)   += ffmpeg-devices
COMPONENTS-$(CONFIG_AVFILTER)   += ffmpeg-filters

MANPAGES1   = $(PROGS-yes:%=doc/%.1)    $(PROGS-yes:%=doc/%-all.1)    $(COMPONENTS-yes:%=doc/%.1)
MANPAGES3   = $(LIBRARIES-yes:%=doc/%.3)
MANPAGES    = $(MANPAGES1) $(MANPAGES3)
PODPAGES    = $(PROGS-yes:%=doc/%.pod)  $(PROGS-yes:%=doc/%-all.pod)  $(COMPONENTS-yes:%=doc/%.pod)  $(LIBRARIES-yes:%=doc/%.pod)
HTMLPAGES   = $(PROGS-yes:%=doc/%.html) $(PROGS-yes:%=doc/%-all.html) $(COMPONENTS-yes:%=doc/%.html) $(LIBRARIES-yes:%=doc/%.html) \
              doc/developer.html                                        \
              doc/faq.html                                              \
              doc/fate.html                                             \
              doc/general.html                                          \
              doc/git-howto.html                                        \
              doc/nut.html                                              \
              doc/platform.html                                         \

<<<<<<< HEAD
TXTPAGES    = doc/fate.txt                                              \


DOCS-$(CONFIG_HTMLPAGES) += $(HTMLPAGES)
DOCS-$(CONFIG_PODPAGES)  += $(PODPAGES)
DOCS-$(CONFIG_MANPAGES)  += $(MANPAGES)
DOCS-$(CONFIG_TXTPAGES)  += $(TXTPAGES)
DOCS = $(DOCS-yes)

all-$(CONFIG_DOC): doc

doc: documentation
=======
DOCS-$(CONFIG_PERL)                             += $(MANPAGES) $(PODPAGES)
DOCS-$(CONFIG_TEXI2HTML)                        += $(HTMLPAGES)
DOCS = $(DOCS-yes)

all: $(DOCS)
>>>>>>> f187557a

apidoc: doc/doxy/html
documentation: $(DOCS)

TEXIDEP = awk '/^@(verbatim)?include/ { printf "$@: $(@D)/%s\n", $$2 }' <$< >$(@:%=%.d)

doc/%.txt: TAG = TXT
doc/%.txt: doc/%.texi
	$(Q)$(TEXIDEP)
	$(M)makeinfo --force --no-headers -o $@ $< 2>/dev/null

GENTEXI  = format codec
GENTEXI := $(GENTEXI:%=doc/avoptions_%.texi)

$(GENTEXI): TAG = GENTEXI
$(GENTEXI): doc/avoptions_%.texi: doc/print_options$(HOSTEXESUF)
	$(M)doc/print_options $* > $@

doc/%.html: TAG = HTML
doc/%.html: doc/%.texi $(SRC_PATH)/doc/t2h.init $(GENTEXI)
	$(Q)$(TEXIDEP)
	$(M)texi2html -I doc -monolithic --D=config-not-all --init-file $(SRC_PATH)/doc/t2h.init --output $@ $<

doc/%-all.html: TAG = HTML
doc/%-all.html: doc/%.texi $(SRC_PATH)/doc/t2h.init $(GENTEXI)
	$(Q)$(TEXIDEP)
	$(M)texi2html -I doc -monolithic --D=config-all --init-file $(SRC_PATH)/doc/t2h.init --output $@ $<

doc/%.pod: TAG = POD
doc/%.pod: doc/%.texi $(SRC_PATH)/doc/texi2pod.pl $(GENTEXI)
	$(Q)$(TEXIDEP)
	$(M)perl $(SRC_PATH)/doc/texi2pod.pl -Dconfig-not-all=yes -Idoc $< $@

doc/%-all.pod: TAG = POD
doc/%-all.pod: doc/%.texi $(SRC_PATH)/doc/texi2pod.pl $(GENTEXI)
	$(Q)$(TEXIDEP)
	$(M)perl $(SRC_PATH)/doc/texi2pod.pl -Dconfig-all=yes -Idoc $< $@

doc/%.1 doc/%.3: TAG = MAN
doc/%.1: doc/%.pod $(GENTEXI)
	$(M)pod2man --section=1 --center=" " --release=" " $< > $@
doc/%.3: doc/%.pod $(GENTEXI)
	$(M)pod2man --section=3 --center=" " --release=" " $< > $@

$(DOCS) doc/doxy/html: | doc/

doc/doxy/html: $(SRC_PATH)/doc/Doxyfile $(INSTHEADERS)
	$(M)$(SRC_PATH)/doc/doxy-wrapper.sh $(SRC_PATH) $^

<<<<<<< HEAD
install-doc: install-html install-man

install-html:

install-man:

ifdef CONFIG_HTMLPAGES
install-progs-$(CONFIG_DOC): install-html
=======
install-progs-$(CONFIG_PERL): install-man
install-progs-$(CONFIG_TEXI2HTML): install-doc
>>>>>>> f187557a

install-html: $(HTMLPAGES)
	$(Q)mkdir -p "$(DOCDIR)"
	$(INSTALL) -m 644 $(HTMLPAGES) "$(DOCDIR)"
endif

ifdef CONFIG_MANPAGES
install-progs-$(CONFIG_DOC): install-man

install-man: $(MANPAGES)
	$(Q)mkdir -p "$(MANDIR)/man1"
	$(INSTALL) -m 644 $(MANPAGES1) "$(MANDIR)/man1"
	$(Q)mkdir -p "$(MANDIR)/man3"
	$(INSTALL) -m 644 $(MANPAGES3) "$(MANDIR)/man3"
endif

uninstall: uninstall-doc

uninstall-doc: uninstall-html uninstall-man

uninstall-html:
	$(RM) -r "$(DOCDIR)"

uninstall-man:
	$(RM) $(addprefix "$(MANDIR)/man1/",$(PROGS-yes:%=%.1) $(PROGS-yes:%=%-all.1) $(COMPONENTS-yes:%=%.1))
	$(RM) $(addprefix "$(MANDIR)/man3/",$(LIBRARIES-yes:%=%.3))

clean:: docclean

distclean:: docclean
	$(RM) doc/config.texi

docclean:
	$(RM) $(TXTPAGES) doc/*.html doc/*.pod doc/*.1 doc/*.3 $(CLEANSUFFIXES:%=doc/%) doc/avoptions_*.texi
	$(RM) -r doc/doxy/html

-include $(wildcard $(DOCS:%=%.d))

.PHONY: apidoc doc documentation<|MERGE_RESOLUTION|>--- conflicted
+++ resolved
@@ -27,7 +27,6 @@
               doc/nut.html                                              \
               doc/platform.html                                         \
 
-<<<<<<< HEAD
 TXTPAGES    = doc/fate.txt                                              \
 
 
@@ -37,16 +36,8 @@
 DOCS-$(CONFIG_TXTPAGES)  += $(TXTPAGES)
 DOCS = $(DOCS-yes)
 
-all-$(CONFIG_DOC): doc
-
 doc: documentation
-=======
-DOCS-$(CONFIG_PERL)                             += $(MANPAGES) $(PODPAGES)
-DOCS-$(CONFIG_TEXI2HTML)                        += $(HTMLPAGES)
-DOCS = $(DOCS-yes)
-
 all: $(DOCS)
->>>>>>> f187557a
 
 apidoc: doc/doxy/html
 documentation: $(DOCS)
@@ -96,7 +87,6 @@
 doc/doxy/html: $(SRC_PATH)/doc/Doxyfile $(INSTHEADERS)
 	$(M)$(SRC_PATH)/doc/doxy-wrapper.sh $(SRC_PATH) $^
 
-<<<<<<< HEAD
 install-doc: install-html install-man
 
 install-html:
@@ -104,11 +94,7 @@
 install-man:
 
 ifdef CONFIG_HTMLPAGES
-install-progs-$(CONFIG_DOC): install-html
-=======
-install-progs-$(CONFIG_PERL): install-man
-install-progs-$(CONFIG_TEXI2HTML): install-doc
->>>>>>> f187557a
+install-progs: install-html
 
 install-html: $(HTMLPAGES)
 	$(Q)mkdir -p "$(DOCDIR)"
@@ -116,7 +102,7 @@
 endif
 
 ifdef CONFIG_MANPAGES
-install-progs-$(CONFIG_DOC): install-man
+install-progs: install-man
 
 install-man: $(MANPAGES)
 	$(Q)mkdir -p "$(MANDIR)/man1"
