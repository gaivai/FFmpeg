#!/bin/sh
#
# FFmpeg configure script
#
# Copyright (c) 2000-2002 Fabrice Bellard
# Copyright (c) 2005-2008 Diego Biurrun
# Copyright (c) 2005-2008 Mans Rullgard
#

# Prevent locale nonsense from breaking basic text processing.
LC_ALL=C
export LC_ALL

# make sure we are running under a compatible shell
# try to make this part work with most shells

try_exec(){
    echo "Trying shell $1"
    type "$1" > /dev/null 2>&1 && exec "$@"
}

unset foo
(: ${foo%%bar}) 2> /dev/null
E1="$?"

(: ${foo?}) 2> /dev/null
E2="$?"

if test "$E1" != 0 || test "$E2" = 0; then
    echo "Broken shell detected.  Trying alternatives."
    export FF_CONF_EXEC
    if test "0$FF_CONF_EXEC" -lt 1; then
        FF_CONF_EXEC=1
        try_exec bash "$0" "$@"
    fi
    if test "0$FF_CONF_EXEC" -lt 2; then
        FF_CONF_EXEC=2
        try_exec ksh "$0" "$@"
    fi
    if test "0$FF_CONF_EXEC" -lt 3; then
        FF_CONF_EXEC=3
        try_exec /usr/xpg4/bin/sh "$0" "$@"
    fi
    echo "No compatible shell script interpreter found."
    echo "This configure script requires a POSIX-compatible shell"
    echo "such as bash or ksh."
    echo "THIS IS NOT A BUG IN FFMPEG, DO NOT REPORT IT AS SUCH."
    echo "Instead, install a working POSIX-compatible shell."
    echo "Disabling this configure test will create a broken FFmpeg."
    if test "$BASH_VERSION" = '2.04.0(1)-release'; then
        echo "This bash version ($BASH_VERSION) is broken on your platform."
        echo "Upgrade to a later version if available."
    fi
    exit 1
fi

show_help(){
cat <<EOF
Usage: configure [options]
Options: [defaults in brackets after descriptions]

Help options:
  --help                   print this message
  --list-decoders          show all available decoders
  --list-encoders          show all available encoders
  --list-hwaccels          show all available hardware accelerators
  --list-demuxers          show all available demuxers
  --list-muxers            show all available muxers
  --list-parsers           show all available parsers
  --list-protocols         show all available protocols
  --list-bsfs              show all available bitstream filters
  --list-indevs            show all available input devices
  --list-outdevs           show all available output devices
  --list-filters           show all available filters

Standard options:
  --logfile=FILE           log tests and output to FILE [config.log]
  --disable-logging        do not log configure debug information
  --prefix=PREFIX          install in PREFIX [$prefix]
  --bindir=DIR             install binaries in DIR [PREFIX/bin]
  --datadir=DIR            install data files in DIR [PREFIX/share/ffmpeg]
  --libdir=DIR             install libs in DIR [PREFIX/lib]
  --shlibdir=DIR           install shared libs in DIR [PREFIX/lib]
  --incdir=DIR             install includes in DIR [PREFIX/include]
  --mandir=DIR             install man page in DIR [PREFIX/share/man]

Licensing options:
  --enable-gpl             allow use of GPL code, the resulting libs
                           and binaries will be under GPL [no]
  --enable-version3        upgrade (L)GPL to version 3 [no]
  --enable-nonfree         allow use of nonfree code, the resulting libs
                           and binaries will be unredistributable [no]

Configuration options:
  --disable-static         do not build static libraries [no]
  --enable-shared          build shared libraries [no]
  --enable-small           optimize for size instead of speed
  --enable-runtime-cpudetect detect cpu capabilities at runtime (bigger binary)
  --enable-gray            enable full grayscale support (slower color)
  --disable-swscale-alpha  disable alpha channel support in swscale

Component options:
  --disable-doc            do not build documentation
  --disable-ffmpeg         disable ffmpeg build
  --disable-ffplay         disable ffplay build
  --disable-ffprobe        disable ffprobe build
  --disable-ffserver       disable ffserver build
  --disable-avdevice       disable libavdevice build
  --disable-avcodec        disable libavcodec build
  --disable-avformat       disable libavformat build
  --disable-swresample     disable libswresample build
  --disable-swscale        disable libswscale build
  --disable-postproc       disable libpostproc build
  --disable-avfilter       disable libavfilter build
  --enable-avresample      enable libavresample build [no]
  --disable-pthreads       disable pthreads [auto]
  --disable-w32threads     disable Win32 threads [auto]
  --disable-os2threads     disable OS/2 threads [auto]
  --enable-x11grab         enable X11 grabbing [no]
  --disable-network        disable network support [no]
  --disable-dct            disable DCT code
  --disable-mdct           disable MDCT code
  --disable-rdft           disable RDFT code
  --disable-fft            disable FFT code
  --enable-dxva2           enable DXVA2 code
  --enable-vaapi           enable VAAPI code [autodetect]
  --enable-vda             enable VDA code   [autodetect]
  --enable-vdpau           enable VDPAU code [autodetect]

Individual component options:
  --disable-everything     disable all components listed below
  --disable-encoder=NAME   disable encoder NAME
  --enable-encoder=NAME    enable encoder NAME
  --disable-encoders       disable all encoders
  --disable-decoder=NAME   disable decoder NAME
  --enable-decoder=NAME    enable decoder NAME
  --disable-decoders       disable all decoders
  --disable-hwaccel=NAME   disable hwaccel NAME
  --enable-hwaccel=NAME    enable hwaccel NAME
  --disable-hwaccels       disable all hwaccels
  --disable-muxer=NAME     disable muxer NAME
  --enable-muxer=NAME      enable muxer NAME
  --disable-muxers         disable all muxers
  --disable-demuxer=NAME   disable demuxer NAME
  --enable-demuxer=NAME    enable demuxer NAME
  --disable-demuxers       disable all demuxers
  --enable-parser=NAME     enable parser NAME
  --disable-parser=NAME    disable parser NAME
  --disable-parsers        disable all parsers
  --enable-bsf=NAME        enable bitstream filter NAME
  --disable-bsf=NAME       disable bitstream filter NAME
  --disable-bsfs           disable all bitstream filters
  --enable-protocol=NAME   enable protocol NAME
  --disable-protocol=NAME  disable protocol NAME
  --disable-protocols      disable all protocols
  --enable-indev=NAME      enable input device NAME
  --disable-indev=NAME     disable input device NAME
  --disable-indevs         disable input devices
  --enable-outdev=NAME     enable output device NAME
  --disable-outdev=NAME    disable output device NAME
  --disable-outdevs        disable output devices
  --disable-devices        disable all devices
  --enable-filter=NAME     enable filter NAME
  --disable-filter=NAME    disable filter NAME
  --disable-filters        disable all filters

External library support:
  --enable-avisynth        enable reading of AVISynth script files [no]
  --enable-bzlib           enable bzlib [autodetect]
  --enable-fontconfig      enable fontconfig
  --enable-frei0r          enable frei0r video filtering
  --enable-gnutls          enable gnutls [no]
  --enable-libaacplus      enable AAC+ encoding via libaacplus [no]
  --enable-libass          enable libass subtitles rendering [no]
  --enable-libbluray       enable BluRay reading using libbluray [no]
  --enable-libcaca         enable textual display using libcaca
  --enable-libcelt         enable CELT decoding via libcelt [no]
  --enable-libcdio         enable audio CD grabbing with libcdio
  --enable-libdc1394       enable IIDC-1394 grabbing using libdc1394
                           and libraw1394 [no]
  --enable-libfaac         enable AAC encoding via libfaac [no]
  --enable-libfdk-aac      enable AAC encoding via libfdk-aac [no]
  --enable-libflite        enable flite (voice synthesis) support via libflite [no]
  --enable-libfreetype     enable libfreetype [no]
  --enable-libgsm          enable GSM de/encoding via libgsm [no]
  --enable-libiec61883     enable iec61883 via libiec61883 [no]
  --enable-libilbc         enable iLBC de/encoding via libilbc [no]
  --enable-libmodplug      enable ModPlug via libmodplug [no]
  --enable-libmp3lame      enable MP3 encoding via libmp3lame [no]
  --enable-libnut          enable NUT (de)muxing via libnut,
                           native (de)muxer exists [no]
  --enable-libopencore-amrnb enable AMR-NB de/encoding via libopencore-amrnb [no]
  --enable-libopencore-amrwb enable AMR-WB decoding via libopencore-amrwb [no]
  --enable-libopencv       enable video filtering via libopencv [no]
  --enable-libopenjpeg     enable JPEG 2000 de/encoding via OpenJPEG [no]
  --enable-libopus         enable Opus decoding via libopus [no]
  --enable-libpulse        enable Pulseaudio input via libpulse [no]
  --enable-librtmp         enable RTMP[E] support via librtmp [no]
  --enable-libschroedinger enable Dirac de/encoding via libschroedinger [no]
  --enable-libspeex        enable Speex de/encoding via libspeex [no]
  --enable-libstagefright-h264  enable H.264 decoding via libstagefright [no]
  --enable-libtheora       enable Theora encoding via libtheora [no]
  --enable-libutvideo      enable Ut Video encoding and decoding via libutvideo [no]
  --enable-libv4l2         enable libv4l2/v4l-utils [no]
  --enable-libvo-aacenc    enable AAC encoding via libvo-aacenc [no]
  --enable-libvo-amrwbenc  enable AMR-WB encoding via libvo-amrwbenc [no]
  --enable-libvorbis       enable Vorbis en/decoding via libvorbis,
                           native implementation exists [no]
  --enable-libvpx          enable VP8 de/encoding via libvpx [no]
  --enable-libx264         enable H.264 encoding via x264 [no]
  --enable-libxavs         enable AVS encoding via xavs [no]
  --enable-libxvid         enable Xvid encoding via xvidcore,
                           native MPEG-4/Xvid encoder exists [no]
  --enable-openal          enable OpenAL 1.1 capture support [no]
  --enable-openssl         enable openssl [no]
  --enable-zlib            enable zlib [autodetect]

Advanced options (experts only):
  --cross-prefix=PREFIX    use PREFIX for compilation tools [$cross_prefix]
  --enable-cross-compile   assume a cross-compiler is used
  --sysroot=PATH           root of cross-build tree
  --sysinclude=PATH        location of cross-build system headers
  --target-os=OS           compiler targets OS [$target_os]
  --target-exec=CMD        command to run executables on target
  --target-path=DIR        path to view of build directory on target
  --nm=NM                  use nm tool NM [$nm_default]
  --ar=AR                  use archive tool AR [$ar_default]
  --as=AS                  use assembler AS [$as_default]
  --yasmexe=EXE            use yasm-compatible assembler EXE [$yasmexe_default]
  --cc=CC                  use C compiler CC [$cc_default]
  --cxx=CXX                use C compiler CXX [$cxx_default]
  --ld=LD                  use linker LD [$ld_default]
  --host-cc=HOSTCC         use host C compiler HOSTCC
  --host-cflags=HCFLAGS    use HCFLAGS when compiling for host
  --host-ldflags=HLDFLAGS  use HLDFLAGS when linking for host
  --host-libs=HLIBS        use libs HLIBS when linking for host
  --extra-cflags=ECFLAGS   add ECFLAGS to CFLAGS [$CFLAGS]
  --extra-cxxflags=ECFLAGS add ECFLAGS to CXXFLAGS [$CXXFLAGS]
  --extra-ldflags=ELDFLAGS add ELDFLAGS to LDFLAGS [$LDFLAGS]
  --extra-libs=ELIBS       add ELIBS [$ELIBS]
  --extra-version=STRING   version string suffix []
  --optflags               override optimization-related compiler flags
  --build-suffix=SUFFIX    library name suffix []
  --malloc-prefix=PREFIX   prefix malloc and related names with PREFIX
  --progs-suffix=SUFFIX    program name suffix []
  --arch=ARCH              select architecture [$arch]
  --cpu=CPU                select the minimum required CPU (affects
                           instruction selection, may crash on older CPUs)
  --enable-pic             build position-independent code
  --enable-sram            allow use of on-chip SRAM
  --disable-symver         disable symbol versioning
  --disable-fastdiv        disable table-based division
  --enable-hardcoded-tables use hardcoded tables instead of runtime generation
  --disable-safe-bitstream-reader
                           disable buffer boundary checking in bitreaders
                           (faster, but may crash)
  --enable-memalign-hack   emulate memalign, interferes with memory debuggers

Optimization options (experts only):
  --disable-asm            disable all assembler optimizations
  --disable-altivec        disable AltiVec optimizations
  --disable-amd3dnow       disable 3DNow! optimizations
  --disable-amd3dnowext    disable 3DNow! extended optimizations
  --disable-mmx            disable MMX optimizations
  --disable-mmx2           disable MMX2 optimizations
  --disable-sse            disable SSE optimizations
  --disable-ssse3          disable SSSE3 optimizations
  --disable-avx            disable AVX optimizations
  --disable-fma4           disable FMA4 optimizations
  --disable-armv5te        disable armv5te optimizations
  --disable-armv6          disable armv6 optimizations
  --disable-armv6t2        disable armv6t2 optimizations
  --disable-armvfp         disable ARM VFP optimizations
  --disable-mmi            disable MMI optimizations
  --disable-neon           disable NEON optimizations
  --disable-vis            disable VIS optimizations
  --disable-yasm           disable use of yasm assembler
  --disable-mips32r2       disable MIPS32R2 optimizations
  --disable-mipsdspr1      disable MIPS DSP ASE R1 optimizations
  --disable-mipsdspr2      disable MIPS DSP ASE R2 optimizations
  --disable-mipsfpu        disable floating point MIPS optimizations
  --disable-fast-unaligned consider unaligned accesses slow
  --postproc-version=V     build libpostproc version V.
                           Where V can be '$ALT_PP_VER_MAJOR.$ALT_PP_VER_MINOR.$ALT_PP_VER_MICRO' or 'current'. [$postproc_version_default]

Developer options (useful when working on FFmpeg itself):
  --enable-coverage        build with test coverage instrumentation
  --disable-debug          disable debugging symbols
  --enable-debug=LEVEL     set the debug level [$debuglevel]
  --disable-optimizations  disable compiler optimizations
  --enable-extra-warnings  enable more compiler warnings
  --disable-stripping      disable stripping of executables and shared libraries
  --assert-level=level     0(default), 1 or 2, amount of assertion testing,
                           2 causes a slowdown at runtime.
  --enable-memory-poisoning fill heap uninitialized allocated space with arbitrary data
  --valgrind=VALGRIND      run "make fate" tests through valgrind to detect memory
                           leaks and errors, using the specified valgrind binary.
                           Cannot be combined with --target-exec
  --samples=PATH           location of test samples for FATE, if not set use
                           \$FATE_SAMPLES at make invocation time.
  --enable-xmm-clobber-test check XMM registers for clobbering (Win64-only;
                           should be used only for debugging purposes)
  --enable-random          randomly enable/disable components
  --disable-random
  --enable-random=LIST     randomly enable/disable specific components or
  --disable-random=LIST    component groups. LIST is a comma-separated list
                           of NAME[:PROB] entries where NAME is a component
                           (group) and PROB the probability associated with
                           NAME (default 0.5).
  --random-seed=VALUE      seed value for --enable/disable-random

NOTE: Object files are built at the place where configure is launched.
EOF
  exit 0
}

quotes='""'

log(){
    echo "$@" >> $logfile
}

log_file(){
    log BEGIN $1
    pr -n -t $1 >> $logfile
    log END $1
}

echolog(){
    log "$@"
    echo "$@"
}

warn(){
    log "WARNING: $*"
    WARNINGS="${WARNINGS}WARNING: $*\n"
}

die(){
    echolog "$@"
    cat <<EOF

If you think configure made a mistake, make sure you are using the latest
version from Git.  If the latest version fails, report the problem to the
ffmpeg-user@ffmpeg.org mailing list or IRC #ffmpeg on irc.freenode.net.
EOF
    if disabled logging; then
        cat <<EOF
Rerun configure with logging enabled (do not use --disable-logging), and
include the log this produces with your report.
EOF
    else
cat <<EOF
Include the log file "$logfile" produced by configure as this will help
solving the problem.
EOF
    fi
    exit 1
}

# Avoid locale weirdness, besides we really just want to translate ASCII.
toupper(){
    echo "$@" | tr abcdefghijklmnopqrstuvwxyz ABCDEFGHIJKLMNOPQRSTUVWXYZ
}

tolower(){
    echo "$@" | tr ABCDEFGHIJKLMNOPQRSTUVWXYZ abcdefghijklmnopqrstuvwxyz
}

c_escape(){
    echo "$*" | sed 's/["\\]/\\\0/g'
}

sh_quote(){
    v=$(echo "$1" | sed "s/'/'\\\\''/g")
    test "x$v" = "x${v#*[!A-Za-z0-9_/.+-]}" || v="'$v'"
    echo "$v"
}

cleanws(){
    echo "$@" | sed 's/^ *//;s/  */ /g;s/ *$//'
}

filter(){
    pat=$1
    shift
    for v; do
        eval "case $v in $pat) echo $v ;; esac"
    done
}

filter_out(){
    pat=$1
    shift
    for v; do
        eval "case $v in $pat) ;; *) echo $v ;; esac"
    done
}

map(){
    m=$1
    shift
    for v; do eval $m; done
}

set_all(){
    value=$1
    shift
    for var in $*; do
        eval $var=$value
    done
}

set_weak(){
    value=$1
    shift
    for var; do
        eval : \${$var:=$value}
    done
}

set_safe(){
    var=$1
    shift
    eval $(echo "$var" | sed 's/[^A-Za-z0-9_]/_/g')='$*'
}

get_safe(){
    eval echo \$$(echo "$1" | sed 's/[^A-Za-z0-9_]/_/g')
}

pushvar(){
    for var in $*; do
        eval level=\${${var}_level:=0}
        eval ${var}_${level}="\$$var"
        eval ${var}_level=$(($level+1))
    done
}

popvar(){
    for var in $*; do
        eval level=\${${var}_level:-0}
        test $level = 0 && continue
        eval level=$(($level-1))
        eval $var="\${${var}_${level}}"
        eval ${var}_level=$level
        eval unset ${var}_${level}
    done
}

enable(){
    set_all yes $*
}

disable(){
    set_all no $*
}

enable_weak(){
    set_weak yes $*
}

disable_weak(){
    set_weak no $*
}

enable_safe(){
    for var; do
        enable $(echo "$var" | sed 's/[^A-Za-z0-9_]/_/g')
    done
}

disable_safe(){
    for var; do
        disable $(echo "$var" | sed 's/[^A-Za-z0-9_]/_/g')
    done
}

do_enable_deep(){
    for var; do
        enabled $var && continue
        eval sel="\$${var}_select"
        eval sgs="\$${var}_suggest"
        pushvar var sgs
        enable_deep $sel
        popvar sgs
        enable_deep_weak $sgs
        popvar var
    done
}

enable_deep(){
    do_enable_deep $*
    enable $*
}

enable_deep_weak(){
    do_enable_deep $*
    enable_weak $*
}

enabled(){
    test "${1#!}" = "$1" && op== || op=!=
    eval test "x\$${1#!}" $op "xyes"
}

disabled(){
    test "${1#!}" = "$1" && op== || op=!=
    eval test "x\$${1#!}" $op "xno"
}

enabled_all(){
    for opt; do
        enabled $opt || return 1
    done
}

disabled_all(){
    for opt; do
        disabled $opt || return 1
    done
}

enabled_any(){
    for opt; do
        enabled $opt && return 0
    done
}

disabled_any(){
    for opt; do
        disabled $opt && return 0
    done
    return 1
}

set_default(){
    for opt; do
        eval : \${$opt:=\$${opt}_default}
    done
}

is_in(){
    value=$1
    shift
    for var in $*; do
        [ $var = $value ] && return 0
    done
    return 1
}

check_deps(){
    for cfg; do
        cfg="${cfg#!}"
        enabled ${cfg}_checking && die "Circular dependency for $cfg."
        disabled ${cfg}_checking && continue
        enable ${cfg}_checking

        eval dep_all="\$${cfg}_deps"
        eval dep_any="\$${cfg}_deps_any"
        eval dep_sel="\$${cfg}_select"
        eval dep_sgs="\$${cfg}_suggest"
        eval dep_ifa="\$${cfg}_if"
        eval dep_ifn="\$${cfg}_if_any"

        pushvar cfg dep_all dep_any dep_sel dep_sgs dep_ifa dep_ifn
        check_deps $dep_all $dep_any $dep_sel $dep_sgs $dep_ifa $dep_ifn
        popvar cfg dep_all dep_any dep_sel dep_sgs dep_ifa dep_ifn

        [ -n "$dep_ifa" ] && { enabled_all $dep_ifa && enable_weak $cfg; }
        [ -n "$dep_ifn" ] && { enabled_any $dep_ifn && enable_weak $cfg; }
        enabled_all  $dep_all || disable $cfg
        enabled_any  $dep_any || disable $cfg
        disabled_any $dep_sel && disable $cfg

        if enabled $cfg; then
            eval dep_extralibs="\$${cfg}_extralibs"
            test -n "$dep_extralibs" && add_extralibs $dep_extralibs
            enable_deep $dep_sel
            enable_deep_weak $dep_sgs
        fi

        disable ${cfg}_checking
    done
}

print_config_h(){
    enabled $1 && v=1 || v=0
    echo "#define $2 $v"
}

print_config_mak(){
    enabled $1 && v= || v=!
    echo "$v$2=yes"
}

print_config_asm(){
    enabled $1 && v=1 || v=0
    echo "%define $2 $v"
}

print_config(){
    pfx=$1
    files=$2
    shift 2
    for cfg; do
        ucname="$(toupper $cfg)"
        for f in $files; do
            "print_config_${f##*.}" $cfg ${pfx}${ucname} >>$f
        done
    done
}

print_enabled(){
    test "$1" = -n && end=" " && shift || end="\n"
    suf=$1
    shift
    for v; do
        enabled $v && printf "%s$end" ${v%$suf};
    done
}

append(){
    var=$1
    shift
    eval "$var=\"\$$var $*\""
}

prepend(){
    var=$1
    shift
    eval "$var=\"$* \$$var\""
}

add_cppflags(){
    append CPPFLAGS "$@"
}

add_cflags(){
    append CFLAGS $($cflags_filter "$@")
}

add_cxxflags(){
    append CXXFLAGS $($cflags_filter "$@")
}

add_asflags(){
    append ASFLAGS $($asflags_filter "$@")
}

add_ldflags(){
    append LDFLAGS $($ldflags_filter "$@")
}

add_extralibs(){
    prepend extralibs $($ldflags_filter "$@")
}

add_host_cflags(){
    append host_cflags $($host_cflags_filter "$@")
}

add_host_ldflags(){
    append host_ldflags $($host_ldflags_filter "$@")
}

check_cmd(){
    log "$@"
    "$@" >> $logfile 2>&1
}

cc_o(){
    eval printf '%s\\n' $CC_O
}

cc_e(){
    eval printf '%s\\n' $CC_E
}

check_cc(){
    log check_cc "$@"
    cat > $TMPC
    log_file $TMPC
    check_cmd $cc $CPPFLAGS $CFLAGS "$@" $CC_C $(cc_o $TMPO) $TMPC
}

check_cxx(){
    log check_cxx "$@"
    cat > $TMPCPP
    log_file $TMPCPP
    check_cmd $cxx $CPPFLAGS $CFLAGS $CXXFLAGS "$@" -c -o $TMPO $TMPCPP
}

check_cpp(){
    log check_cpp "$@"
    cat > $TMPC
    log_file $TMPC
    check_cmd $cc $CPPFLAGS $CFLAGS "$@" $(cc_e $TMPO) $TMPC
}

check_as(){
    log check_as "$@"
    cat > $TMPC
    log_file $TMPC
    check_cmd $as $CPPFLAGS $ASFLAGS "$@" $AS_C -o $TMPO $TMPC
}

check_asm(){
    log check_asm "$@"
    name="$1"
    code="$2"
    shift 2
    disable $name
    check_as "$@" <<EOF && enable $name
void foo(void){ __asm__ volatile($code); }
EOF
}

check_yasm(){
    log check_yasm "$@"
    echo "$1" > $TMPS
    log_file $TMPS
    shift 1
    check_cmd $yasmexe $YASMFLAGS "$@" -o $TMPO $TMPS
}

check_ld(){
    log check_ld "$@"
    type=$1
    shift 1
    flags=''
    libs=''
    for f; do
        test "${f}" = "${f#-l}" && flags="$flags $f" || libs="$libs $f"
    done
    check_$type $($cflags_filter $flags) || return
    flags=$($ldflags_filter $flags)
    libs=$($ldflags_filter $libs)
    check_cmd $ld $LDFLAGS $flags -o $TMPE $TMPO $libs $extralibs
}

check_code(){
    log check_code "$@"
    check=$1
    headers=$2
    code=$3
    shift 3
    {
        for hdr in $headers; do
            echo "#include <$hdr>"
        done
        echo "int main(void) { $code; return 0; }"
    } | check_$check "$@"
}

check_cppflags(){
    log check_cppflags "$@"
    check_cc "$@" <<EOF && append CPPFLAGS "$@"
int x;
EOF
}

check_cflags(){
    log check_cflags "$@"
    set -- $($cflags_filter "$@")
    check_cc "$@" <<EOF && append CFLAGS "$@"
int x;
EOF
}

check_cxxflags(){
    log check_cxxflags "$@"
    set -- $($cflags_filter "$@")
    check_cxx "$@" <<EOF && append CXXFLAGS "$@"
int x;
EOF
}

test_ldflags(){
    log test_ldflags "$@"
    check_ld "cc" "$@" <<EOF
int main(void){ return 0; }
EOF
}

check_ldflags(){
    log check_ldflags "$@"
    test_ldflags "$@" && add_ldflags "$@"
}

check_header(){
    log check_header "$@"
    header=$1
    shift
    disable_safe $header
    check_cpp "$@" <<EOF && enable_safe $header
#include <$header>
int x;
EOF
}

check_func(){
    log check_func "$@"
    func=$1
    shift
    disable $func
    check_ld "cc" "$@" <<EOF && enable $func
extern int $func();
int main(void){ $func(); }
EOF
}

check_mathfunc(){
    log check_mathfunc "$@"
    func=$1
    shift
    disable $func
    check_ld "cc" "$@" <<EOF && enable $func
#include <math.h>
float foo(float f) { return $func(f); }
int main(void){ return (int) foo; }
EOF
}

check_func_headers(){
    log check_func_headers "$@"
    headers=$1
    funcs=$2
    shift 2
    {
        for hdr in $headers; do
            echo "#include <$hdr>"
        done
        for func in $funcs; do
            echo "long check_$func(void) { return (long) $func; }"
        done
        echo "int main(void) { return 0; }"
    } | check_ld "cc" "$@" && enable $funcs && enable_safe $headers
}

check_class_headers_cpp(){
    log check_class_headers_cpp "$@"
    headers=$1
    classes=$2
    shift 2
    {
        for hdr in $headers; do
            echo "#include <$hdr>"
        done
        echo "int main(void) { "
        i=1
        for class in $classes; do
            echo "$class obj$i;"
            i=$(expr $i + 1)
        done
        echo "return 0; }"
    } | check_ld "cxx" "$@" && enable $funcs && enable_safe $headers
}

check_cpp_condition(){
    log check_cpp_condition "$@"
    header=$1
    condition=$2
    shift 2
    check_cpp "$@" <<EOF
#include <$header>
#if !($condition)
#error "unsatisfied condition: $condition"
#endif
EOF
}

check_lib(){
    log check_lib "$@"
    header="$1"
    func="$2"
    shift 2
    check_header $header && check_func $func "$@" && add_extralibs "$@"
}

check_lib2(){
    log check_lib2 "$@"
    headers="$1"
    funcs="$2"
    shift 2
    check_func_headers "$headers" "$funcs" "$@" && add_extralibs "$@"
}

check_lib_cpp(){
    log check_lib_cpp "$@"
    headers="$1"
    classes="$2"
    shift 2
    check_class_headers_cpp "$headers" "$classes" "$@" && add_extralibs "$@"
}

check_pkg_config(){
    log check_pkg_config "$@"
    pkg="$1"
    headers="$2"
    funcs="$3"
    shift 3
    $pkg_config --exists $pkg 2>/dev/null || return
    pkg_cflags=$($pkg_config --cflags $pkg)
    pkg_libs=$($pkg_config --libs $pkg)
    check_func_headers "$headers" "$funcs" $pkg_cflags $pkg_libs "$@" &&
        set_safe ${pkg}_cflags $pkg_cflags   &&
        set_safe ${pkg}_libs   $pkg_libs
}

check_exec(){
    check_ld "cc" "$@" && { enabled cross_compile || $TMPE >> $logfile 2>&1; }
}

check_exec_crash(){
    code=$(cat)

    # exit() is not async signal safe.  _Exit (C99) and _exit (POSIX)
    # are safe but may not be available everywhere.  Thus we use
    # raise(SIGTERM) instead.  The check is run in a subshell so we
    # can redirect the "Terminated" message from the shell.  SIGBUS
    # is not defined by standard C so it is used conditionally.

    (check_exec "$@") >> $logfile 2>&1 <<EOF
#include <signal.h>
static void sighandler(int sig){
    raise(SIGTERM);
}
int func(void){
    $code
}
int (*func_ptr)(void) = func;
int main(void){
    signal(SIGILL, sighandler);
    signal(SIGFPE, sighandler);
    signal(SIGSEGV, sighandler);
#ifdef SIGBUS
    signal(SIGBUS, sighandler);
#endif
    return func_ptr();
}
EOF
}

check_type(){
    log check_type "$@"
    headers=$1
    type=$2
    shift 2
    disable_safe "$type"
    check_code cc "$headers" "$type v" "$@" && enable_safe "$type"
}

check_struct(){
    log check_type "$@"
    headers=$1
    struct=$2
    member=$3
    shift 3
    disable_safe "${struct}_${member}"
    check_code cc "$headers" "const void *p = &(($struct *)0)->$member" "$@" &&
        enable_safe "${struct}_${member}"
}

require(){
    name="$1"
    header="$2"
    func="$3"
    shift 3
    check_lib $header $func "$@" || die "ERROR: $name not found"
}

require2(){
    name="$1"
    headers="$2"
    func="$3"
    shift 3
    check_lib2 "$headers" $func "$@" || die "ERROR: $name not found"
}

require_cpp(){
    name="$1"
    headers="$2"
    classes="$3"
    shift 3
    check_lib_cpp "$headers" "$classes" "$@" || die "ERROR: $name not found"
}

require_pkg_config(){
    pkg="$1"
    check_pkg_config "$@" || die "ERROR: $pkg not found"
    add_cflags    $(get_safe ${pkg}_cflags)
    add_extralibs $(get_safe ${pkg}_libs)
}

check_host_cc(){
    log check_host_cc "$@"
    cat > $TMPC
    log_file $TMPC
    check_cmd $host_cc $host_cflags "$@" -c -o $TMPO $TMPC
}

check_host_cflags(){
    log check_host_cflags "$@"
    set -- $($host_cflags_filter "$@")
    check_host_cc "$@" <<EOF && append host_cflags "$@"
int x;
EOF
}

apply(){
    file=$1
    shift
    "$@" < "$file" > "$file.tmp" && mv "$file.tmp" "$file" || rm "$file.tmp"
}

cp_if_changed(){
    cmp -s "$1" "$2" && echo "$2 is unchanged" && return
    mkdir -p "$(dirname $2)"
    cp -f "$1" "$2"
}

# CONFIG_LIST contains configurable options, while HAVE_LIST is for
# system-dependent things.

COMPONENT_LIST="
    bsfs
    decoders
    demuxers
    encoders
    filters
    hwaccels
    indevs
    muxers
    outdevs
    parsers
    protocols
"

PROGRAM_LIST="
    ffplay
    ffprobe
    ffserver
    ffmpeg
"

CONFIG_LIST="
    $COMPONENT_LIST
    $PROGRAM_LIST
    avcodec
    avdevice
    avfilter
    avformat
    avresample
    avisynth
    bzlib
    crystalhd
    dct
    doc
    dwt
    dxva2
    fast_unaligned
    fastdiv
    fft
    fontconfig
    frei0r
    gnutls
    gpl
    gray
    hardcoded_tables
    libaacplus
    libass
    libbluray
    libcaca
    libcdio
    libcelt
    libdc1394
    libfaac
    libfdk_aac
    libflite
    libfreetype
    libgsm
    libiec61883
    libilbc
    libmodplug
    libmp3lame
    libnut
    libopencore_amrnb
    libopencore_amrwb
    libopencv
    libopenjpeg
    libopus
    libpulse
    librtmp
    libschroedinger
    libspeex
    libstagefright_h264
    libtheora
    libutvideo
    libv4l2
    libvo_aacenc
    libvo_amrwbenc
    libvorbis
    libvpx
    libx264
    libxavs
    libxvid
    lsp
    mdct
    memalign_hack
<<<<<<< HEAD
    memory_poisoning
    mpegaudiodsp
    nettle
=======
>>>>>>> c83f44db
    network
    nonfree
    openal
    openssl
    pic
    postproc
    rdft
    runtime_cpudetect
    safe_bitstream_reader
    shared
    small
    sram
    static
    swresample
    swscale
    swscale_alpha
    thumb
    vaapi
    vda
    vdpau
    version3
    xmm_clobber_test
    x11grab
    zlib
"

THREADS_LIST='
    pthreads
    w32threads
    os2threads
'

ARCH_LIST='
    alpha
    arm
    avr32
    avr32_ap
    avr32_uc
    bfin
    ia64
    m68k
    mips
    mips64
    parisc
    ppc
    ppc64
    s390
    sh4
    sparc
    sparc64
    tomi
    x86
    x86_32
    x86_64
'

ARCH_EXT_LIST='
    altivec
    amd3dnow
    amd3dnowext
    armv5te
    armv6
    armv6t2
    armvfp
    avx
    fma4
    mmi
    mmx
    mmx2
    neon
    ppc4xx
    sse
    ssse3
    vfpv3
    vis
    mipsfpu
    mips32r2
    mipsdspr1
    mipsdspr2
'

HAVE_LIST_PUB='
    bigendian
    fast_unaligned
'

HAVE_LIST="
    $ARCH_EXT_LIST
    $HAVE_LIST_PUB
    $THREADS_LIST
    aligned_malloc
    aligned_stack
    alsa_asoundlib_h
    altivec_h
    arpa_inet_h
    asm_mod_y
    asm_types_h
    attribute_may_alias
    attribute_packed
    cbrtf
    clock_gettime
    closesocket
    cmov
    cpuid
    dcbzl
    dev_bktr_ioctl_bt848_h
    dev_bktr_ioctl_meteor_h
    dev_ic_bt8xx_h
    dev_video_bktr_ioctl_bt848_h
    dev_video_meteor_ioctl_meteor_h
    dlfcn_h
    dlopen
    dos_paths
    dxva_h
    ebp_available
    ebx_available
    exp2
    exp2f
    fast_64bit
    fast_clz
    fast_cmov
    fcntl
    fork
    getaddrinfo
    gethrtime
    getopt
    GetProcessAffinityMask
    GetProcessMemoryInfo
    GetProcessTimes
    GetSystemTimeAsFileTime
    getrusage
    gettimeofday
    glob
    gnu_as
    ibm_asm
    inet_aton
    inline_asm
    isatty
    isinf
    isnan
    jack_port_get_latency_range
    kbhit
    ldbrx
    libdc1394_1
    libdc1394_2
    llrint
    llrintf
    local_aligned_16
    local_aligned_8
    localtime_r
    log2
    log2f
    loongson
    lrint
    lrintf
    lzo1x_999_compress
    machine_ioctl_bt848_h
    machine_ioctl_meteor_h
    makeinfo
    malloc_h
    MapViewOfFile
    memalign
    mkstemp
    mm_empty
    mmap
    nanosleep
    netinet_sctp_h
    PeekNamedPipe
    pod2man
    poll_h
    posix_memalign
    pthread_cancel
    rdtsc
    rint
    round
    roundf
    rweflags
    sched_getaffinity
    sdl
    sdl_video_size
    setmode
    setrlimit
    Sleep
    sndio_h
    socklen_t
    soundcard_h
    strerror_r
    strptime
    struct_addrinfo
    struct_group_source_req
    struct_ip_mreq_source
    struct_ipv6_mreq
    struct_pollfd
    struct_rusage_ru_maxrss
    struct_sockaddr_in6
    struct_sockaddr_sa_len
    struct_sockaddr_storage
    struct_v4l2_frmivalenum_discrete
    symver
    symver_asm_label
    symver_gnu_asm
    sysconf
    sysctl
    sys_mman_h
    sys_param_h
    sys_resource_h
    sys_select_h
    sys_soundcard_h
    sys_time_h
    sys_videoio_h
    termios_h
    texi2html
    threads
    trunc
    truncf
    unistd_h
    usleep
    vfp_args
    VirtualAlloc
    windows_h
    winsock2_h
    xform_asm
    xgetbv
    xmm_clobbers
    yasm
"

# options emitted with CONFIG_ prefix but not available on command line
CONFIG_EXTRA="
    aandcttables
    ac3dsp
    avutil
    gcrypt
    golomb
    gplv3
    h264chroma
    h264dsp
    h264pred
    h264qpel
    huffman
    lgplv3
    lpc
    mpegaudiodsp
    nettle
    rtpdec
    sinewin
    vp3dsp
"

CMDLINE_SELECT="
    $ARCH_EXT_LIST
    $CONFIG_LIST
    $THREADS_LIST
    asm
    coverage
    cross_compile
    debug
    extra_warnings
    logging
    optimizations
    stripping
    symver
    yasm
"

PATHS_LIST='
    bindir
    datadir
    incdir
    libdir
    mandir
    prefix
    shlibdir
'

CMDLINE_SET="
    $PATHS_LIST
    ar
    arch
    as
    assert_level
    build_suffix
    cc
    cpu
    cross_prefix
    cxx
    dep_cc
    extra_version
    host_cc
    host_cflags
    host_ldflags
    host_libs
    host_os
    install
    ld
    logfile
    malloc_prefix
    nm
    optflags
    pkg_config
    postproc_version
    progs_suffix
    random_seed
    samples
    strip
    sysinclude
    sysroot
    target_exec
    target_os
    target_path
    valgrind
    yasmexe
"

CMDLINE_APPEND="
    extra_cflags
    extra_cxxflags
"

# code dependency declarations

# architecture extensions

armv5te_deps="arm"
armv6_deps="arm"
armv6t2_deps="arm"
armvfp_deps="arm"
neon_deps="arm"
vfpv3_deps="armvfp"

mipsfpu_deps="mips"
mips32r2_deps="mips"
mipsdspr1_deps="mips"
mipsdspr2_deps="mips"
mmi_deps="mips"

altivec_deps="ppc"
ppc4xx_deps="ppc"

vis_deps="sparc"

x86_64_suggest="cmov fast_cmov"
amd3dnow_deps="mmx"
amd3dnowext_deps="amd3dnow"
mmx_deps="x86"
mmx2_deps="mmx"
sse_deps="mmx"
ssse3_deps="sse"
avx_deps="ssse3"
fma4_deps="avx"

aligned_stack_if_any="ppc x86"
fast_64bit_if_any="alpha ia64 mips64 parisc64 ppc64 sparc64 x86_64"
fast_clz_if_any="alpha armv5te avr32 mips ppc x86"
fast_unaligned_if_any="armv6 ppc x86"

inline_asm_deps="!tms470"
need_memalign="altivec neon sse"

symver_if_any="symver_asm_label symver_gnu_asm"

# subsystems
dct_select="rdft"
mdct_select="fft"
rdft_select="fft"
mpegaudiodsp_select="dct"

# decoders / encoders / hardware accelerators
aac_decoder_select="mdct sinewin"
aac_encoder_select="mdct sinewin"
aac_latm_decoder_select="aac_decoder aac_latm_parser"
ac3_decoder_select="mdct ac3dsp ac3_parser"
ac3_encoder_select="mdct ac3dsp"
ac3_fixed_encoder_select="mdct ac3dsp"
alac_encoder_select="lpc"
amrnb_decoder_select="lsp"
amrwb_decoder_select="lsp"
amv_encoder_select="aandcttables"
atrac1_decoder_select="mdct sinewin"
atrac3_decoder_select="mdct"
binkaudio_dct_decoder_select="mdct rdft dct sinewin"
binkaudio_rdft_decoder_select="mdct rdft sinewin"
cavs_decoder_select="golomb"
cook_decoder_select="mdct sinewin"
cscd_decoder_suggest="zlib"
dca_decoder_select="mdct"
dirac_decoder_select="dwt golomb"
dnxhd_encoder_select="aandcttables"
dxa_decoder_select="zlib"
eac3_decoder_select="ac3_decoder"
eac3_encoder_select="mdct ac3dsp"
eamad_decoder_select="aandcttables"
eatgq_decoder_select="aandcttables"
eatqi_decoder_select="aandcttables"
exr_decoder_select="zlib"
ffv1_decoder_select="golomb"
flac_decoder_select="golomb"
flac_encoder_select="golomb lpc"
flashsv_decoder_select="zlib"
flashsv_encoder_select="zlib"
flashsv2_encoder_select="zlib"
flashsv2_decoder_select="zlib"
flv_decoder_select="h263_decoder"
flv_encoder_select="h263_encoder"
fraps_decoder_select="huffman"
h261_encoder_select="aandcttables"
h263_decoder_select="h263_parser"
h263_encoder_select="aandcttables"
h263_vaapi_hwaccel_select="vaapi h263_decoder"
h263i_decoder_select="h263_decoder"
h263p_encoder_select="h263_encoder"
h264_crystalhd_decoder_select="crystalhd h264_mp4toannexb_bsf h264_parser"
h264_decoder_select="golomb h264chroma h264dsp h264pred h264qpel"
h264_dxva2_hwaccel_deps="dxva2api_h"
h264_dxva2_hwaccel_select="dxva2 h264_decoder"
h264_vaapi_hwaccel_select="vaapi h264_decoder"
h264_vda_hwaccel_deps="VideoDecodeAcceleration_VDADecoder_h pthreads"
h264_vda_hwaccel_select="vda h264_decoder"
h264_vdpau_decoder_select="vdpau h264_decoder"
iac_decoder_select="fft mdct sinewin"
imc_decoder_select="fft mdct sinewin"
jpegls_decoder_select="golomb"
jpegls_encoder_select="golomb"
ljpeg_encoder_select="aandcttables"
loco_decoder_select="golomb"
mjpeg_encoder_select="aandcttables"
mlp_decoder_select="mlp_parser"
mp1_decoder_select="mpegaudiodsp"
mp1float_decoder_select="mpegaudiodsp"
mp2_decoder_select="mpegaudiodsp"
mp2float_decoder_select="mpegaudiodsp"
mp3_decoder_select="mpegaudiodsp"
mp3adu_decoder_select="mpegaudiodsp"
mp3adufloat_decoder_select="mpegaudiodsp"
mp3float_decoder_select="mpegaudiodsp"
mp3on4_decoder_select="mpegaudiodsp"
mp3on4float_decoder_select="mpegaudiodsp"
mpc7_decoder_select="mpegaudiodsp"
mpc8_decoder_select="mpegaudiodsp"
mpeg_vdpau_decoder_select="vdpau mpegvideo_decoder"
mpeg_xvmc_decoder_deps="X11_extensions_XvMClib_h"
mpeg_xvmc_decoder_select="mpegvideo_decoder"
mpeg1_vdpau_decoder_select="vdpau mpeg1video_decoder"
mpeg1_vdpau_hwaccel_select="vdpau mpeg1video_decoder"
mpeg1video_encoder_select="aandcttables"
mpeg2_crystalhd_decoder_select="crystalhd"
mpeg2_dxva2_hwaccel_deps="dxva2api_h"
mpeg2_dxva2_hwaccel_select="dxva2 mpeg2video_decoder"
mpeg2_vdpau_hwaccel_select="vdpau mpeg2video_decoder"
mpeg2_vaapi_hwaccel_select="vaapi mpeg2video_decoder"
mpeg2video_encoder_select="aandcttables"
mpeg4_crystalhd_decoder_select="crystalhd"
mpeg4_decoder_select="h263_decoder mpeg4video_parser"
mpeg4_encoder_select="h263_encoder"
mpeg4_vaapi_hwaccel_select="vaapi mpeg4_decoder"
mpeg4_vdpau_decoder_select="vdpau mpeg4_decoder"
msmpeg4_crystalhd_decoder_select="crystalhd"
msmpeg4v1_decoder_select="h263_decoder"
msmpeg4v1_encoder_select="h263_encoder"
msmpeg4v2_decoder_select="h263_decoder"
msmpeg4v2_encoder_select="h263_encoder"
msmpeg4v3_decoder_select="h263_decoder"
msmpeg4v3_encoder_select="h263_encoder"
nellymoser_decoder_select="mdct sinewin"
nellymoser_encoder_select="mdct sinewin"
png_decoder_select="zlib"
png_encoder_select="zlib"
qcelp_decoder_select="lsp"
qdm2_decoder_select="mdct rdft mpegaudiodsp"
ra_144_encoder_select="lpc"
ralf_decoder_select="golomb"
rv10_decoder_select="h263_decoder"
rv10_encoder_select="h263_encoder"
rv20_decoder_select="h263_decoder"
rv20_encoder_select="h263_encoder"
rv30_decoder_select="golomb h264chroma h264pred h264qpel"
rv40_decoder_select="golomb h264chroma h264pred h264qpel"
shorten_decoder_select="golomb"
sipr_decoder_select="lsp"
snow_decoder_select="dwt"
snow_encoder_select="aandcttables dwt"
sonic_decoder_select="golomb"
sonic_encoder_select="golomb"
sonic_ls_encoder_select="golomb"
svq1_encoder_select="aandcttables"
svq3_decoder_select="golomb h264chroma h264dsp h264pred h264qpel"
svq3_decoder_suggest="zlib"
theora_decoder_select="vp3_decoder"
tiff_decoder_suggest="zlib"
tiff_encoder_suggest="zlib"
tscc_decoder_select="zlib"
twinvq_decoder_select="mdct lsp sinewin"
vc1_crystalhd_decoder_select="crystalhd"
vc1_decoder_select="h263_decoder h264chroma h264qpel"
vc1_dxva2_hwaccel_deps="dxva2api_h"
vc1_dxva2_hwaccel_select="dxva2 vc1_decoder"
vc1_vaapi_hwaccel_select="vaapi vc1_decoder"
vc1_vdpau_decoder_select="vdpau vc1_decoder"
vc1image_decoder_select="vc1_decoder"
vorbis_decoder_select="mdct"
vorbis_encoder_select="mdct"
vp3_decoder_select="vp3dsp"
vp5_decoder_select="vp3dsp"
vp6_decoder_select="huffman vp3dsp"
vp6a_decoder_select="vp6_decoder"
vp6f_decoder_select="vp6_decoder"
vp8_decoder_select="h264pred h264qpel"
wmapro_decoder_select="mdct sinewin"
wmav1_decoder_select="mdct sinewin"
wmav1_encoder_select="mdct sinewin"
wmav2_decoder_select="mdct sinewin"
wmav2_encoder_select="mdct sinewin"
wmavoice_decoder_select="lsp rdft dct mdct sinewin"
wmv1_decoder_select="h263_decoder"
wmv1_encoder_select="h263_encoder"
wmv2_decoder_select="h263_decoder"
wmv2_encoder_select="h263_encoder"
wmv3_decoder_select="vc1_decoder"
wmv3_crystalhd_decoder_select="crystalhd"
wmv3_dxva2_hwaccel_select="vc1_dxva2_hwaccel"
wmv3_vaapi_hwaccel_select="vc1_vaapi_hwaccel"
wmv3_vdpau_decoder_select="vc1_vdpau_decoder"
wmv3image_decoder_select="wmv3_decoder"
zerocodec_decoder_select="zlib"
zlib_decoder_select="zlib"
zlib_encoder_select="zlib"
zmbv_decoder_select="zlib"
zmbv_encoder_select="zlib"

crystalhd_deps="libcrystalhd_libcrystalhd_if_h"
vaapi_deps="va_va_h"
vda_deps="VideoDecodeAcceleration_VDADecoder_h pthreads"
vdpau_deps="vdpau_vdpau_h vdpau_vdpau_x11_h"

# parsers
h264_parser_select="golomb h264dsp h264pred"

# external libraries
libaacplus_encoder_deps="libaacplus"
libcelt_decoder_deps="libcelt"
libfaac_encoder_deps="libfaac"
libfdk_aac_encoder_deps="libfdk_aac"
libgsm_decoder_deps="libgsm"
libgsm_encoder_deps="libgsm"
libgsm_ms_decoder_deps="libgsm"
libgsm_ms_encoder_deps="libgsm"
libilbc_decoder_deps="libilbc"
libilbc_encoder_deps="libilbc"
libmodplug_demuxer_deps="libmodplug"
libmp3lame_encoder_deps="libmp3lame"
libopencore_amrnb_decoder_deps="libopencore_amrnb"
libopencore_amrnb_encoder_deps="libopencore_amrnb"
libopencore_amrwb_decoder_deps="libopencore_amrwb"
libopenjpeg_decoder_deps="libopenjpeg"
libopenjpeg_encoder_deps="libopenjpeg"
libopus_decoder_deps="libopus"
libschroedinger_decoder_deps="libschroedinger"
libschroedinger_encoder_deps="libschroedinger"
libspeex_decoder_deps="libspeex"
libspeex_encoder_deps="libspeex"
libstagefright_h264_decoder_deps="libstagefright_h264"
libtheora_encoder_deps="libtheora"
libvo_aacenc_encoder_deps="libvo_aacenc"
libvo_amrwbenc_encoder_deps="libvo_amrwbenc"
libvorbis_decoder_deps="libvorbis"
libvorbis_encoder_deps="libvorbis"
libvpx_decoder_deps="libvpx"
libvpx_encoder_deps="libvpx"
libx264_encoder_deps="libx264"
libx264rgb_encoder_deps="libx264"
libxavs_encoder_deps="libxavs"
libxvid_encoder_deps="libxvid"
libutvideo_decoder_deps="libutvideo"
libutvideo_encoder_deps="libutvideo"

# demuxers / muxers
ac3_demuxer_select="ac3_parser"
asf_stream_muxer_select="asf_muxer"
avisynth_demuxer_deps="avisynth"
dirac_demuxer_select="dirac_parser"
eac3_demuxer_select="ac3_parser"
flac_demuxer_select="flac_parser"
ipod_muxer_select="mov_muxer"
libnut_demuxer_deps="libnut"
libnut_muxer_deps="libnut"
matroska_audio_muxer_select="matroska_muxer"
matroska_demuxer_suggest="zlib bzlib"
mov_demuxer_suggest="zlib"
mp3_demuxer_select="mpegaudio_parser"
mp4_muxer_select="mov_muxer"
mpegts_muxer_select="adts_muxer latm_muxer"
mpegtsraw_demuxer_select="mpegts_demuxer"
mxf_d10_muxer_select="mxf_muxer"
ogg_demuxer_select="golomb"
psp_muxer_select="mov_muxer"
rtp_demuxer_select="sdp_demuxer"
rtpdec_select="asf_demuxer rm_demuxer rtp_protocol mpegts_demuxer mov_demuxer"
rtsp_demuxer_select="http_protocol rtpdec"
rtsp_muxer_select="rtp_muxer http_protocol rtp_protocol"
sap_demuxer_select="sdp_demuxer"
sap_muxer_select="rtp_muxer rtp_protocol"
sdp_demuxer_select="rtpdec"
spdif_muxer_select="aac_parser"
tg2_muxer_select="mov_muxer"
tgp_muxer_select="mov_muxer"
w64_demuxer_deps="wav_demuxer"

# indevs / outdevs
alsa_indev_deps="alsa_asoundlib_h snd_pcm_htimestamp"
alsa_outdev_deps="alsa_asoundlib_h"
bktr_indev_deps_any="dev_bktr_ioctl_bt848_h machine_ioctl_bt848_h dev_video_bktr_ioctl_bt848_h dev_ic_bt8xx_h"
caca_outdev_deps="libcaca"
dshow_indev_deps="IBaseFilter"
dshow_indev_extralibs="-lpsapi -lole32 -lstrmiids -luuid"
dv1394_indev_deps="dv1394 dv_demuxer"
fbdev_indev_deps="linux_fb_h"
iec61883_indev_deps="libiec61883"
jack_indev_deps="jack_jack_h sem_timedwait"
lavfi_indev_deps="avfilter"
libcdio_indev_deps="libcdio"
libdc1394_indev_deps="libdc1394"
libv4l2_indev_deps="libv4l2"
openal_indev_deps="openal"
oss_indev_deps_any="soundcard_h sys_soundcard_h"
oss_outdev_deps_any="soundcard_h sys_soundcard_h"
pulse_indev_deps="libpulse"
sdl_outdev_deps="sdl"
sndio_indev_deps="sndio_h"
sndio_outdev_deps="sndio_h"
v4l_indev_deps="linux_videodev_h"
v4l2_indev_deps_any="linux_videodev2_h sys_videoio_h"
vfwcap_indev_deps="capCreateCaptureWindow vfwcap_defines"
vfwcap_indev_extralibs="-lavicap32"
<<<<<<< HEAD
x11_grab_device_indev_deps="x11grab"
=======
x11grab_indev_deps="x11grab XShmCreateImage"
>>>>>>> c83f44db

# protocols
bluray_protocol_deps="libbluray"
ffrtmpcrypt_protocol_deps="!librtmp_protocol"
ffrtmpcrypt_protocol_deps_any="gcrypt nettle openssl"
ffrtmpcrypt_protocol_select="tcp_protocol"
ffrtmphttp_protocol_deps="!librtmp_protocol"
ffrtmphttp_protocol_select="http_protocol"
gopher_protocol_deps="network"
httpproxy_protocol_deps="network"
httpproxy_protocol_select="tcp_protocol"
http_protocol_deps="network"
http_protocol_select="tcp_protocol"
https_protocol_select="tls_protocol"
librtmp_protocol_deps="librtmp"
librtmpe_protocol_deps="librtmp"
librtmps_protocol_deps="librtmp"
librtmpt_protocol_deps="librtmp"
librtmpte_protocol_deps="librtmp"
mmsh_protocol_select="http_protocol"
mmst_protocol_deps="network"
rtmp_protocol_deps="!librtmp_protocol"
rtmp_protocol_select="tcp_protocol"
rtmpe_protocol_select="ffrtmpcrypt_protocol"
rtmps_protocol_deps="!librtmp_protocol"
rtmps_protocol_select="tls_protocol"
rtmpt_protocol_select="ffrtmphttp_protocol"
rtmpte_protocol_select="ffrtmpcrypt_protocol ffrtmphttp_protocol"
rtmpts_protocol_select="ffrtmphttp_protocol https_protocol"
rtp_protocol_select="udp_protocol"
sctp_protocol_deps="network netinet_sctp_h"
tcp_protocol_deps="network"
tls_protocol_deps_any="openssl gnutls"
tls_protocol_select="tcp_protocol"
udp_protocol_deps="network"

# filters
aconvert_filter_deps="swresample"
amovie_filter_deps="avcodec avformat"
aresample_filter_deps="swresample"
ass_filter_deps="libass"
asyncts_filter_deps="avresample"
atempo_filter_deps="avcodec rdft"
blackframe_filter_deps="gpl"
boxblur_filter_deps="gpl"
colormatrix_filter_deps="gpl"
cropdetect_filter_deps="gpl"
delogo_filter_deps="gpl"
deshake_filter_deps="avcodec"
drawtext_filter_deps="libfreetype"
flite_filter_deps="libflite"
frei0r_filter_deps="frei0r dlopen"
frei0r_filter_extralibs='$ldl'
frei0r_src_filter_deps="frei0r dlopen"
frei0r_src_filter_extralibs='$ldl'
hqdn3d_filter_deps="gpl"
movie_filter_deps="avcodec avformat"
mp_filter_deps="gpl avcodec swscale postproc"
mptestsrc_filter_deps="gpl"
negate_filter_deps="lut_filter"
resample_filter_deps="avresample"
ocv_filter_deps="libopencv"
pan_filter_deps="swresample"
removelogo_filter_deps="avcodec avformat swscale"
scale_filter_deps="swscale"
select_filter_deps="avcodec"
super2xsai_filter_deps="gpl"
tinterlace_filter_deps="gpl"
yadif_filter_deps="gpl"

# libraries
avdevice_deps="avcodec avformat"
avformat_deps="avcodec"
postproc_deps="gpl"

# programs
ffmpeg_deps="avcodec avfilter avformat swscale swresample"
ffmpeg_select="buffersink_filter format_filter aformat_filter
               setpts_filter null_filter anull_filter abuffersink_filter"
ffplay_deps="avcodec avformat swscale swresample sdl"
ffplay_select="buffersink_filter rdft"
ffprobe_deps="avcodec avformat"
ffserver_deps="avformat ffm_muxer fork rtp_protocol rtsp_demuxer"
ffserver_extralibs='$ldl'

doc_deps_any="texi2html makeinfo pod2man"

# tests
colormatrix1_test_deps="colormatrix_filter"
colormatrix2_test_deps="colormatrix_filter"
flashsv2_test_deps="zlib"
mpg_test_deps="mpeg1system_muxer mpegps_demuxer"
mpng_test_deps="zlib"
pp_test_deps="mp_filter"
pp2_test_deps="mp_filter"
pp3_test_deps="mp_filter"
pp4_test_deps="mp_filter"
pp5_test_deps="mp_filter"
pp6_test_deps="mp_filter"
seek_lavf_mxf_d10_test_deps="mxf_d10_test"
zlib_test_deps="zlib"
zmbv_test_deps="zlib"

test_deps(){
    suf1=$1
    suf2=$2
    shift 2
    for v; do
        dep=${v%=*}
        tests=${v#*=}
        for name in ${tests}; do
            append ${name}_test_deps ${dep}$suf1 ${dep}$suf2
        done
    done
}

test_deps _muxer _demuxer                                               \
    aiff                                                                \
    pcm_alaw=alaw                                                       \
    asf                                                                 \
    au                                                                  \
    avi                                                                 \
    dv=dv_fmt                                                           \
    ffm                                                                 \
    flv=flv_fmt                                                         \
    gxf                                                                 \
    matroska=mkv                                                        \
    mmf                                                                 \
    mov="mov ismv"                                                      \
    pcm_mulaw=mulaw                                                     \
    mxf="mxf mxf_d10"                                                   \
    nut                                                                 \
    ogg="ogg ogg_vp3"                                                   \
    rawvideo=pixfmt                                                     \
    rm                                                                  \
    swf                                                                 \
    mpegts=ts                                                           \
    voc                                                                 \
    wav                                                                 \
    yuv4mpegpipe=yuv4mpeg                                               \

# default parameters

logfile="config.log"

# installation paths
prefix_default="/usr/local"
bindir_default='${prefix}/bin'
datadir_default='${prefix}/share/ffmpeg'
incdir_default='${prefix}/include'
libdir_default='${prefix}/lib'
mandir_default='${prefix}/share/man'
shlibdir_default="$libdir_default"
postproc_version_default="current"

# toolchain
ar_default="ar"
cc_default="gcc"
cxx_default="g++"
host_cc_default="gcc"
install="install"
ln_s="ln -sf"
nm_default="nm"
objformat="elf"
pkg_config_default=pkg-config
ranlib="ranlib"
strip_default="strip"
yasmexe_default="yasm"

nm_opts='-g'
nogas=":"

# machine
arch_default=$(uname -m)
cpu="generic"

# OS
target_os_default=$(tolower $(uname -s))
host_os=$target_os_default

# alternative libpostproc version
ALT_PP_VER_MAJOR=51
ALT_PP_VER_MINOR=2
ALT_PP_VER_MICRO=101
ALT_PP_VER=$ALT_PP_VER_MAJOR.$ALT_PP_VER_MINOR.$ALT_PP_VER_MICRO

# configurable options
enable $PROGRAM_LIST

enable avcodec
enable avdevice
enable avfilter
enable avformat
enable avutil
enable postproc
enable stripping
enable swresample
enable swscale

enable asm
enable debug
enable doc
enable fastdiv
enable network
enable optimizations
enable safe_bitstream_reader
enable static
enable swscale_alpha

# build settings
SHFLAGS='-shared -Wl,-soname,$$(@F)'
FFSERVERLDFLAGS=-Wl,-E
LIBPREF="lib"
LIBSUF=".a"
FULLNAME='$(NAME)$(BUILDSUF)'
LIBNAME='$(LIBPREF)$(FULLNAME)$(LIBSUF)'
SLIBPREF="lib"
SLIBSUF=".so"
SLIBNAME='$(SLIBPREF)$(FULLNAME)$(SLIBSUF)'
SLIBNAME_WITH_VERSION='$(SLIBNAME).$(LIBVERSION)'
SLIBNAME_WITH_MAJOR='$(SLIBNAME).$(LIBMAJOR)'
LIB_INSTALL_EXTRA_CMD='$$(RANLIB) "$(LIBDIR)/$(LIBNAME)"'
SLIB_INSTALL_NAME='$(SLIBNAME_WITH_VERSION)'
SLIB_INSTALL_LINKS='$(SLIBNAME_WITH_MAJOR) $(SLIBNAME)'

asflags_filter=echo
cflags_filter=echo
ldflags_filter=echo

AS_C='-c'
AS_O='-o $@'
CC_C='-c'
CC_E='-E -o $@'
CC_O='-o $@'
CXX_O='-o $@'
LD_O='-o $@'
HOSTCC_C='-c'
HOSTCC_O='-o $@'

host_cflags='-D_ISOC99_SOURCE -D_XOPEN_SOURCE=600 -O3 -g'
host_libs='-lm'
host_cflags_filter=echo
host_ldflags_filter=echo

target_path='$(CURDIR)'

# since the object filename is not given with the -MM flag, the compiler
# is only able to print the basename, and we must add the path ourselves
DEPCMD='$(DEP$(1)) $(DEP$(1)FLAGS) $($(1)DEP_FLAGS) $< | sed -e "/^\#.*/d" -e "s,^[[:space:]]*$(*F)\\.o,$(@D)/$(*F).o," > $(@:.o=.d)'
DEPFLAGS='-MM'

# find source path
if test -f configure; then
    source_path=.
else
    source_path=$(cd $(dirname "$0"); pwd)
    echo "$source_path" | grep -q '[[:blank:]]' &&
        die "Out of tree builds are impossible with whitespace in source path."
    test -e "$source_path/config.h" &&
        die "Out of tree builds are impossible with config.h in source dir."
fi

for v in "$@"; do
    r=${v#*=}
    l=${v%"$r"}
    r=$(sh_quote "$r")
    FFMPEG_CONFIGURATION="${FFMPEG_CONFIGURATION# } ${l}${r}"
done

find_things(){
    thing=$1
    pattern=$2
    file=$source_path/$3
    sed -n "s/^[^#]*$pattern.*([^,]*, *\([^,]*\)\(,.*\)*).*/\1_$thing/p" "$file"
}

ENCODER_LIST=$(find_things  encoder  ENC      libavcodec/allcodecs.c)
DECODER_LIST=$(find_things  decoder  DEC      libavcodec/allcodecs.c)
HWACCEL_LIST=$(find_things  hwaccel  HWACCEL  libavcodec/allcodecs.c)
PARSER_LIST=$(find_things   parser   PARSER   libavcodec/allcodecs.c)
BSF_LIST=$(find_things      bsf      BSF      libavcodec/allcodecs.c)
MUXER_LIST=$(find_things    muxer    _MUX     libavformat/allformats.c)
DEMUXER_LIST=$(find_things  demuxer  DEMUX    libavformat/allformats.c)
OUTDEV_LIST=$(find_things   outdev   OUTDEV   libavdevice/alldevices.c)
INDEV_LIST=$(find_things    indev    _IN      libavdevice/alldevices.c)
PROTOCOL_LIST=$(find_things protocol PROTOCOL libavformat/allformats.c)
FILTER_LIST=$(find_things   filter   FILTER   libavfilter/allfilters.c)

ALL_COMPONENTS="
    $BSF_LIST
    $DECODER_LIST
    $DEMUXER_LIST
    $ENCODER_LIST
    $FILTER_LIST
    $HWACCEL_LIST
    $INDEV_LIST
    $MUXER_LIST
    $OUTDEV_LIST
    $PARSER_LIST
    $PROTOCOL_LIST
"

find_tests(){
    map "echo ${2}\${v}_test" $(ls "$source_path"/tests/ref/$1 | grep -v '[^-a-z0-9_]')
}

LAVF_FATE_TESTS=$(find_tests lavf-fate)
LAVF_TESTS=$(find_tests lavf)
LAVFI_TESTS=$(find_tests lavfi)
SEEK_TESTS=$(find_tests seek seek_)

ALL_TESTS="$LAVF_FATE_TESTS $LAVF_TESTS $LAVFI_TESTS $SEEK_TESTS"

for n in $COMPONENT_LIST; do
    v=$(toupper ${n%s})_LIST
    eval enable \$$v
    eval ${n}_if_any="\$$v"
done

enable $ARCH_EXT_LIST $ALL_TESTS

die_unknown(){
    echo "Unknown option \"$1\"."
    echo "See $0 --help for available options."
    exit 1
}

show_list() {
    suffix=_$1
    shift
    echo $* | sed s/$suffix//g | tr ' ' '\n' | sort | pr -3 -t
    exit 0
}

rand_list(){
    IFS=', '
    set -- $*
    unset IFS
    for thing; do
        comp=${thing%:*}
        prob=${thing#$comp}
        prob=${prob#:}
        is_in ${comp} $COMPONENT_LIST && eval comp=\$$(toupper ${comp%s})_LIST
        echo "prob ${prob:-0.5}"
        printf '%s\n' $comp
    done
}

do_random(){
    action=$1
    shift
    random_seed=$(awk "BEGIN { srand($random_seed); print srand() }")
    $action $(rand_list "$@" | awk "BEGIN { srand($random_seed) } \$1 == \"prob\" { prob = \$2; next } rand() < prob { print }")
}

for opt do
    optval="${opt#*=}"
    case "$opt" in
    --extra-ldflags=*) add_ldflags $optval
    ;;
    --extra-libs=*) add_extralibs $optval
    ;;
    --disable-devices) disable $INDEV_LIST $OUTDEV_LIST
    ;;
    --enable-debug=*) debuglevel="$optval"
    ;;
    --disable-everything)
    map 'eval unset \${$(toupper ${v%s})_LIST}' $COMPONENT_LIST
    ;;
    --enable-random|--disable-random)
    action=${opt%%-random}
    do_random ${action#--} $COMPONENT_LIST
    ;;
    --enable-random=*|--disable-random=*)
    action=${opt%%-random=*}
    do_random ${action#--} $optval
    ;;
    --enable-*=*|--disable-*=*)
    eval $(echo "${opt%%=*}" | sed 's/--/action=/;s/-/ thing=/')
    is_in "${thing}s" $COMPONENT_LIST || die_unknown "$opt"
    eval list=\$$(toupper $thing)_LIST
    name=$(echo "${optval}" | sed "s/,/_${thing}|/g")_${thing}
    $action $(filter "$name" $list)
    ;;
    --enable-?*|--disable-?*)
    eval $(echo "$opt" | sed 's/--/action=/;s/-/ option=/;s/-/_/g')
    if is_in $option $COMPONENT_LIST; then
        test $action = disable && action=unset
        eval $action \$$(toupper ${option%s})_LIST
    elif is_in $option $CMDLINE_SELECT; then
        $action $option
    else
        die_unknown $opt
    fi
    ;;
    --list-*)
        NAME="${opt#--list-}"
        is_in $NAME $COMPONENT_LIST || die_unknown $opt
        NAME=${NAME%s}
        eval show_list $NAME \$$(toupper $NAME)_LIST
    ;;
    --help|-h) show_help
    ;;
    *)
    optname="${opt%%=*}"
    optname="${optname#--}"
    optname=$(echo "$optname" | sed 's/-/_/g')
    if is_in $optname $CMDLINE_SET; then
        eval $optname='$optval'
    elif is_in $optname $CMDLINE_APPEND; then
        append $optname "$optval"
    else
         die_unknown $opt
    fi
    ;;
    esac
done

disabled logging && logfile=/dev/null

echo "# $0 $FFMPEG_CONFIGURATION" > $logfile
set >> $logfile

test -n "$cross_prefix" && enable cross_compile

if enabled cross_compile; then
    test -n "$arch" && test -n "$target_os" ||
        die "Must specify target arch and OS when cross-compiling"
fi

set_default arch target_os postproc_version

# Check if we should build alternative libpostproc version instead of current
if   test "$postproc_version" = $ALT_PP_VER; then
  LIBPOSTPROC_VERSION=$ALT_PP_VER
  LIBPOSTPROC_VERSION_MAJOR=$ALT_PP_VER_MAJOR
  LIBPOSTPROC_VERSION_MINOR=$ALT_PP_VER_MINOR
  LIBPOSTPROC_VERSION_MICRO=$ALT_PP_VER_MICRO
elif test "$postproc_version" != current; then
  die "Invalid argument to --postproc-version. See --help output."
fi

ar_default="${cross_prefix}${ar_default}"
cc_default="${cross_prefix}${cc_default}"
cxx_default="${cross_prefix}${cxx_default}"
nm_default="${cross_prefix}${nm_default}"
pkg_config_default="${cross_prefix}${pkg_config_default}"
ranlib="${cross_prefix}${ranlib}"
strip_default="${cross_prefix}${strip_default}"

sysinclude_default="${sysroot}/usr/include"

set_default cc cxx nm pkg_config strip sysinclude yasmexe
enabled cross_compile || host_cc_default=$cc
set_default host_cc

if ! $pkg_config --version >/dev/null 2>&1; then
    warn "$pkg_config not found, library detection may fail."
    pkg_config=false
fi

exesuf() {
    case $1 in
        mingw32*|cygwin*|*-dos|freedos|opendos|os/2*|symbian) echo .exe ;;
    esac
}

EXESUF=$(exesuf $target_os)
HOSTEXESUF=$(exesuf $host_os)

# set temporary file name
: ${TMPDIR:=$TEMPDIR}
: ${TMPDIR:=$TMP}
: ${TMPDIR:=/tmp}

if ! check_cmd mktemp -u XXXXXX; then
    # simple replacement for missing mktemp
    # NOT SAFE FOR GENERAL USE
    mktemp(){
        echo "${2%%XXX*}.${HOSTNAME}.${UID}.$$"
    }
fi

tmpfile(){
    tmp=$(mktemp -u "${TMPDIR}/ffconf.XXXXXXXX")$2 &&
        (set -C; exec > $tmp) 2>/dev/null ||
        die "Unable to create temporary file in $TMPDIR."
    append TMPFILES $tmp
    eval $1=$tmp
}

trap 'rm -f -- $TMPFILES' EXIT

tmpfile TMPASM .asm
tmpfile TMPC   .c
tmpfile TMPCPP .cpp
tmpfile TMPE   $EXESUF
tmpfile TMPH   .h
tmpfile TMPO   .o
tmpfile TMPS   .S
tmpfile TMPSH  .sh
tmpfile TMPV   .ver

unset -f mktemp

chmod +x $TMPE

# make sure we can execute files in $TMPDIR
cat > $TMPSH 2>> $logfile <<EOF
#! /bin/sh
EOF
chmod +x $TMPSH >> $logfile 2>&1
if ! $TMPSH >> $logfile 2>&1; then
    cat <<EOF
Unable to create and execute files in $TMPDIR.  Set the TMPDIR environment
variable to another directory and make sure that it is not mounted noexec.
EOF
    die "Sanity test failed."
fi

pgi_flags(){
    for flag; do
        case $flag in
            -fomit-frame-pointer) echo -Mnoframe ;;
            -g)                   echo -gopt ;;
            *)                    echo $flag ;;
        esac
    done
}

suncc_flags(){
    for flag; do
        case $flag in
            -march=*|-mcpu=*)
                case "${flag#*=}" in
                    native)                   echo -xtarget=native       ;;
                    v9|niagara)               echo -xarch=sparc          ;;
                    ultrasparc)               echo -xarch=sparcvis       ;;
                    ultrasparc3|niagara2)     echo -xarch=sparcvis2      ;;
                    i586|pentium)             echo -xchip=pentium        ;;
                    i686|pentiumpro|pentium2) echo -xtarget=pentium_pro  ;;
                    pentium3*|c3-2)           echo -xtarget=pentium3     ;;
                    pentium-m)          echo -xarch=sse2 -xchip=pentium3 ;;
                    pentium4*)          echo -xtarget=pentium4           ;;
                    prescott|nocona)    echo -xarch=sse3 -xchip=pentium4 ;;
                    *-sse3)             echo -xarch=sse3                 ;;
                    core2)              echo -xarch=ssse3 -xchip=core2   ;;
                    amdfam10|barcelona)       echo -xarch=sse4_1         ;;
                    athlon-4|athlon-[mx]p)    echo -xarch=ssea           ;;
                    k8|opteron|athlon64|athlon-fx)
                                              echo -xarch=sse2a          ;;
                    athlon*)                  echo -xarch=pentium_proa   ;;
                esac
                ;;
            -std=c99)             echo -xc99              ;;
            -fomit-frame-pointer) echo -xregs=frameptr    ;;
            -fPIC)                echo -KPIC -xcode=pic32 ;;
            -W*,*)                echo $flag              ;;
            -f*-*|-W*)                                    ;;
            *)                    echo $flag              ;;
        esac
    done
}

tms470_flags(){
    for flag; do
        case $flag in
            -march=*|-mcpu=*)
                case "${flag#*=}" in
                    armv7-a|cortex-a*)      echo -mv=7a8 ;;
                    armv7-r|cortex-r*)      echo -mv=7r4 ;;
                    armv7-m|cortex-m*)      echo -mv=7m3 ;;
                    armv6*|arm11*)          echo -mv=6   ;;
                    armv5*e|arm[79]*e*|arm9[24]6*|arm96*|arm102[26])
                                            echo -mv=5e  ;;
                    armv4*|arm7*|arm9[24]*) echo -mv=4   ;;
                esac
                ;;
            -mfpu=neon)     echo --float_support=vfpv3 --neon ;;
            -mfpu=vfp)      echo --float_support=vfpv2        ;;
            -mfpu=vfpv3)    echo --float_support=vfpv3        ;;
            -msoft-float)   echo --float_support=vfplib       ;;
            -O[0-3]|-mf=*)  echo $flag                        ;;
            -g)             echo -g -mn                       ;;
            -pds=*)         echo $flag                        ;;
            -D*|-I*)        echo $flag                        ;;
            --gcc|--abi=*)  echo $flag                        ;;
            -me)            echo $flag                        ;;
        esac
    done
}

probe_cc(){
    pfx=$1
    _cc=$2

    unset _type _ident _cc_c _cc_e _cc_o _flags _cflags _ldflags
    unset _depflags _DEPCMD _DEPFLAGS
    _flags_filter=echo

    if $_cc -v 2>&1 | grep -q '^gcc.*LLVM'; then
        _type=llvm_gcc
        gcc_extra_ver=$(expr "$($_cc --version | head -n1)" : '.*\((.*)\)')
        _ident="llvm-gcc $($_cc -dumpversion) $gcc_extra_ver"
        _depflags='-MMD -MF $(@:.o=.d) -MT $@'
        _cflags_speed='-O3'
        _cflags_size='-Os'
    elif $_cc -v 2>&1 | grep -qi ^gcc; then
        _type=gcc
        gcc_version=$($_cc --version | head -n1)
        gcc_basever=$($_cc -dumpversion)
        gcc_pkg_ver=$(expr "$gcc_version" : '[^ ]* \(([^)]*)\)')
        gcc_ext_ver=$(expr "$gcc_version" : ".*$gcc_pkg_ver $gcc_basever \\(.*\\)")
        _ident=$(cleanws "gcc $gcc_basever $gcc_pkg_ver $gcc_ext_ver")
        if ! $_cc -dumpversion | grep -q '^2\.'; then
            _depflags='-MMD -MF $(@:.o=.d) -MT $@'
        fi
        _cflags_speed='-O3'
        _cflags_size='-Os'
    elif $_cc --version 2>/dev/null | grep -q Intel; then
        _type=icc
        _ident=$($_cc --version | head -n1)
        _depflags='-MMD'
        _cflags_speed='-O3'
        _cflags_size='-Os'
        _cflags_noopt='-O1'
    elif $_cc -v 2>&1 | grep -q xlc; then
        _type=xlc
        _ident=$($_cc -qversion 2>/dev/null | head -n1)
        _cflags_speed='-O5'
        _cflags_size='-O5 -qcompact'
    elif $_cc -V 2>/dev/null | grep -q Compaq; then
        _type=ccc
        _ident=$($_cc -V | head -n1 | cut -d' ' -f1-3)
        _DEPFLAGS='-M'
        debuglevel=3
        _ldflags='-Wl,-z,now' # calls to libots crash without this
        _cflags_speed='-fast'
        _cflags_size='-O1'
    elif $_cc --vsn 2>/dev/null | grep -q "ARM C/C++ Compiler"; then
        test -d "$sysroot" || die "No valid sysroot specified."
        _type=armcc
        _ident=$($_cc --vsn | head -n1)
        armcc_conf="$PWD/armcc.conf"
        $_cc --arm_linux_configure                 \
             --arm_linux_config_file="$armcc_conf" \
             --configure_sysroot="$sysroot"        \
             --configure_cpp_headers="$sysinclude" >>$logfile 2>&1 ||
             die "Error creating armcc configuration file."
        $_cc --vsn | grep -q RVCT && armcc_opt=rvct || armcc_opt=armcc
        _flags="--arm_linux_config_file=$armcc_conf --translate_gcc"
        as_default="${cross_prefix}gcc"
        _depflags='-MMD'
        _cflags_speed='-O3'
        _cflags_size='-Os'
    elif $_cc -version 2>/dev/null | grep -q TMS470; then
        _type=tms470
        _ident=$($_cc -version | head -n1 | tr -s ' ')
        _flags='--gcc --abi=eabi -me'
        _cflags='-D__gnuc_va_list=va_list -D__USER_LABEL_PREFIX__='
        _cc_e='-ppl -fe=$@'
        _cc_o='-fe=$@'
        as_default="${cross_prefix}gcc"
        ld_default="${cross_prefix}gcc"
        _depflags='-ppa -ppd=$(@:.o=.d)'
        _cflags_speed='-O3 -mf=5'
        _cflags_size='-O3 -mf=2'
        _flags_filter=tms470_flags
    elif $_cc -v 2>&1 | grep -q clang; then
        _type=clang
        _ident=$($_cc --version | head -n1)
        _depflags='-MMD'
        _cflags_speed='-O3'
        _cflags_size='-Os'
    elif $_cc -V 2>&1 | grep -q Sun; then
        _type=suncc
        _ident=$($_cc -V 2>&1 | head -n1 | cut -d' ' -f 2-)
        _DEPCMD='$(DEP$(1)) $(DEP$(1)FLAGS) $($(1)DEP_FLAGS) $< | sed -e "1s,^.*: ,$@: ," -e "\$$!s,\$$, \\\," -e "1!s,^.*: , ," > $(@:.o=.d)'
        _DEPFLAGS='-xM1'
        _ldflags='-std=c99'
        _cflags_speed='-O5'
        _cflags_size='-O5 -xspace'
        _flags_filter=suncc_flags
    elif $_cc -v 2>&1 | grep -q 'PathScale\|Path64'; then
        _type=pathscale
        _ident=$($_cc -v 2>&1 | head -n1 | tr -d :)
        _depflags='-MMD -MF $(@:.o=.d) -MT $@'
        _cflags_speed='-O2'
        _cflags_size='-Os'
        _flags_filter='filter_out -Wdisabled-optimization'
    elif $_cc -v 2>&1 | grep -q Open64; then
        _type=open64
        _ident=$($_cc -v 2>&1 | head -n1 | tr -d :)
        _depflags='-MMD -MF $(@:.o=.d) -MT $@'
        _cflags_speed='-O2'
        _cflags_size='-Os'
        _flags_filter='filter_out -Wdisabled-optimization|-Wtype-limits|-fno-signed-zeros'
    elif $_cc -V 2>&1 | grep -q Portland; then
        _type=pgi
        _ident="PGI $($_cc -V 2>&1 | awk '/^pgcc/ { print $2; exit }')"
        opt_common='-alias=ansi -Mlre -Mpre'
        _cflags_speed="-O3 -Mautoinline -Munroll=c:4 $opt_common"
        _cflags_size="-O2 -Munroll=c:1 $opt_common"
        _cflags_noopt="-O1"
        _flags_filter=pgi_flags
    fi

    eval ${pfx}_type=\$_type
    eval ${pfx}_ident=\$_ident
}

set_ccvars(){
    eval ${1}_C=\${_cc_c-\${${1}_C}}
    eval ${1}_E=\${_cc_e-\${${1}_E}}
    eval ${1}_O=\${_cc_o-\${${1}_O}}

    if [ -n "$_depflags" ]; then
        eval ${1}_DEPFLAGS=\$_depflags
    else
        eval ${1}DEP=\${_DEPCMD:-\$DEPCMD}
        eval ${1}DEP_FLAGS=\${_DEPFLAGS:-\$DEPFLAGS}
        eval DEP${1}FLAGS=\$_flags
    fi
}

probe_cc cc "$cc"
cflags_filter=$_flags_filter
cflags_speed=$_cflags_speed
cflags_size=$_cflags_size
cflags_noopt=$_cflags_noopt
add_cflags $_flags $_cflags
cc_ldflags=$_ldflags
set_ccvars CC

probe_cc hostcc "$host_cc"
host_cflags_filter=$_flags_filter
host_ldflags_filter=$_flags_filter
add_host_cflags  $_flags $_cflags
add_host_ldflags $_flags $_ldflags
set_ccvars HOSTCC

test -n "$cc_type" && enable $cc_type ||
    warn "Unknown C compiler $cc, unable to select optimal CFLAGS"

: ${as_default:=$cc}
: ${dep_cc_default:=$cc}
: ${ld_default:=$cc}
set_default ar as dep_cc ld

probe_cc as "$as"
asflags_filter=$_flags_filter
add_asflags $_flags $_cflags
set_ccvars AS

probe_cc ld "$ld"
ldflags_filter=$_flags_filter
add_ldflags $_flags $_ldflags
test "$cc_type" != "$ld_type" && add_ldflags $cc_ldflags
LD_O=${_cc_o-$LD_O}

if [ -z "$CC_DEPFLAGS" ] && [ "$dep_cc" != "$cc" ]; then
    probe_cc depcc "$dep_cc"
    CCDEP=${_DEPCMD:-$DEPCMD}
    CCDEP_FLAGS=${_DEPFLAGS:=$DEPFLAGS}
    DEPCCFLAGS=$_flags
fi

add_cflags $extra_cflags
add_cxxflags $extra_cxxflags
add_asflags $extra_cflags

if test -n "$sysroot"; then
    case "$cc_type" in
        gcc|llvm_gcc|clang)
            add_cppflags --sysroot="$sysroot"
            add_ldflags --sysroot="$sysroot"
        ;;
        tms470)
            add_cppflags -I"$sysinclude"
            add_ldflags  --sysroot="$sysroot"
        ;;
    esac
fi

if test "$cpu" = host; then
    enabled cross_compile && die "--cpu=host makes no sense when cross-compiling."

    case "$cc_type" in
        gcc|llvm_gcc)
            check_native(){
                $cc $1=native -v -c -o $TMPO $TMPC >$TMPE 2>&1 || return
                sed -n "/cc1.*$1=/{
                            s/.*$1=\\([^ ]*\\).*/\\1/
                            p
                            q
                        }" $TMPE
            }
            cpu=$(check_native -march || check_native -mcpu)
        ;;
    esac

    test "${cpu:-host}" = host && die "--cpu=host not supported with compiler $cc"
fi

# Deal with common $arch aliases
case "$arch" in
    arm*|iPad*)
        arch="arm"
    ;;
    mips|mipsel|IP*)
        arch="mips"
    ;;
    mips64*)
        arch="mips"
        subarch="mips64"
    ;;
    parisc|hppa)
        arch="parisc"
    ;;
    parisc64|hppa64)
        arch="parisc"
        subarch="parisc64"
    ;;
    "Power Macintosh"|ppc|powerpc|ppc64|powerpc64)
        arch="ppc"
    ;;
    s390|s390x)
        arch="s390"
    ;;
    sh4|sh)
        arch="sh4"
    ;;
    sun4u|sparc64)
        arch="sparc"
        subarch="sparc64"
    ;;
    i[3-6]86|i86pc|BePC|x86pc|x86_64|x86_32|amd64)
        arch="x86"
    ;;
esac

is_in $arch $ARCH_LIST || warn "unknown architecture $arch"
enable $arch

# Add processor-specific flags
if test "$cpu" = generic; then
    : do nothing
elif enabled ppc; then

    case $(tolower $cpu) in
        601|ppc601|powerpc601)
            cpuflags="-mcpu=601"
            disable altivec
        ;;
        603*|ppc603*|powerpc603*)
            cpuflags="-mcpu=603"
            disable altivec
        ;;
        604*|ppc604*|powerpc604*)
            cpuflags="-mcpu=604"
            disable altivec
        ;;
        g3|75*|ppc75*|powerpc75*)
            cpuflags="-mcpu=750 -mpowerpc-gfxopt"
            disable altivec
        ;;
        g4|745*|ppc745*|powerpc745*)
            cpuflags="-mcpu=7450 -mpowerpc-gfxopt"
        ;;
        74*|ppc74*|powerpc74*)
            cpuflags="-mcpu=7400 -mpowerpc-gfxopt"
        ;;
        g5|970|ppc970|powerpc970)
            cpuflags="-mcpu=970 -mpowerpc-gfxopt -mpowerpc64"
        ;;
        power[3-7]*)
            cpuflags="-mcpu=$cpu -mpowerpc-gfxopt -mpowerpc64"
        ;;
        cell)
            cpuflags="-mcpu=cell"
            enable ldbrx
        ;;
        e500v2)
            cpuflags="-mcpu=8548 -mhard-float -mfloat-gprs=double"
            disable altivec
        ;;
        e500)
            cpuflags="-mcpu=8540 -mhard-float"
            disable altivec
        ;;
    esac

elif enabled x86; then

    case $cpu in
        i[345]86|pentium)
            cpuflags="-march=$cpu"
            disable mmx
        ;;
        # targets that do NOT support conditional mov (cmov)
        pentium-mmx|k6|k6-[23]|winchip-c6|winchip2|c3)
            cpuflags="-march=$cpu"
            disable cmov
        ;;
        # targets that do support conditional mov (cmov)
        i686|pentiumpro|pentium[23]|pentium-m|athlon|athlon-tbird|athlon-4|athlon-[mx]p|athlon64*|k8*|opteron*|athlon-fx|core2|amdfam10|barcelona|atom)
            cpuflags="-march=$cpu"
            enable cmov
            enable fast_cmov
        ;;
        # targets that do support conditional mov but on which it's slow
        pentium4|pentium4m|prescott|nocona)
            cpuflags="-march=$cpu"
            enable cmov
            disable fast_cmov
        ;;
    esac

elif enabled sparc; then

    case $cpu in
        niagara)
            cpuflags="-mcpu=$cpu"
            disable vis
        ;;
        sparc64)
            cpuflags="-mcpu=v9"
        ;;
    esac

elif enabled arm; then

    case $cpu in
        armv*)
            cpuflags="-march=$cpu"
            subarch=$(echo $cpu | sed 's/[^a-z0-9]//g')
        ;;
        *)
            cpuflags="-mcpu=$cpu"
            case $cpu in
                cortex-a*)                               subarch=armv7a  ;;
                cortex-r*)                               subarch=armv7r  ;;
                cortex-m*)                 enable thumb; subarch=armv7m  ;;
                arm11*)                                  subarch=armv6   ;;
                arm[79]*e*|arm9[24]6*|arm96*|arm102[26]) subarch=armv5te ;;
                armv4*|arm7*|arm9[24]*)                  subarch=armv4   ;;
            esac
        ;;
    esac

elif enabled alpha; then

    enabled ccc && cpuflags="-arch $cpu" || cpuflags="-mcpu=$cpu"

elif enabled bfin; then

    cpuflags="-mcpu=$cpu"

elif enabled mips; then

    cpuflags="-march=$cpu"

    case $cpu in
        24kc)
            disable mipsfpu
            disable mipsdspr1
            disable mipsdspr2
        ;;
        24kf*)
            disable mipsdspr1
            disable mipsdspr2
        ;;
        24kec|34kc|1004kc)
            disable mipsfpu
            disable mipsdspr2
        ;;
        24kef*|34kf*|1004kf*)
            disable mipsdspr2
        ;;
        74kc)
            disable mipsfpu
        ;;
    esac

elif enabled avr32; then

    case $cpu in
        ap7[02]0[0-2])
            subarch="avr32_ap"
            cpuflags="-mpart=$cpu"
        ;;
        ap)
            subarch="avr32_ap"
            cpuflags="-march=$cpu"
        ;;
        uc3[ab]*)
            subarch="avr32_uc"
            cpuflags="-mcpu=$cpu"
        ;;
        uc)
            subarch="avr32_uc"
            cpuflags="-march=$cpu"
        ;;
    esac

fi

add_cflags $cpuflags
add_asflags $cpuflags

# compiler sanity check
check_exec <<EOF
int main(void){ return 0; }
EOF
if test "$?" != 0; then
    echo "$cc is unable to create an executable file."
    if test -z "$cross_prefix" && ! enabled cross_compile ; then
        echo "If $cc is a cross-compiler, use the --enable-cross-compile option."
        echo "Only do this if you know what cross compiling means."
    fi
    die "C compiler test failed."
fi

add_cppflags -D_ISOC99_SOURCE
add_cxxflags -D__STDC_CONSTANT_MACROS
check_cflags -std=c99
check_cc -D_FILE_OFFSET_BITS=64 <<EOF && add_cppflags -D_FILE_OFFSET_BITS=64
#include <stdlib.h>
EOF
check_cc -D_LARGEFILE_SOURCE <<EOF && add_cppflags -D_LARGEFILE_SOURCE
#include <stdlib.h>
EOF

check_host_cflags -std=c99
check_host_cflags -Wall

case "$arch" in
    alpha|ia64|mips|parisc|sparc)
        spic=$shared
    ;;
    x86)
        subarch="x86_32"
        check_code cc "" "int test[(int)sizeof(char*) - 7]" && subarch="x86_64"
        if test "$subarch" = "x86_64"; then
            spic=$shared
        fi
    ;;
    ppc)
        check_cc <<EOF && subarch="ppc64"
        int test[(int)sizeof(char*) - 7];
EOF
    ;;
esac

enable $subarch
enabled spic && enable pic

# OS specific
case $target_os in
    haiku)
        prefix_default="/boot/common"
        network_extralibs="-lnetwork"
        host_libs=
        ;;
    sunos)
        FFSERVERLDFLAGS=""
        SHFLAGS='-shared -Wl,-h,$$(@F)'
        enabled x86 && SHFLAGS="-mimpure-text $SHFLAGS"
        network_extralibs="-lsocket -lnsl"
        add_cppflags -D__EXTENSIONS__ -D_XOPEN_SOURCE=600
        # When using suncc to build, the Solaris linker will mark
        # an executable with each instruction set encountered by
        # the Solaris assembler.  As our libraries contain their own
        # guards for processor-specific code, instead suppress
        # generation of the HWCAPS ELF section on Solaris x86 only.
        enabled_all suncc x86 && echo "hwcap_1 = OVERRIDE;" > mapfile && add_ldflags -Wl,-M,mapfile
        nm_opts='-P -g'
        ;;
    netbsd)
        disable symver
        oss_indev_extralibs="-lossaudio"
        oss_outdev_extralibs="-lossaudio"
        ;;
    openbsd|bitrig)
        # On OpenBSD 4.5. the compiler does not use PIC unless
        # explicitly using -fPIC. FFmpeg builds fine without PIC,
        # however the generated executable will not do anything
        # (simply quits with exit-code 1, no crash, no output).
        # Thus explicitly enable PIC here.
        enable pic
        disable symver
        SHFLAGS='-shared'
        SLIBNAME_WITH_MAJOR='$(SLIBNAME).$(LIBVERSION)'
        oss_indev_extralibs="-lossaudio"
        oss_outdev_extralibs="-lossaudio"
        ;;
    dragonfly)
        disable symver
        ;;
    freebsd)
        ;;
    bsd/os)
        add_extralibs -lpoll -lgnugetopt
        strip="strip -d"
        ;;
    darwin)
        gas="gas-preprocessor.pl $cc"
        enabled ppc && add_asflags -force_cpusubtype_ALL
        SHFLAGS='-dynamiclib -Wl,-single_module -Wl,-install_name,$(SHLIBDIR)/$(SLIBNAME_WITH_MAJOR),-current_version,$(LIBVERSION),-compatibility_version,$(LIBMAJOR)'
        enabled x86_32 && append SHFLAGS -Wl,-read_only_relocs,suppress
        strip="${strip} -x"
        add_ldflags -Wl,-dynamic,-search_paths_first
        SLIBSUF=".dylib"
        SLIBNAME_WITH_VERSION='$(SLIBPREF)$(FULLNAME).$(LIBVERSION)$(SLIBSUF)'
        SLIBNAME_WITH_MAJOR='$(SLIBPREF)$(FULLNAME).$(LIBMAJOR)$(SLIBSUF)'
        FFSERVERLDFLAGS=-Wl,-bind_at_load
        objformat="macho"
        enabled x86_64 && objformat="macho64"
        enabled_any pic shared ||
            { check_cflags -mdynamic-no-pic && add_asflags -mdynamic-no-pic; }
        ;;
    mingw32*)
        if test $target_os = "mingw32ce"; then
            disable network
        else
            target_os=mingw32
        fi
        LIBTARGET=i386
        if enabled x86_64; then
            LIBTARGET=x64
        elif enabled arm; then
            LIBTARGET=arm-wince
        fi
        shlibdir_default="$bindir_default"
        SLIBPREF=""
        SLIBSUF=".dll"
        SLIBNAME_WITH_VERSION='$(SLIBPREF)$(FULLNAME)-$(LIBVERSION)$(SLIBSUF)'
        SLIBNAME_WITH_MAJOR='$(SLIBPREF)$(FULLNAME)-$(LIBMAJOR)$(SLIBSUF)'
        SLIB_EXTRA_CMD='-lib.exe /machine:$(LIBTARGET) /def:$$(@:$(SLIBSUF)=.def) /out:$(SUBDIR)$(SLIBNAME:$(SLIBSUF)=.lib)'
        SLIB_INSTALL_NAME='$(SLIBNAME_WITH_MAJOR)'
        SLIB_INSTALL_LINKS=
        SLIB_INSTALL_EXTRA_SHLIB='$(SLIBNAME:$(SLIBSUF)=.lib)'
        SLIB_INSTALL_EXTRA_LIB='lib$(SLIBNAME:$(SLIBSUF)=.dll.a) $(SLIBNAME_WITH_MAJOR:$(SLIBSUF)=.def)'
        SHFLAGS='-shared -Wl,--output-def,$$(@:$(SLIBSUF)=.def) -Wl,--out-implib,$(SUBDIR)lib$(SLIBNAME:$(SLIBSUF)=.dll.a) -Wl,--enable-runtime-pseudo-reloc -Wl,--enable-auto-image-base'
        objformat="win32"
        enable dos_paths
        check_cflags -fno-common
        check_cpp_condition _mingw.h "defined (__MINGW64_VERSION_MAJOR) || (__MINGW32_MAJOR_VERSION > 3) \
                                      || (__MINGW32_MAJOR_VERSION == 3 && __MINGW32_MINOR_VERSION >= 15)" ||
                die "ERROR: MinGW runtime version must be >= 3.15."
        add_cppflags -U__STRICT_ANSI__
        ;;
    cygwin*)
        target_os=cygwin
        shlibdir_default="$bindir_default"
        SLIBPREF="cyg"
        SLIBSUF=".dll"
        SLIBNAME_WITH_VERSION='$(SLIBPREF)$(FULLNAME)-$(LIBVERSION)$(SLIBSUF)'
        SLIBNAME_WITH_MAJOR='$(SLIBPREF)$(FULLNAME)-$(LIBMAJOR)$(SLIBSUF)'
        SHFLAGS='-shared -Wl,--enable-auto-image-base'
        objformat="win32"
        enable dos_paths
        check_cflags -fno-common
        add_cppflags -U__STRICT_ANSI__
        ;;
    *-dos|freedos|opendos)
        network_extralibs="-lsocket"
        objformat="coff"
        enable dos_paths
        add_cppflags -U__STRICT_ANSI__
        ;;
    linux)
        add_cppflags -D_POSIX_C_SOURCE=200112 -D_XOPEN_SOURCE=600
        enable dv1394
        ;;
    irix*)
        target_os=irix
        ranlib="echo ignoring ranlib"
        ;;
    os/2*)
        strip="lxlite -CS"
        ln_s="cp -f"
        objformat="aout"
        add_cppflags -D_GNU_SOURCE
        add_ldflags -Zomf -Zbin-files -Zargs-wild -Zmap
        SHFLAGS='$(SUBDIR)$(NAME).def -Zdll -Zomf'
        FFSERVERLDFLAGS=""
        LIBSUF="_s.a"
        SLIBPREF=""
        SLIBSUF=".dll"
        SLIBNAME_WITH_VERSION='$(SLIBPREF)$(NAME)-$(LIBVERSION)$(SLIBSUF)'
        SLIBNAME_WITH_MAJOR='$(SLIBPREF)$(shell echo $(NAME) | cut -c1-6)$(LIBMAJOR)$(SLIBSUF)'
        SLIB_CREATE_DEF_CMD='echo LIBRARY $(SLIBNAME_WITH_MAJOR) INITINSTANCE TERMINSTANCE > $(SUBDIR)$(NAME).def; \
          echo PROTMODE >> $(SUBDIR)$(NAME).def; \
          echo CODE PRELOAD MOVEABLE DISCARDABLE >> $(SUBDIR)$(NAME).def; \
          echo DATA PRELOAD MOVEABLE MULTIPLE NONSHARED >> $(SUBDIR)$(NAME).def; \
          echo EXPORTS >> $(SUBDIR)$(NAME).def; \
          emxexp -o $(OBJS) >> $(SUBDIR)$(NAME).def'
        SLIB_EXTRA_CMD='emximp -o $(SUBDIR)$(LIBPREF)$(NAME)_dll.a $(SUBDIR)$(NAME).def; \
          emximp -o $(SUBDIR)$(LIBPREF)$(NAME)_dll.lib $(SUBDIR)$(NAME).def;'
        SLIB_INSTALL_EXTRA_LIB='$(LIBPREF)$(NAME)_dll.a $(LIBPREF)$(NAME)_dll.lib'
        enable dos_paths
        enable_weak os2threads
        ;;
    gnu/kfreebsd)
        add_cppflags -D_POSIX_C_SOURCE=200112 -D_XOPEN_SOURCE=600 -D_BSD_SOURCE
        ;;
    gnu)
        add_cppflags -D_POSIX_C_SOURCE=200112 -D_XOPEN_SOURCE=600
        ;;
    qnx)
        add_cppflags -D_QNX_SOURCE
        network_extralibs="-lsocket"
        ;;
    symbian)
        SLIBSUF=".dll"
        enable dos_paths
        add_cflags --include=$sysinclude/gcce/gcce.h -fvisibility=default
        add_cppflags -D__GCCE__ -D__SYMBIAN32__ -DSYMBIAN_OE_POSIX_SIGNALS
        add_ldflags -Wl,--target1-abs,--no-undefined \
                    -Wl,-Ttext,0x80000,-Tdata,0x1000000 -shared \
                    -Wl,--entry=_E32Startup -Wl,-u,_E32Startup
        add_extralibs -l:eexe.lib -l:usrt2_2.lib -l:dfpaeabi.dso \
                      -l:drtaeabi.dso -l:scppnwdl.dso -lsupc++ -lgcc \
                      -l:libc.dso -l:libm.dso -l:euser.dso -l:libcrt0.lib
        ;;
    none)
        ;;
    *)
        die "Unknown OS '$target_os'."
        ;;
esac

esc(){
    echo "$*" | sed 's/%/%25/g;s/:/%3a/g'
}

echo "config:$arch:$subarch:$cpu:$target_os:$(esc $cc_ident):$(esc $FFMPEG_CONFIGURATION)" >config.fate

check_cpp_condition stdlib.h "defined(__PIC__) || defined(__pic__) || defined(PIC)" && enable pic

set_default $PATHS_LIST

# we need to build at least one lib type
if ! enabled_any static shared; then
    cat <<EOF
At least one library type must be built.
Specify --enable-static to build the static libraries or --enable-shared to
build the shared libraries as well. To only build the shared libraries specify
--disable-static in addition to --enable-shared.
EOF
    exit 1;
fi

die_license_disabled() {
    enabled $1 || { enabled $2 && die "$2 is $1 and --enable-$1 is not specified."; }
}

die_license_disabled_gpl() {
    enabled $1 || { enabled $2 && die "$2 is incompatible with the gpl and --enable-$1 is not specified."; }
}

die_license_disabled gpl libcdio
die_license_disabled gpl libutvideo
die_license_disabled gpl libx264
die_license_disabled gpl libxavs
die_license_disabled gpl libxvid
die_license_disabled gpl x11grab

die_license_disabled nonfree libaacplus
die_license_disabled nonfree libfaac
enabled gpl && die_license_disabled_gpl nonfree libfdk_aac
enabled gpl && die_license_disabled_gpl nonfree openssl

die_license_disabled version3 libopencore_amrnb
die_license_disabled version3 libopencore_amrwb
die_license_disabled version3 libvo_aacenc
die_license_disabled version3 libvo_amrwbenc

enabled version3 && { enabled gpl && enable gplv3 || enable lgplv3; }

disabled optimizations || check_cflags -fomit-frame-pointer

enable_pic() {
    enable pic
    add_cppflags -DPIC
    add_cflags   -fPIC
    add_asflags  -fPIC
}

enabled pic && enable_pic

check_cc <<EOF || die "Symbol mangling check failed."
int ff_extern;
EOF
sym=$($nm $nm_opts $TMPO | awk '/ff_extern/{ print substr($0, match($0, /[^ \t]*ff_extern/)) }')
extern_prefix=${sym%%ff_extern*}

check_cc <<EOF && enable inline_asm
void foo(void) { __asm__ volatile ("" ::); }
EOF

_restrict=
for restrict_keyword in restrict __restrict__ __restrict; do
    check_cc <<EOF && _restrict=$restrict_keyword && break
void foo(char * $restrict_keyword p);
EOF
done

check_cc <<EOF && enable attribute_packed
struct { int x; } __attribute__((packed)) x;
EOF

check_cc <<EOF && enable attribute_may_alias
union { int x; } __attribute__((may_alias)) x;
EOF

check_cc <<EOF || die "endian test failed"
unsigned int endian = 'B' << 24 | 'I' << 16 | 'G' << 8 | 'E';
EOF
od -t x1 $TMPO | grep -q '42 *49 *47 *45' && enable bigendian

if enabled alpha; then

    check_cflags -mieee

elif enabled arm; then

    enabled thumb && check_cflags -mthumb || check_cflags -marm
    nogas=die

    if     check_cpp_condition stddef.h "defined __ARM_PCS_VFP"; then
        enable vfp_args
    elif ! check_cpp_condition stddef.h "defined __ARM_PCS || defined __SOFTFP__"; then
        case "${cross_prefix:-$cc}" in
            *hardfloat*)         enable vfp_args;   fpabi=vfp ;;
            *) check_ld "cc" <<EOF && enable vfp_args && fpabi=vfp || fpabi=soft ;;
__asm__ (".eabi_attribute 28, 1");
int main(void) { return 0; }
EOF
        esac
        warn "Compiler does not indicate floating-point ABI, guessing $fpabi."
    fi

    enabled armv5te && check_asm armv5te '"qadd r0, r0, r0"'
    enabled armv6   && check_asm armv6   '"sadd16 r0, r0, r0"'
    enabled armv6t2 && check_asm armv6t2 '"movt r0, #0"'
    enabled armvfp  && check_asm armvfp  '"fadds s0, s0, s0"'
    enabled neon    && check_asm neon    '"vadd.i16 q0, q0, q0"'
    enabled vfpv3   && check_asm vfpv3   '"vmov.f32 s0, #1.0"'

    check_asm asm_mod_y '"vmul.i32 d0, d0, %y0" :: "x"(0)'

    enabled_all armv6t2 shared !pic && enable_pic

elif enabled mips; then

    check_asm loongson '"dmult.g $1, $2, $3"'
    enabled mmi     && check_asm mmi     '"lq $2, 0($2)"'
    enabled mips32r2  && add_cflags "-mips32r2" &&
     check_asm mips32r2  '"rotr $t0, $t1, 1"'
    enabled mipsdspr1 && add_cflags "-mdsp" && add_asflags "-mdsp" &&
     check_asm mipsdspr1 '"addu.qb $t0, $t1, $t2"'
    enabled mipsdspr2 && add_cflags "-mdspr2" && add_asflags "-mdspr2" &&
     check_asm mipsdspr2 '"absq_s.qb $t0, $t1"'
    enabled mipsfpu   && add_cflags "-mhard-float" &&
     check_asm mipsfpu   '"madd.d $f0, $f2, $f4, $f6"'


elif enabled ppc; then

    enable local_aligned_8 local_aligned_16

    check_asm dcbzl     '"dcbzl 0, %0" :: "r"(0)'
    check_asm ibm_asm   '"add 0, 0, 0"'
    check_asm ppc4xx    '"maclhw r10, r11, r12"'
    check_asm xform_asm '"lwzx %1, %y0" :: "Z"(*(int*)0), "r"(0)'

    # AltiVec flags: The FSF version of GCC differs from the Apple version
    if enabled altivec; then
        nogas=warn
        check_cflags -maltivec -mabi=altivec &&
        { check_header altivec.h && inc_altivec_h="#include <altivec.h>" ; } ||
        check_cflags -faltivec

        # check if our compiler supports Motorola AltiVec C API
        check_cc <<EOF || disable altivec
$inc_altivec_h
int main(void) {
    vector signed int v1, v2, v3;
    v1 = vec_add(v2,v3);
    return 0;
}
EOF

        # check if our compiler supports braces for vector declarations
        check_cc <<EOF || die "You need a compiler that supports {} in AltiVec vector declarations."
$inc_altivec_h
int main (void) { (vector int) {1}; return 0; }
EOF
    fi

elif enabled sparc; then

    enabled vis && check_asm vis '"pdist %f0, %f0, %f0"' -mcpu=ultrasparc &&
        add_cflags -mcpu=ultrasparc -mtune=ultrasparc

elif enabled x86; then

    check_code ld immintrin.h "__xgetbv(0)" "cc" && enable xgetbv
    check_code ld intrin.h "int info[4]; __cpuid(info, 0)" "cc" && enable cpuid
    check_code ld intrin.h "__rdtsc()" "cc" && enable rdtsc
    check_code ld intrin.h "unsigned int x = __readeflags()" "cc" && enable rweflags

    check_code ld mmintrin.h "_mm_empty()" "cc" && enable mm_empty

    enable local_aligned_8 local_aligned_16

    # check whether EBP is available on x86
    # As 'i' is stored on the stack, this program will crash
    # if the base pointer is used to access it because the
    # base pointer is cleared in the inline assembly code.
    check_exec_crash <<EOF && enable ebp_available
    volatile int i=0;
    __asm__ volatile (
        "xorl %%ebp, %%ebp"
    ::: "%ebp");
    return i;
EOF

    # check whether EBX is available on x86
    check_asm ebx_available '""::"b"(0)' &&
        check_asm ebx_available '"":::"%ebx"'

    # check whether xmm clobbers are supported
    check_asm xmm_clobbers '"":::"%xmm0"'

    # check whether binutils is new enough to compile SSSE3/MMX2
    enabled ssse3 && check_asm ssse3 '"pabsw %xmm0, %xmm0"'
    enabled mmx2  && check_asm mmx2  '"pmaxub %mm0, %mm1"'

    if ! disabled_any asm mmx yasm; then
        if check_cmd $yasmexe --version; then
            enabled x86_64 && yasm_extra="-m amd64"
            yasm_debug="-g dwarf2"
        elif check_cmd nasm -v; then
            yasmexe=nasm
            yasm_debug="-g -F dwarf"
            enabled x86_64 && test "$objformat" = elf && objformat=elf64
        fi

        YASMFLAGS="-f $objformat $yasm_extra"
        enabled pic               && append YASMFLAGS "-DPIC"
        test -n "$extern_prefix"  && append YASMFLAGS "-DPREFIX"
        case "$objformat" in
            elf*) enabled debug && append YASMFLAGS $yasm_debug ;;
        esac

        check_yasm "pextrd [eax], xmm0, 1" && enable yasm ||
            die "yasm not found, use --disable-yasm for a crippled build"
        check_yasm "vextractf128 xmm0, ymm0, 0" || disable avx
        check_yasm "vfmaddps ymm0, ymm1, ymm2, ymm3" || disable fma4
    fi

    case "$cpu" in
        athlon*|opteron*|k8*|pentium|pentium-mmx|prescott|nocona|atom|geode)
            disable fast_clz
        ;;
    esac

fi

if enabled asm; then
    as=${gas:=$as}
    check_asm gnu_as '".macro m n\n\\n:.int 0\n.endm\nm x"' ||
        $nogas "GNU assembler not found, install gas-preprocessor"
fi

check_ldflags -Wl,--as-needed

if check_func dlopen; then
    ldl=
elif check_func dlopen -ldl; then
    ldl=-ldl
fi

if enabled network; then
    check_type "sys/types.h sys/socket.h" socklen_t
    check_type netdb.h "struct addrinfo"
    check_type netinet/in.h "struct group_source_req" -D_BSD_SOURCE
    check_type netinet/in.h "struct ip_mreq_source" -D_BSD_SOURCE
    check_type netinet/in.h "struct ipv6_mreq" -D_DARWIN_C_SOURCE
    check_type netinet/in.h "struct sockaddr_in6"
    check_type poll.h "struct pollfd"
    check_type "sys/types.h sys/socket.h" "struct sockaddr_storage"
    check_struct "sys/types.h sys/socket.h" "struct sockaddr" sa_len
    check_header netinet/sctp.h
    check_func getaddrinfo $network_extralibs
    # Prefer arpa/inet.h over winsock2
    if check_header arpa/inet.h ; then
        check_func closesocket
    elif check_header winsock2.h ; then
        check_func_headers winsock2.h closesocket -lws2 &&
            network_extralibs="-lws2" ||
        { check_func_headers winsock2.h closesocket -lws2_32 &&
            network_extralibs="-lws2_32"; }
        check_func_headers ws2tcpip.h getaddrinfo $network_extralibs
        check_type ws2tcpip.h socklen_t
        check_type ws2tcpip.h "struct addrinfo"
        check_type ws2tcpip.h "struct group_source_req"
        check_type ws2tcpip.h "struct ip_mreq_source"
        check_type ws2tcpip.h "struct ipv6_mreq"
        check_type winsock2.h "struct pollfd"
        check_type ws2tcpip.h "struct sockaddr_in6"
        check_type ws2tcpip.h "struct sockaddr_storage"
        check_struct winsock2.h "struct sockaddr" sa_len
    else
        disable network
    fi
fi

# Solaris has nanosleep in -lrt, OpenSolaris no longer needs that
check_func nanosleep || { check_func nanosleep -lrt && add_extralibs -lrt; }

check_func  clock_gettime || { check_func clock_gettime -lrt && add_extralibs -lrt; }
check_func  fcntl
check_func  fork
check_func  gethrtime
check_func  getopt
check_func  getrusage
check_struct "sys/time.h sys/resource.h" "struct rusage" ru_maxrss
check_func  gettimeofday
check_func  inet_aton $network_extralibs
check_func  isatty
check_func  localtime_r
check_func  ${malloc_prefix}memalign            && enable memalign
check_func  mkstemp
check_func  mmap
check_func  ${malloc_prefix}posix_memalign      && enable posix_memalign
check_func_headers malloc.h _aligned_malloc     && enable aligned_malloc
check_func  setrlimit
check_func  strerror_r
check_func  strptime
check_func  sched_getaffinity
check_func  sysconf
check_func  sysctl
check_func  usleep
check_func_headers conio.h kbhit
check_func_headers windows.h PeekNamedPipe
check_func_headers io.h setmode
check_func_headers lzo/lzo1x.h lzo1x_999_compress
check_lib2 "windows.h shellapi.h" CommandLineToArgvW -lshell32
check_lib2 "windows.h psapi.h" GetProcessMemoryInfo -lpsapi
check_func_headers windows.h GetProcessAffinityMask
check_func_headers windows.h GetProcessTimes
check_func_headers windows.h GetSystemTimeAsFileTime
check_func_headers windows.h MapViewOfFile
check_func_headers windows.h Sleep
check_func_headers windows.h VirtualAlloc
check_func_headers glob.h glob

check_header dlfcn.h
check_header dxva.h
check_header dxva2api.h -D_WIN32_WINNT=0x0600
check_header libcrystalhd/libcrystalhd_if.h
check_header malloc.h
check_header poll.h
check_header sys/mman.h
check_header sys/param.h
check_header sys/resource.h
check_header sys/select.h
check_header sys/time.h
check_header termios.h
check_header unistd.h
check_header vdpau/vdpau.h
check_header vdpau/vdpau_x11.h
check_header windows.h
check_header X11/extensions/XvMClib.h
check_header asm/types.h

disabled  zlib || check_lib   zlib.h      zlibVersion -lz   || disable  zlib
disabled bzlib || check_lib2 bzlib.h BZ2_bzlibVersion -lbz2 || disable bzlib

# check for VDA header
if ! disabled vda; then
    if check_header VideoDecodeAcceleration/VDADecoder.h; then
        enable vda
        add_extralibs -framework CoreFoundation -framework VideoDecodeAcceleration -framework QuartzCore
    fi
fi

if ! disabled w32threads && ! enabled pthreads; then
    check_func _beginthreadex && enable w32threads
fi

# check for some common methods of building with pthread support
# do this before the optional library checks as some of them require pthreads
if ! disabled pthreads && ! enabled w32threads && ! enabled os2threads; then
    enable pthreads
    if check_func pthread_create; then
        :
    elif check_func pthread_create -pthread; then
        add_cflags -pthread
        add_extralibs -pthread
    elif check_func pthread_create -pthreads; then
        add_cflags -pthreads
        add_extralibs -pthreads
    elif check_func pthread_create -lpthreadGC2; then
        add_extralibs -lpthreadGC2
    elif ! check_lib pthread.h pthread_create -lpthread; then
        disable pthreads
    fi
fi

for thread in $THREADS_LIST; do
    if enabled $thread; then
        test -n "$thread_type" &&
            die "ERROR: Only one thread type must be selected." ||
            thread_type="$thread"
    fi
done

if enabled pthreads; then
  check_func pthread_cancel
fi

check_lib math.h sin -lm && LIBM="-lm"
disabled crystalhd || check_lib libcrystalhd/libcrystalhd_if.h DtsCrystalHDVersion -lcrystalhd || disable crystalhd
enabled vaapi && require vaapi va/va.h vaInitialize -lva

check_mathfunc cbrtf
check_mathfunc exp2
check_mathfunc exp2f
check_mathfunc isinf
check_mathfunc isnan
check_mathfunc llrint
check_mathfunc llrintf
check_mathfunc log2
check_mathfunc log2f
check_mathfunc lrint
check_mathfunc lrintf
check_mathfunc rint
check_mathfunc round
check_mathfunc roundf
check_mathfunc trunc
check_mathfunc truncf

# these are off by default, so fail if requested and not available
enabled avisynth   && require2 vfw32 "windows.h vfw.h" AVIFileInit -lavifil32
enabled fontconfig && require_pkg_config fontconfig "fontconfig/fontconfig.h" FcInit
enabled frei0r     && { check_header frei0r.h || die "ERROR: frei0r.h header not found"; }
enabled gnutls     && require_pkg_config gnutls gnutls/gnutls.h gnutls_global_init
enabled libiec61883 && require libiec61883 libiec61883/iec61883.h iec61883_cmp_connect -lraw1394 -lavc1394 -lrom1394 -liec61883
enabled libaacplus && require  "libaacplus >= 2.0.0" aacplus.h aacplusEncOpen -laacplus
enabled libass     && require_pkg_config libass ass/ass.h ass_library_init
enabled libbluray  && require libbluray libbluray/bluray.h bd_open -lbluray
enabled libcelt    && require libcelt celt/celt.h celt_decode -lcelt0 &&
                      { check_lib celt/celt.h celt_decoder_create_custom -lcelt0 ||
                        die "ERROR: libcelt version must be >= 0.11.0."; }
enabled libcaca    && require_pkg_config caca caca.h caca_create_canvas
enabled libfaac    && require2 libfaac "stdint.h faac.h" faacEncGetVersion -lfaac
enabled libfdk_aac && require  libfdk_aac fdk-aac/aacenc_lib.h aacEncOpen -lfdk-aac
flite_libs="-lflite_cmu_time_awb -lflite_cmu_us_awb -lflite_cmu_us_kal -lflite_cmu_us_kal16 -lflite_cmu_us_rms -lflite_cmu_us_slt -lflite_usenglish -lflite_cmulex -lflite"
enabled libflite   && require2 libflite "flite/flite.h" flite_init $flite_libs
enabled libfreetype && require_pkg_config freetype2 "ft2build.h freetype/freetype.h" FT_Init_FreeType
enabled libgsm     && require  libgsm gsm/gsm.h gsm_create -lgsm
enabled libilbc    && require  libilbc ilbc.h WebRtcIlbcfix_InitDecode -lilbc
enabled libmodplug && require  libmodplug libmodplug/modplug.h ModPlug_Load -lmodplug
enabled libmp3lame && require  "libmp3lame >= 3.98.3" lame/lame.h lame_set_VBR_quality -lmp3lame
enabled libnut     && require  libnut libnut.h nut_demuxer_init -lnut
enabled libopencore_amrnb  && require libopencore_amrnb opencore-amrnb/interf_dec.h Decoder_Interface_init -lopencore-amrnb
enabled libopencore_amrwb  && require libopencore_amrwb opencore-amrwb/dec_if.h D_IF_init -lopencore-amrwb
enabled libopencv  && require_pkg_config opencv opencv/cxcore.h cvCreateImageHeader
enabled libopenjpeg && require libopenjpeg openjpeg.h opj_version -lopenjpeg
enabled libopus    && require_pkg_config opus opus_multistream.h opus_multistream_decoder_create
enabled libpulse && require_pkg_config libpulse-simple pulse/simple.h pa_simple_new
enabled librtmp    && require_pkg_config librtmp librtmp/rtmp.h RTMP_Socket
enabled libschroedinger && require_pkg_config schroedinger-1.0 schroedinger/schro.h schro_init
enabled libspeex   && require  libspeex speex/speex.h speex_decoder_init -lspeex
enabled libstagefright_h264  && require_cpp libstagefright_h264 "binder/ProcessState.h media/stagefright/MetaData.h
    media/stagefright/MediaBufferGroup.h media/stagefright/MediaDebug.h media/stagefright/MediaDefs.h
    media/stagefright/OMXClient.h media/stagefright/OMXCodec.h" android::OMXClient -lstagefright -lmedia -lutils -lbinder -lgnustl_static
enabled libtheora  && require  libtheora theora/theoraenc.h th_info_init -ltheoraenc -ltheoradec -logg
enabled libutvideo    && require_cpp utvideo "stdint.h stdlib.h utvideo/utvideo.h utvideo/Codec.h" 'CCodec*' -lutvideo -lstdc++
enabled libv4l2    && require_pkg_config libv4l2 libv4l2.h v4l2_ioctl
enabled libvo_aacenc && require libvo_aacenc vo-aacenc/voAAC.h voGetAACEncAPI -lvo-aacenc
enabled libvo_amrwbenc && require libvo_amrwbenc vo-amrwbenc/enc_if.h E_IF_init -lvo-amrwbenc
enabled libvorbis  && require  libvorbis vorbis/vorbisenc.h vorbis_info_init -lvorbisenc -lvorbis -logg
enabled libvpx     && {
    enabled libvpx_decoder && { check_lib2 "vpx/vpx_decoder.h vpx/vp8dx.h" vpx_codec_dec_init_ver -lvpx ||
                                die "ERROR: libvpx decoder version must be >=0.9.1"; }
    enabled libvpx_encoder && { check_lib2 "vpx/vpx_encoder.h vpx/vp8cx.h" "vpx_codec_enc_init_ver VP8E_SET_MAX_INTRA_BITRATE_PCT" -lvpx ||
                                die "ERROR: libvpx encoder version must be >=0.9.7"; } }
enabled libx264    && require  libx264 x264.h x264_encoder_encode -lx264 &&
                      { check_cpp_condition x264.h "X264_BUILD >= 118" ||
                        die "ERROR: libx264 version must be >= 0.118."; }
enabled libxavs    && require  libxavs xavs.h xavs_encoder_encode -lxavs
enabled libxvid    && require  libxvid xvid.h xvid_global -lxvidcore
enabled openal     && { { for al_libs in "${OPENAL_LIBS}" "-lopenal" "-lOpenAL32"; do
                        check_lib 'AL/al.h' alGetError "${al_libs}" && break; done } ||
                        die "ERROR: openal not found"; } &&
                      { check_cpp_condition "AL/al.h" "defined(AL_VERSION_1_1)" ||
                        die "ERROR: openal version must be 1.1 or compatible"; }
enabled openssl    && { check_lib openssl/ssl.h SSL_library_init -lssl -lcrypto ||
                        check_lib openssl/ssl.h SSL_library_init -lssl32 -leay32 ||
                        check_lib openssl/ssl.h SSL_library_init -lssl -lcrypto -lws2_32 -lgdi32 ||
                        die "ERROR: openssl not found"; }

if enabled gnutls; then
    { check_lib nettle/bignum.h nettle_mpz_get_str_256 -lnettle -lhogweed -lgmp && enable nettle; } ||
    { check_lib gcrypt.h gcry_mpi_new -lgcrypt && enable gcrypt; }
fi

# libdc1394 check
if enabled libdc1394; then
    { check_lib dc1394/dc1394.h dc1394_new -ldc1394 -lraw1394 &&
        enable libdc1394_2; } ||
    { check_lib libdc1394/dc1394_control.h dc1394_create_handle -ldc1394_control -lraw1394 &&
        enable libdc1394_1; } ||
    die "ERROR: No version of libdc1394 found "
fi

SDL_CONFIG="${cross_prefix}sdl-config"
if check_pkg_config sdl SDL_events.h SDL_PollEvent; then
    check_cpp_condition SDL.h "(SDL_MAJOR_VERSION<<16 | SDL_MINOR_VERSION<<8 | SDL_PATCHLEVEL) >= 0x010201" $sdl_cflags &&
    enable sdl &&
    check_struct SDL.h SDL_VideoInfo current_w $sdl_cflags && enable sdl_video_size
else
  if "${SDL_CONFIG}" --version > /dev/null 2>&1; then
    sdl_cflags=$("${SDL_CONFIG}" --cflags)
    sdl_libs=$("${SDL_CONFIG}" --libs)
    check_func_headers SDL_version.h SDL_Linked_Version $sdl_cflags $sdl_libs &&
    check_cpp_condition SDL.h "(SDL_MAJOR_VERSION<<16 | SDL_MINOR_VERSION<<8 | SDL_PATCHLEVEL) >= 0x010201" $sdl_cflags &&
    enable sdl &&
    check_struct SDL.h SDL_VideoInfo current_w $sdl_cflags && enable sdl_video_size
  fi
fi
enabled sdl && add_cflags $sdl_cflags && add_extralibs $sdl_libs

texi2html --help 2> /dev/null | grep -q 'init-file' && enable texi2html || disable texi2html
makeinfo --version > /dev/null 2>&1 && enable makeinfo  || disable makeinfo
pod2man --help > /dev/null 2>&1 && enable pod2man || disable pod2man

check_header linux/fb.h
check_header linux/videodev.h
check_header linux/videodev2.h
check_struct linux/videodev2.h "struct v4l2_frmivalenum" discrete

check_header sys/videoio.h

check_func_headers "windows.h vfw.h" capCreateCaptureWindow "$vfwcap_indev_extralibs"
# check that WM_CAP_DRIVER_CONNECT is defined to the proper value
# w32api 3.12 had it defined wrong
check_cpp_condition vfw.h "WM_CAP_DRIVER_CONNECT > WM_USER" && enable vfwcap_defines

check_type "dshow.h" IBaseFilter

# check for ioctl_meteor.h, ioctl_bt848.h and alternatives
{ check_header dev/bktr/ioctl_meteor.h &&
  check_header dev/bktr/ioctl_bt848.h; } ||
{ check_header machine/ioctl_meteor.h &&
  check_header machine/ioctl_bt848.h; } ||
{ check_header dev/video/meteor/ioctl_meteor.h &&
  check_header dev/video/bktr/ioctl_bt848.h; } ||
check_header dev/ic/bt8xx.h

check_header sndio.h
if check_struct sys/soundcard.h audio_buf_info bytes; then
    enable_safe sys/soundcard.h
else
    check_cc -D__BSD_VISIBLE -D__XSI_VISIBLE <<EOF && add_cppflags -D__BSD_VISIBLE -D__XSI_VISIBLE && enable_safe sys/soundcard.h
    #include <sys/soundcard.h>
    audio_buf_info abc;
EOF
fi
check_header soundcard.h

enabled_any alsa_indev alsa_outdev && check_lib2 alsa/asoundlib.h snd_pcm_htimestamp -lasound

enabled jack_indev && check_lib2 jack/jack.h jack_client_open -ljack && check_func sem_timedwait &&
    check_func jack_port_get_latency_range -ljack

enabled_any sndio_indev sndio_outdev && check_lib2 sndio.h sio_open -lsndio

enabled libcdio &&
    check_lib2 "cdio/cdda.h cdio/paranoia.h" cdio_cddap_open "-lcdio_paranoia -lcdio_cdda -lcdio"

enabled x11grab                                           &&
require X11 X11/Xlib.h XOpenDisplay -lX11                 &&
require Xext X11/extensions/XShm.h XShmCreateImage -lXext &&
require Xfixes X11/extensions/Xfixes.h XFixesGetCursorImage -lXfixes

if ! disabled vaapi; then
    check_lib va/va.h vaInitialize -lva && {
        check_cpp_condition va/va_version.h "VA_CHECK_VERSION(0,32,0)" ||
        warn "Please upgrade to VA-API >= 0.32 if you would like full VA-API support.";
    } || disable vaapi
fi

if ! disabled vdpau && enabled vdpau_vdpau_h; then
check_cpp_condition \
    vdpau/vdpau.h "defined VDP_DECODER_PROFILE_MPEG4_PART2_ASP" ||
    { echolog "Please upgrade to libvdpau >= 0.2 if you would like vdpau support." &&
      disable vdpau; }
fi

enabled debug && add_cflags -g"$debuglevel" && add_asflags -g"$debuglevel"
enabled coverage && add_cflags "-fprofile-arcs -ftest-coverage" && add_ldflags "-fprofile-arcs -ftest-coverage"
test -n "$valgrind" && target_exec="$valgrind --error-exitcode=1 --malloc-fill=0x2a --track-origins=yes --leak-check=full --gen-suppressions=all --suppressions=$source_path/tests/fate-valgrind.supp"

# add some useful compiler flags if supported
check_cflags -Wdeclaration-after-statement
check_cflags -Wall
check_cflags -Wno-parentheses
check_cflags -Wno-switch
check_cflags -Wno-format-zero-length
check_cflags -Wdisabled-optimization
check_cflags -Wpointer-arith
check_cflags -Wredundant-decls
check_cflags -Wno-pointer-sign
check_cflags -Wwrite-strings
check_cflags -Wtype-limits
check_cflags -Wundef
check_cflags -Wmissing-prototypes
check_cflags -Wno-pointer-to-int-cast
check_cflags -Wstrict-prototypes
enabled extra_warnings && check_cflags -Winline

# add some linker flags
check_ldflags -Wl,--warn-common
check_ldflags -Wl,-rpath-link=libpostproc:libswresample:libswscale:libavfilter:libavdevice:libavformat:libavcodec:libavutil:libavresample
test_ldflags -Wl,-Bsymbolic && append SHFLAGS -Wl,-Bsymbolic

enabled xmm_clobber_test &&
    check_ldflags -Wl,--wrap,avcodec_open2              \
                  -Wl,--wrap,avcodec_decode_audio4      \
                  -Wl,--wrap,avcodec_decode_video2      \
                  -Wl,--wrap,avcodec_decode_subtitle2   \
                  -Wl,--wrap,avcodec_encode_audio2      \
                  -Wl,--wrap,avcodec_encode_video       \
                  -Wl,--wrap,avcodec_encode_subtitle    \
                  -Wl,--wrap,sws_scale ||
    disable xmm_clobber_test

echo "X{};" > $TMPV
if test_ldflags -Wl,--version-script,$TMPV; then
    append SHFLAGS '-Wl,--version-script,\$(SUBDIR)lib\$(NAME).ver'
    check_cc <<EOF && enable symver_asm_label
void ff_foo(void) __asm__ ("av_foo@VERSION");
void ff_foo(void) { ${inline_asm+__asm__($quotes);} }
EOF
    check_cc <<EOF && enable symver_gnu_asm
__asm__(".symver ff_foo,av_foo@VERSION");
void ff_foo(void) {}
EOF
fi

if [ -n "$optflags" ]; then
    add_cflags $optflags
elif enabled small; then
    add_cflags $cflags_size
elif enabled optimizations; then
    add_cflags $cflags_speed
else
    add_cflags $cflags_noopt
fi
check_cflags -fno-math-errno
check_cflags -fno-signed-zeros
check_cc -mno-red-zone <<EOF && noredzone_flags="-mno-red-zone"
int x;
EOF


if enabled icc; then
    # Just warnings, no remarks
    check_cflags -w1
    # -wd: Disable following warnings
    # 144, 167, 556: -Wno-pointer-sign
    # 1292: attribute "foo" ignored
    # 1419: external declaration in primary source file
    # 10006: ignoring unknown option -fno-signed-zeros
    # 10148: ignoring unknown option -Wno-parentheses
    # 10156: ignoring option '-W'; no argument required
    check_cflags -wd144,167,556,1292,1419,10006,10148,10156
    # 11030: Warning unknown option --as-needed
    # 10156: ignoring option '-export'; no argument required
    check_ldflags -wd10156,11030
    # Allow to compile with optimizations
    check_ldflags -march=$cpu
    # icc 11.0 and 11.1 work with ebp_available, but don't pass the test
    enable ebp_available
    if enabled x86_32; then
        icc_version=$($cc -dumpversion)
        test ${icc_version%%.*} -ge 11 &&
            check_cflags -falign-stack=maintain-16-byte ||
            disable aligned_stack
    fi
elif enabled ccc; then
    # disable some annoying warnings
    add_cflags -msg_disable cvtu32to64
    add_cflags -msg_disable embedcomment
    add_cflags -msg_disable needconstext
    add_cflags -msg_disable nomainieee
    add_cflags -msg_disable ptrmismatch1
    add_cflags -msg_disable unreachcode
elif enabled gcc; then
    check_cflags -fno-tree-vectorize
    check_cflags -Werror=implicit-function-declaration
    check_cflags -Werror=missing-prototypes
elif enabled llvm_gcc; then
    check_cflags -mllvm -stack-alignment=16
elif enabled clang; then
    check_cflags -mllvm -stack-alignment=16
    check_cflags -Qunused-arguments
elif enabled armcc; then
    # 2523: use of inline assembler is deprecated
    add_cflags -W${armcc_opt},--diag_suppress=2523
    add_cflags -W${armcc_opt},--diag_suppress=1207
    add_cflags -W${armcc_opt},--diag_suppress=1293 # assignment in condition
    add_cflags -W${armcc_opt},--diag_suppress=3343 # hardfp compat
    add_cflags -W${armcc_opt},--diag_suppress=167  # pointer sign
    add_cflags -W${armcc_opt},--diag_suppress=513  # pointer sign
elif enabled tms470; then
    add_cflags -pds=824 -pds=837
elif enabled pathscale; then
    add_cflags -fstrict-overflow -OPT:wrap_around_unsafe_opt=OFF
fi

enabled_any $THREADS_LIST      && enable threads

check_deps $CONFIG_LIST       \
           $CONFIG_EXTRA      \
           $HAVE_LIST         \
           $ALL_COMPONENTS    \
           $ALL_TESTS         \

enabled asm || { arch=c; disable $ARCH_LIST $ARCH_EXT_LIST; }

if test $target_os = "haiku"; then
    disable memalign
    disable posix_memalign
fi

! enabled_any memalign posix_memalign aligned_malloc &&
    enabled_any $need_memalign && enable memalign_hack

# add_dep lib dep
# -> enable ${lib}_deps_${dep}
# -> add $dep to ${lib}_deps only once
add_dep() {
    lib=$1
    dep=$2
    enabled "${lib}_deps_${dep}" && return 0
    enable  "${lib}_deps_${dep}"
    prepend "${lib}_deps" $dep
}

# merge deps lib components
# merge all ${component}_deps into ${lib}_deps and ${lib}_deps_*
merge_deps() {
    lib=$1
    shift
    for comp in $*; do
        enabled $comp || continue
        eval "dep=\"\$${comp}_deps\""
        for d in $dep; do
            add_dep $lib $d
        done
    done
}

merge_deps libavfilter $FILTER_LIST

echo "install prefix            $prefix"
echo "source path               $source_path"
echo "C compiler                $cc"
echo "ARCH                      $arch ($cpu)"
if test "$build_suffix" != ""; then
    echo "build suffix              $build_suffix"
fi
if test "$progs_suffix" != ""; then
    echo "progs suffix              $progs_suffix"
fi
if test "$extra_version" != ""; then
    echo "version string suffix     $extra_version"
fi
echo "big-endian                ${bigendian-no}"
echo "runtime cpu detection     ${runtime_cpudetect-no}"
if enabled x86; then
    echo "${yasmexe}                      ${yasm-no}"
    echo "MMX enabled               ${mmx-no}"
    echo "MMX2 enabled              ${mmx2-no}"
    echo "3DNow! enabled            ${amd3dnow-no}"
    echo "3DNow! extended enabled   ${amd3dnowext-no}"
    echo "SSE enabled               ${sse-no}"
    echo "SSSE3 enabled             ${ssse3-no}"
    echo "AVX enabled               ${avx-no}"
    echo "FMA4 enabled              ${fma4-no}"
    echo "CMOV enabled              ${cmov-no}"
    echo "CMOV is fast              ${fast_cmov-no}"
    echo "EBX available             ${ebx_available-no}"
    echo "EBP available             ${ebp_available-no}"
fi
if enabled arm; then
    echo "ARMv5TE enabled           ${armv5te-no}"
    echo "ARMv6 enabled             ${armv6-no}"
    echo "ARMv6T2 enabled           ${armv6t2-no}"
    echo "ARM VFP enabled           ${armvfp-no}"
    echo "NEON enabled              ${neon-no}"
fi
if enabled mips; then
    echo "MMI enabled               ${mmi-no}"
    echo "MIPS FPU enabled          ${mipsfpu-no}"
    echo "MIPS32R2 enabled          ${mips32r2-no}"
    echo "MIPS DSP R1 enabled       ${mipsdspr1-no}"
    echo "MIPS DSP R2 enabled       ${mipsdspr2-no}"
fi
if enabled ppc; then
    echo "AltiVec enabled           ${altivec-no}"
    echo "PPC 4xx optimizations     ${ppc4xx-no}"
    echo "dcbzl available           ${dcbzl-no}"
fi
if enabled sparc; then
    echo "VIS enabled               ${vis-no}"
fi
echo "debug symbols             ${debug-no}"
echo "strip symbols             ${stripping-no}"
echo "optimize for size         ${small-no}"
echo "optimizations             ${optimizations-no}"
echo "static                    ${static-no}"
echo "shared                    ${shared-no}"
echo "postprocessing support    ${postproc-no}"
echo "new filter support        ${avfilter-no}"
echo "network support           ${network-no}"
echo "threading support         ${thread_type-no}"
echo "safe bitstream reader     ${safe_bitstream_reader-no}"
echo "SDL support               ${sdl-no}"
echo "libdxva2 enabled          ${dxva2-no}"
echo "libva enabled             ${vaapi-no}"
echo "libvdpau enabled          ${vdpau-no}"
echo "AVISynth enabled          ${avisynth-no}"
echo "frei0r enabled            ${frei0r-no}"
echo "gnutls enabled            ${gnutls-no}"
echo "libaacplus enabled        ${libaacplus-no}"
echo "libass enabled            ${libass-no}"
echo "libcaca enabled           ${libcaca-no}"
echo "libcdio support           ${libcdio-no}"
echo "libcelt enabled           ${libcelt-no}"
echo "libdc1394 support         ${libdc1394-no}"
echo "libfaac enabled           ${libfaac-no}"
echo "libfdk-aac enabled        ${libfdk_aac-no}"
echo "libgsm enabled            ${libgsm-no}"
echo "libiec61883 support       ${libiec61883-no}"
echo "libilbc enabled           ${libilbc-no}"
echo "libmodplug enabled        ${libmodplug-no}"
echo "libmp3lame enabled        ${libmp3lame-no}"
echo "libnut enabled            ${libnut-no}"
echo "libopencore-amrnb support ${libopencore_amrnb-no}"
echo "libopencore-amrwb support ${libopencore_amrwb-no}"
echo "libopencv support         ${libopencv-no}"
echo "libopenjpeg enabled       ${libopenjpeg-no}"
echo "libopus enabled           ${libopus-no}"
echo "libpulse enabled          ${libpulse-no}"
echo "librtmp enabled           ${librtmp-no}"
echo "libschroedinger enabled   ${libschroedinger-no}"
echo "libspeex enabled          ${libspeex-no}"
echo "libstagefright-h264 enabled    ${libstagefright_h264-no}"
echo "libtheora enabled         ${libtheora-no}"
echo "libutvideo enabled        ${libutvideo-no}"
echo "libv4l2 enabled           ${libv4l2-no}"
echo "libvo-aacenc support      ${libvo_aacenc-no}"
echo "libvo-amrwbenc support    ${libvo_amrwbenc-no}"
echo "libvorbis enabled         ${libvorbis-no}"
echo "libvpx enabled            ${libvpx-no}"
echo "libx264 enabled           ${libx264-no}"
echo "libxavs enabled           ${libxavs-no}"
echo "libxvid enabled           ${libxvid-no}"
echo "openal enabled            ${openal-no}"
echo "openssl enabled           ${openssl-no}"
echo "zlib enabled              ${zlib-no}"
echo "bzlib enabled             ${bzlib-no}"
echo "texi2html enabled         ${texi2html-no}"
echo "pod2man enabled           ${pod2man-no}"
echo "makeinfo enabled          ${makeinfo-no}"
test -n "$random_seed" &&
    echo "random seed               ${random_seed}"
echo

for type in decoder encoder hwaccel parser demuxer muxer protocol filter bsf indev outdev; do
    echo "Enabled ${type}s:"
    eval list=\$$(toupper $type)_LIST
    print_enabled '_*' $list | sort | pr -r -3 -t
    echo
done

license="LGPL version 2.1 or later"
if enabled nonfree; then
    license="nonfree and unredistributable"
elif enabled gplv3; then
    license="GPL version 3 or later"
elif enabled lgplv3; then
    license="LGPL version 3 or later"
elif enabled gpl; then
    license="GPL version 2 or later"
fi

echo "License: $license"

echo "Creating config.mak and config.h..."

test -e Makefile || $ln_s "$source_path/Makefile" .

enabled stripping || strip="echo skipping strip"

config_files="$TMPH config.mak"

cat > config.mak <<EOF
# Automatically generated by configure - do not modify!
ifndef FFMPEG_CONFIG_MAK
FFMPEG_CONFIG_MAK=1
FFMPEG_CONFIGURATION=$FFMPEG_CONFIGURATION
prefix=$prefix
LIBDIR=\$(DESTDIR)$libdir
SHLIBDIR=\$(DESTDIR)$shlibdir
INCDIR=\$(DESTDIR)$incdir
BINDIR=\$(DESTDIR)$bindir
DATADIR=\$(DESTDIR)$datadir
MANDIR=\$(DESTDIR)$mandir
SRC_PATH=$source_path
ifndef MAIN_MAKEFILE
SRC_PATH:=\$(SRC_PATH:.%=..%)
endif
CC_IDENT=$cc_ident
ARCH=$arch
CC=$cc
CXX=$cxx
AS=$as
LD=$ld
DEPCC=$dep_cc
DEPCCFLAGS=$DEPCCFLAGS \$(CPPFLAGS)
DEPAS=$as
DEPASFLAGS=$DEPASFLAGS \$(CPPFLAGS)
YASM=$yasmexe
DEPYASM=$yasmexe
AR=$ar
RANLIB=$ranlib
CP=cp -p
LN_S=$ln_s
STRIP=$strip
CPPFLAGS=$CPPFLAGS
CFLAGS=$CFLAGS
CXXFLAGS=$CXXFLAGS
ASFLAGS=$ASFLAGS
AS_C=$AS_C
AS_O=$AS_O
CC_C=$CC_C
CC_O=$CC_O
CXX_O=$CXX_O
LD_O=$LD_O
LDFLAGS=$LDFLAGS
FFSERVERLDFLAGS=$FFSERVERLDFLAGS
SHFLAGS=$SHFLAGS
YASMFLAGS=$YASMFLAGS
BUILDSUF=$build_suffix
PROGSSUF=$progs_suffix
FULLNAME=$FULLNAME
LIBPREF=$LIBPREF
LIBSUF=$LIBSUF
LIBNAME=$LIBNAME
SLIBPREF=$SLIBPREF
SLIBSUF=$SLIBSUF
EXESUF=$EXESUF
EXTRA_VERSION=$extra_version
CCDEP=$CCDEP
CXXDEP=$CXXDEP
CCDEP_FLAGS=$CCDEP_FLAGS
ASDEP=$ASDEP
ASDEP_FLAGS=$ASDEP_FLAGS
CC_DEPFLAGS=$CC_DEPFLAGS
AS_DEPFLAGS=$AS_DEPFLAGS
HOSTCC=$host_cc
HOSTCFLAGS=$host_cflags
HOSTEXESUF=$HOSTEXESUF
HOSTLDFLAGS=$host_ldflags
HOSTLIBS=$host_libs
DEPHOSTCC=$host_cc
DEPHOSTCCFLAGS=$DEPHOSTCCFLAGS \$(HOSTCCFLAGS)
HOSTCCDEP=$HOSTCCDEP
HOSTCCDEP_FLAGS=$HOSTCCDEP_FLAGS
HOSTCC_DEPFLAGS=$HOSTCC_DEPFLAGS
HOSTCC_C=$HOSTCC_C
HOSTCC_O=$HOSTCC_O
TARGET_EXEC=$target_exec
TARGET_PATH=$target_path
SDL_LIBS=$sdl_libs
SDL_CFLAGS=$sdl_cflags
LIB_INSTALL_EXTRA_CMD=$LIB_INSTALL_EXTRA_CMD
EXTRALIBS=$extralibs
INSTALL=$install
LIBTARGET=${LIBTARGET}
SLIBNAME=${SLIBNAME}
SLIBNAME_WITH_VERSION=${SLIBNAME_WITH_VERSION}
SLIBNAME_WITH_MAJOR=${SLIBNAME_WITH_MAJOR}
SLIB_CREATE_DEF_CMD=${SLIB_CREATE_DEF_CMD}
SLIB_EXTRA_CMD=${SLIB_EXTRA_CMD}
SLIB_INSTALL_NAME=${SLIB_INSTALL_NAME}
SLIB_INSTALL_LINKS=${SLIB_INSTALL_LINKS}
SLIB_INSTALL_EXTRA_LIB=${SLIB_INSTALL_EXTRA_LIB}
SLIB_INSTALL_EXTRA_SHLIB=${SLIB_INSTALL_EXTRA_SHLIB}
SAMPLES:=${samples:-\$(FATE_SAMPLES)}
NOREDZONE_FLAGS=$noredzone_flags
EOF

get_version(){
    lcname=$1
    name=$(toupper $lcname)
    file=$source_path/$lcname/version.h
    eval $(grep "#define ${name}_VERSION_M" "$file" | awk '{ print $2"="$3 }')
    eval ${name}_VERSION=\$${name}_VERSION_MAJOR.\$${name}_VERSION_MINOR.\$${name}_VERSION_MICRO
    eval echo "${lcname}_VERSION=\$${name}_VERSION" >> config.mak
    eval echo "${lcname}_VERSION_MAJOR=\$${name}_VERSION_MAJOR" >> config.mak
}

get_version_old(){
    name=$1
    file=$source_path/$2
# This condition will be removed when we stop supporting old libpostproc versions
if ! test "$name" = LIBPOSTPROC || test "$postproc_version" = current; then
    eval $(grep "#define ${name}_VERSION_M" "$file" | awk '{ print $2"="$3 }')
    eval ${name}_VERSION=\$${name}_VERSION_MAJOR.\$${name}_VERSION_MINOR.\$${name}_VERSION_MICRO
fi
    lcname=$(tolower $name)
    eval echo "${lcname}_VERSION=\$${name}_VERSION" >> config.mak
    eval echo "${lcname}_VERSION_MAJOR=\$${name}_VERSION_MAJOR" >> config.mak
}

get_version_old LIBPOSTPROC libpostproc/postprocess.h
get_version_old LIBSWRESAMPLE libswresample/swresample.h

get_version libavcodec
get_version libavdevice
get_version libavfilter
get_version libavformat
get_version libavresample
get_version libavutil
get_version libswscale

cat > $TMPH <<EOF
/* Automatically generated by configure - do not modify! */
#ifndef FFMPEG_CONFIG_H
#define FFMPEG_CONFIG_H
#define FFMPEG_CONFIGURATION "$(c_escape $FFMPEG_CONFIGURATION)"
#define FFMPEG_LICENSE "$(c_escape $license)"
#define FFMPEG_DATADIR "$(eval c_escape $datadir)"
#define AVCONV_DATADIR "$(eval c_escape $datadir)"
#define CC_IDENT "$(c_escape ${cc_ident:-Unknown compiler})"
#define av_restrict $_restrict
#define EXTERN_PREFIX "${extern_prefix}"
#define EXTERN_ASM ${extern_prefix}
#define SLIBSUF "$SLIBSUF"
EOF

test -n "$assert_level" &&
    echo "#define ASSERT_LEVEL $assert_level" >>$TMPH

test -n "$malloc_prefix" &&
    echo "#define MALLOC_PREFIX $malloc_prefix" >>$TMPH

if enabled yasm; then
    append config_files $TMPASM
    printf '' >$TMPASM
fi

print_config ARCH_   "$config_files" $ARCH_LIST
print_config HAVE_   "$config_files" $HAVE_LIST
print_config CONFIG_ "$config_files" $CONFIG_LIST       \
                                     $CONFIG_EXTRA      \
                                     $ALL_COMPONENTS    \

cat >>config.mak <<EOF
LAVF_FATE_TESTS=$(print_enabled -n _test $LAVF_FATE_TESTS)
LAVF_TESTS=$(print_enabled   -n _test $LAVF_TESTS)
LAVFI_TESTS=$(print_enabled  -n _test $LAVFI_TESTS)
SEEK_TESTS=$(print_enabled   -n _test $SEEK_TESTS)
EOF

echo "#endif /* FFMPEG_CONFIG_H */" >> $TMPH
echo "endif # FFMPEG_CONFIG_MAK" >> config.mak

# Do not overwrite an unchanged config.h to avoid superfluous rebuilds.
cp_if_changed $TMPH config.h
touch .config

enabled yasm && cp_if_changed $TMPASM config.asm

cat > $TMPH <<EOF
/* Generated by ffconf */
#ifndef AVUTIL_AVCONFIG_H
#define AVUTIL_AVCONFIG_H
EOF

test "$postproc_version" != current && cat >> $TMPH <<EOF
#define LIBPOSTPROC_VERSION_MAJOR $LIBPOSTPROC_VERSION_MAJOR
#define LIBPOSTPROC_VERSION_MINOR $LIBPOSTPROC_VERSION_MINOR
#define LIBPOSTPROC_VERSION_MICRO $LIBPOSTPROC_VERSION_MICRO
EOF

print_config AV_HAVE_ $TMPH $HAVE_LIST_PUB

echo "#endif /* AVUTIL_AVCONFIG_H */" >> $TMPH

cp_if_changed $TMPH libavutil/avconfig.h

test -n "$WARNINGS" && printf "\n$WARNINGS"

# build pkg-config files

pkgconfig_generate(){
name=$1
shortname=${name#lib}${build_suffix}
comment=$2
version=$3
libs=$4
requires=$5
enabled ${name#lib} || return 0
mkdir -p $name
cat <<EOF > $name/$name.pc
prefix=$prefix
exec_prefix=\${prefix}
libdir=$libdir
includedir=$incdir

Name: $name
Description: $comment
Version: $version
Requires: $(enabled shared || echo $requires)
Requires.private: $(enabled shared && echo $requires)
Conflicts:
Libs: -L\${libdir} -l${shortname} $(enabled shared || echo $libs)
Libs.private: $(enabled shared && echo $libs)
Cflags: -I\${includedir}
EOF

mkdir -p doc/examples/pc-uninstalled
includedir=${source_path}
[ "$includedir" = . ] && includedir="\${pcfiledir}/../../.."
cat <<EOF > doc/examples/pc-uninstalled/$name.pc
prefix=
exec_prefix=
libdir=\${pcfiledir}/../../../$name
includedir=${includedir}

Name: $name
Description: $comment
Version: $version
Requires: $requires
Conflicts:
Libs: -L\${libdir} -l${shortname} $(enabled shared || echo $libs)
Cflags: -I\${includedir}
EOF
}

libavfilter_pc_deps=""
enabled libavfilter_deps_avcodec    && prepend libavfilter_pc_deps "libavcodec = $LIBAVCODEC_VERSION,"
enabled libavfilter_deps_avformat   && prepend libavfilter_pc_deps "libavformat = $LIBAVFORMAT_VERSION,"
enabled libavfilter_deps_swscale    && prepend libavfilter_pc_deps "libswscale = $LIBSWSCALE_VERSION,"
enabled libavfilter_deps_swresample && prepend libavfilter_pc_deps "libswresample = $LIBSWRESAMPLE_VERSION,"
enabled libavfilter_deps_postproc   && prepend libavfilter_pc_deps "libpostproc = $LIBPOSTPROC_VERSION,"
libavfilter_pc_deps=${libavfilter_pc_deps%, }

libavdevice_pc_deps="libavformat = $LIBAVFORMAT_VERSION"
enabled lavfi_indev && prepend libavdevice_pc_deps "libavfilter = $LIBAVFILTER_VERSION,"

pkgconfig_generate libavutil "FFmpeg utility library" "$LIBAVUTIL_VERSION" "$LIBM"
pkgconfig_generate libavcodec "FFmpeg codec library" "$LIBAVCODEC_VERSION" "$extralibs" "libavutil = $LIBAVUTIL_VERSION"
pkgconfig_generate libavformat "FFmpeg container format library" "$LIBAVFORMAT_VERSION" "$extralibs" "libavcodec = $LIBAVCODEC_VERSION"
pkgconfig_generate libavdevice "FFmpeg device handling library" "$LIBAVDEVICE_VERSION" "$extralibs" "$libavdevice_pc_deps"
pkgconfig_generate libavfilter "FFmpeg video filtering library" "$LIBAVFILTER_VERSION" "$extralibs" "$libavfilter_pc_deps"
pkgconfig_generate libpostproc "FFmpeg postprocessing library" "$LIBPOSTPROC_VERSION" "" "libavutil = $LIBAVUTIL_VERSION"
pkgconfig_generate libavresample "Libav audio resampling library" "$LIBAVRESAMPLE_VERSION" "$extralibs"
pkgconfig_generate libswscale "FFmpeg image rescaling library" "$LIBSWSCALE_VERSION" "$LIBM" "libavutil = $LIBAVUTIL_VERSION"
pkgconfig_generate libswresample "FFmpeg audio rescaling library" "$LIBSWRESAMPLE_VERSION" "$LIBM" "libavutil = $LIBAVUTIL_VERSION"<|MERGE_RESOLUTION|>--- conflicted
+++ resolved
@@ -1108,12 +1108,7 @@
     lsp
     mdct
     memalign_hack
-<<<<<<< HEAD
     memory_poisoning
-    mpegaudiodsp
-    nettle
-=======
->>>>>>> c83f44db
     network
     nonfree
     openal
@@ -1747,11 +1742,7 @@
 v4l2_indev_deps_any="linux_videodev2_h sys_videoio_h"
 vfwcap_indev_deps="capCreateCaptureWindow vfwcap_defines"
 vfwcap_indev_extralibs="-lavicap32"
-<<<<<<< HEAD
-x11_grab_device_indev_deps="x11grab"
-=======
-x11grab_indev_deps="x11grab XShmCreateImage"
->>>>>>> c83f44db
+x11grab_indev_deps="x11grab"
 
 # protocols
 bluray_protocol_deps="libbluray"
