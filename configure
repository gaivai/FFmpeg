#!/bin/sh
#
# FFmpeg configure script
#
# Copyright (c) 2000-2002 Fabrice Bellard
# Copyright (c) 2005-2008 Diego Biurrun
# Copyright (c) 2005-2008 Mans Rullgard
#

# Prevent locale nonsense from breaking basic text processing.
LC_ALL=C
export LC_ALL

# make sure we are running under a compatible shell
# try to make this part work with most shells

try_exec(){
    echo "Trying shell $1"
    type "$1" > /dev/null 2>&1 && exec "$@"
}

unset foo
(: ${foo%%bar}) 2> /dev/null
E1="$?"

(: ${foo?}) 2> /dev/null
E2="$?"

if test "$E1" != 0 || test "$E2" = 0; then
    echo "Broken shell detected.  Trying alternatives."
    export FF_CONF_EXEC
    if test "0$FF_CONF_EXEC" -lt 1; then
        FF_CONF_EXEC=1
        try_exec bash "$0" "$@"
    fi
    if test "0$FF_CONF_EXEC" -lt 2; then
        FF_CONF_EXEC=2
        try_exec ksh "$0" "$@"
    fi
    if test "0$FF_CONF_EXEC" -lt 3; then
        FF_CONF_EXEC=3
        try_exec /usr/xpg4/bin/sh "$0" "$@"
    fi
    echo "No compatible shell script interpreter found."
    echo "This configure script requires a POSIX-compatible shell"
    echo "such as bash or ksh."
    echo "THIS IS NOT A BUG IN FFMPEG, DO NOT REPORT IT AS SUCH."
    echo "Instead, install a working POSIX-compatible shell."
    echo "Disabling this configure test will create a broken FFmpeg."
    if test "$BASH_VERSION" = '2.04.0(1)-release'; then
        echo "This bash version ($BASH_VERSION) is broken on your platform."
        echo "Upgrade to a later version if available."
    fi
    exit 1
fi

test -d /usr/xpg4/bin && PATH=/usr/xpg4/bin:$PATH

show_help(){
    cat <<EOF
Usage: configure [options]
Options: [defaults in brackets after descriptions]

Help options:
  --help                   print this message
  --quiet                  Suppress showing informative output
  --list-decoders          show all available decoders
  --list-encoders          show all available encoders
  --list-hwaccels          show all available hardware accelerators
  --list-demuxers          show all available demuxers
  --list-muxers            show all available muxers
  --list-parsers           show all available parsers
  --list-protocols         show all available protocols
  --list-bsfs              show all available bitstream filters
  --list-indevs            show all available input devices
  --list-outdevs           show all available output devices
  --list-filters           show all available filters

Standard options:
  --logfile=FILE           log tests and output to FILE [ffbuild/config.log]
  --disable-logging        do not log configure debug information
  --fatal-warnings         fail if any configure warning is generated
  --prefix=PREFIX          install in PREFIX [$prefix_default]
  --bindir=DIR             install binaries in DIR [PREFIX/bin]
  --datadir=DIR            install data files in DIR [PREFIX/share/ffmpeg]
  --docdir=DIR             install documentation in DIR [PREFIX/share/doc/ffmpeg]
  --libdir=DIR             install libs in DIR [PREFIX/lib]
  --shlibdir=DIR           install shared libs in DIR [LIBDIR]
  --incdir=DIR             install includes in DIR [PREFIX/include]
  --mandir=DIR             install man page in DIR [PREFIX/share/man]
  --pkgconfigdir=DIR       install pkg-config files in DIR [LIBDIR/pkgconfig]
  --enable-rpath           use rpath to allow installing libraries in paths
                           not part of the dynamic linker search path
                           use rpath when linking programs (USE WITH CARE)
  --install-name-dir=DIR   Darwin directory name for installed targets

Licensing options:
  --enable-gpl             allow use of GPL code, the resulting libs
                           and binaries will be under GPL [no]
  --enable-version3        upgrade (L)GPL to version 3 [no]
  --enable-nonfree         allow use of nonfree code, the resulting libs
                           and binaries will be unredistributable [no]

Configuration options:
  --disable-static         do not build static libraries [no]
  --enable-shared          build shared libraries [no]
  --enable-small           optimize for size instead of speed
  --disable-runtime-cpudetect disable detecting CPU capabilities at runtime (smaller binary)
  --enable-gray            enable full grayscale support (slower color)
  --disable-swscale-alpha  disable alpha channel support in swscale
  --disable-all            disable building components, libraries and programs
  --disable-autodetect     disable automatically detected external libraries [no]

Program options:
  --disable-programs       do not build command line programs
  --disable-ffmpeg         disable ffmpeg build
  --disable-ffplay         disable ffplay build
  --disable-ffprobe        disable ffprobe build

Documentation options:
  --disable-doc            do not build documentation
  --disable-htmlpages      do not build HTML documentation pages
  --disable-manpages       do not build man documentation pages
  --disable-podpages       do not build POD documentation pages
  --disable-txtpages       do not build text documentation pages

Component options:
  --disable-avdevice       disable libavdevice build
  --disable-avcodec        disable libavcodec build
  --disable-avformat       disable libavformat build
  --disable-swresample     disable libswresample build
  --disable-swscale        disable libswscale build
  --disable-postproc       disable libpostproc build
  --disable-avfilter       disable libavfilter build
  --enable-avresample      enable libavresample build (deprecated) [no]
  --disable-pthreads       disable pthreads [autodetect]
  --disable-w32threads     disable Win32 threads [autodetect]
  --disable-os2threads     disable OS/2 threads [autodetect]
  --disable-network        disable network support [no]
  --disable-dct            disable DCT code
  --disable-dwt            disable DWT code
  --disable-error-resilience disable error resilience code
  --disable-lsp            disable LSP code
  --disable-lzo            disable LZO decoder code
  --disable-mdct           disable MDCT code
  --disable-rdft           disable RDFT code
  --disable-fft            disable FFT code
  --disable-faan           disable floating point AAN (I)DCT code
  --disable-pixelutils     disable pixel utils in libavutil

Individual component options:
  --disable-everything     disable all components listed below
  --disable-encoder=NAME   disable encoder NAME
  --enable-encoder=NAME    enable encoder NAME
  --disable-encoders       disable all encoders
  --disable-decoder=NAME   disable decoder NAME
  --enable-decoder=NAME    enable decoder NAME
  --disable-decoders       disable all decoders
  --disable-hwaccel=NAME   disable hwaccel NAME
  --enable-hwaccel=NAME    enable hwaccel NAME
  --disable-hwaccels       disable all hwaccels
  --disable-muxer=NAME     disable muxer NAME
  --enable-muxer=NAME      enable muxer NAME
  --disable-muxers         disable all muxers
  --disable-demuxer=NAME   disable demuxer NAME
  --enable-demuxer=NAME    enable demuxer NAME
  --disable-demuxers       disable all demuxers
  --enable-parser=NAME     enable parser NAME
  --disable-parser=NAME    disable parser NAME
  --disable-parsers        disable all parsers
  --enable-bsf=NAME        enable bitstream filter NAME
  --disable-bsf=NAME       disable bitstream filter NAME
  --disable-bsfs           disable all bitstream filters
  --enable-protocol=NAME   enable protocol NAME
  --disable-protocol=NAME  disable protocol NAME
  --disable-protocols      disable all protocols
  --enable-indev=NAME      enable input device NAME
  --disable-indev=NAME     disable input device NAME
  --disable-indevs         disable input devices
  --enable-outdev=NAME     enable output device NAME
  --disable-outdev=NAME    disable output device NAME
  --disable-outdevs        disable output devices
  --disable-devices        disable all devices
  --enable-filter=NAME     enable filter NAME
  --disable-filter=NAME    disable filter NAME
  --disable-filters        disable all filters

External library support:

  Using any of the following switches will allow FFmpeg to link to the
  corresponding external library. All the components depending on that library
  will become enabled, if all their other dependencies are met and they are not
  explicitly disabled. E.g. --enable-libwavpack will enable linking to
  libwavpack and allow the libwavpack encoder to be built, unless it is
  specifically disabled with --disable-encoder=libwavpack.

  Note that only the system libraries are auto-detected. All the other external
  libraries must be explicitly enabled.

  Also note that the following help text describes the purpose of the libraries
<<<<<<< HEAD
  themselves, not all their features will necessarily be usable by FFmpeg.

  --disable-alsa           disable ALSA support [autodetect]
  --disable-appkit         disable Apple AppKit framework [autodetect]
  --disable-avfoundation   disable Apple AVFoundation framework [autodetect]
  --enable-avisynth        enable reading of AviSynth script files [no]
  --disable-bzlib          disable bzlib [autodetect]
  --disable-coreimage      disable Apple CoreImage framework [autodetect]
  --enable-chromaprint     enable audio fingerprinting with chromaprint [no]
  --enable-frei0r          enable frei0r video filtering [no]
  --enable-gcrypt          enable gcrypt, needed for rtmp(t)e support
                           if openssl, librtmp or gmp is not used [no]
  --enable-gmp             enable gmp, needed for rtmp(t)e support
                           if openssl or librtmp is not used [no]
  --enable-gnutls          enable gnutls, needed for https support
                           if openssl or libtls is not used [no]
  --disable-iconv          disable iconv [autodetect]
  --enable-jni             enable JNI support [no]
  --enable-ladspa          enable LADSPA audio filtering [no]
  --enable-libaom          enable AV1 video encoding/decoding via libaom [no]
  --enable-libass          enable libass subtitles rendering,
                           needed for subtitles and ass filter [no]
  --enable-libbluray       enable BluRay reading using libbluray [no]
  --enable-libbs2b         enable bs2b DSP library [no]
  --enable-libcaca         enable textual display using libcaca [no]
  --enable-libcelt         enable CELT decoding via libcelt [no]
  --enable-libcdio         enable audio CD grabbing with libcdio [no]
  --enable-libcodec2       enable codec2 en/decoding using libcodec2 [no]
  --enable-libdc1394       enable IIDC-1394 grabbing using libdc1394
                           and libraw1394 [no]
  --enable-libfdk-aac      enable AAC de/encoding via libfdk-aac [no]
  --enable-libflite        enable flite (voice synthesis) support via libflite [no]
  --enable-libfontconfig   enable libfontconfig, useful for drawtext filter [no]
  --enable-libfreetype     enable libfreetype, needed for drawtext filter [no]
  --enable-libfribidi      enable libfribidi, improves drawtext filter [no]
  --enable-libgme          enable Game Music Emu via libgme [no]
  --enable-libgsm          enable GSM de/encoding via libgsm [no]
  --enable-libiec61883     enable iec61883 via libiec61883 [no]
  --enable-libilbc         enable iLBC de/encoding via libilbc [no]
  --enable-libjack         enable JACK audio sound server [no]
  --enable-libkvazaar      enable HEVC encoding via libkvazaar [no]
  --enable-libmodplug      enable ModPlug via libmodplug [no]
  --enable-libmp3lame      enable MP3 encoding via libmp3lame [no]
  --enable-libopencore-amrnb enable AMR-NB de/encoding via libopencore-amrnb [no]
  --enable-libopencore-amrwb enable AMR-WB decoding via libopencore-amrwb [no]
  --enable-libopencv       enable video filtering via libopencv [no]
  --enable-libopenh264     enable H.264 encoding via OpenH264 [no]
  --enable-libopenjpeg     enable JPEG 2000 de/encoding via OpenJPEG [no]
  --enable-libopenmpt      enable decoding tracked files via libopenmpt [no]
  --enable-libopus         enable Opus de/encoding via libopus [no]
  --enable-libpulse        enable Pulseaudio input via libpulse [no]
  --enable-librsvg         enable SVG rasterization via librsvg [no]
  --enable-librubberband   enable rubberband needed for rubberband filter [no]
  --enable-librtmp         enable RTMP[E] support via librtmp [no]
  --enable-libshine        enable fixed-point MP3 encoding via libshine [no]
  --enable-libsmbclient    enable Samba protocol via libsmbclient [no]
  --enable-libsnappy       enable Snappy compression, needed for hap encoding [no]
  --enable-libsoxr         enable Include libsoxr resampling [no]
  --enable-libspeex        enable Speex de/encoding via libspeex [no]
  --enable-libssh          enable SFTP protocol via libssh [no]
  --enable-libtesseract    enable Tesseract, needed for ocr filter [no]
  --enable-libtheora       enable Theora encoding via libtheora [no]
  --enable-libtls          enable LibreSSL (via libtls), needed for https support
                           if openssl or gnutls is not used [no]
  --enable-libtwolame      enable MP2 encoding via libtwolame [no]
  --enable-libv4l2         enable libv4l2/v4l-utils [no]
  --enable-libvidstab      enable video stabilization using vid.stab [no]
  --enable-libvmaf         enable vmaf filter via libvmaf [no]
  --enable-libvo-amrwbenc  enable AMR-WB encoding via libvo-amrwbenc [no]
  --enable-libvorbis       enable Vorbis en/decoding via libvorbis,
                           native implementation exists [no]
  --enable-libvpx          enable VP8 and VP9 de/encoding via libvpx [no]
  --enable-libwavpack      enable wavpack encoding via libwavpack [no]
  --enable-libwebp         enable WebP encoding via libwebp [no]
  --enable-libx264         enable H.264 encoding via x264 [no]
  --enable-libx265         enable HEVC encoding via x265 [no]
  --enable-libxavs         enable AVS encoding via xavs [no]
  --enable-libxcb          enable X11 grabbing using XCB [autodetect]
  --enable-libxcb-shm      enable X11 grabbing shm communication [autodetect]
  --enable-libxcb-xfixes   enable X11 grabbing mouse rendering [autodetect]
  --enable-libxcb-shape    enable X11 grabbing shape rendering [autodetect]
  --enable-libxvid         enable Xvid encoding via xvidcore,
                           native MPEG-4/Xvid encoder exists [no]
  --enable-libxml2         enable XML parsing using the C library libxml2 [no]
  --enable-libzimg         enable z.lib, needed for zscale filter [no]
  --enable-libzmq          enable message passing via libzmq [no]
  --enable-libzvbi         enable teletext support via libzvbi [no]
  --enable-lv2             enable LV2 audio filtering [no]
  --disable-lzma           disable lzma [autodetect]
  --enable-decklink        enable Blackmagic DeckLink I/O support [no]
  --enable-libndi_newtek   enable Newteck NDI I/O support [no]
  --enable-mediacodec      enable Android MediaCodec support [no]
  --enable-libmysofa       enable libmysofa, needed for sofalizer filter [no]
  --enable-openal          enable OpenAL 1.1 capture support [no]
  --enable-opencl          enable OpenCL processing [no]
  --enable-opengl          enable OpenGL rendering [no]
  --enable-openssl         enable openssl, needed for https support
                           if gnutls or libtls is not used [no]
  --disable-sndio          disable sndio support [autodetect]
  --disable-schannel       disable SChannel SSP, needed for TLS support on
                           Windows if openssl and gnutls are not used [autodetect]
  --disable-sdl2           disable sdl2 [autodetect]
  --disable-securetransport disable Secure Transport, needed for TLS support
                           on OSX if openssl and gnutls are not used [autodetect]
  --disable-xlib           disable xlib [autodetect]
  --disable-zlib           disable zlib [autodetect]
=======
  themselves, not all their features will necessarily be usable by Libav.

  --enable-avisynth          video frameserver
  --enable-avxsynth          Linux version of AviSynth
  --enable-bzlib             bzip2 compression [autodetect]
  --enable-frei0r            video filtering plugins
  --enable-gnutls            crypto
  --enable-libaom            AV1 video encoding/decoding
  --enable-libbs2b           Bauer stereophonic-to-binaural DSP
  --enable-libcdio           audio CD input
  --enable-libdc1394         IEEE 1394/Firewire camera input
  --enable-libdcadec         DCA audio decoding
  --enable-libfaac           AAC audio encoding
  --enable-libfdk-aac        AAC audio encoding/decoding
  --enable-libfontconfig     font configuration and management
  --enable-libfreetype       font rendering
  --enable-libgsm            GSM audio encoding/decoding
  --enable-libhdcd           HDCD decoding filter
  --enable-libilbc           ILBC audio encoding/decoding
  --enable-libjack           JACK audio sound server
  --enable-libkvazaar        HEVC video encoding
  --enable-libmp3lame        MP3 audio encoding
  --enable-libopencore-amrnb AMR-NB audio encoding/decoding
  --enable-libopencore-amrwb AMR-WB audio decoding
  --enable-libopencv         computer vision
  --enable-libopenh264       H.264 video encoding/decoding
  --enable-libopenjpeg       JPEG 2000 image encoding/decoding
  --enable-libopus           Opus audio encoding/decoding
  --enable-libpulse          Pulseaudio sound server
  --enable-librtmp           RTMP streaming
  --enable-libschroedinger   Dirac video encoding/decoding
  --enable-libsnappy         snappy compression
  --enable-libspeex          Speex audio encoding/decoding
  --enable-libsrt            Haivision SRT protocol
  --enable-libtheora         Theora video encoding/decoding
  --enable-libtwolame        MP2 audio encoding
  --enable-libvo-aacenc      AAC audio encoding
  --enable-libvo-amrwbenc    AMR-WB audio encoding
  --enable-libvorbis         Vorbis audio encoding/decoding
  --enable-libvpx            VP* video encoding/decoding
  --enable-libwavpack        Wavpack audio encoding/decoding
  --enable-libwebp           WebP image encoding/decoding
  --enable-libx264           H.264 video encoding
  --enable-libx265           HEVC video encoding
  --enable-libxavs           Chinese AVS video encoding
  --enable-libxcb            X window system protocol communication
  --enable-libxcb-shm        X11 shm communication [auto]
  --enable-libxcb-xfixes     X11 mouse rendering [auto]
  --enable-libxvid           MPEG-4 ASP video encoding
  --enable-openssl           crypto
  --enable-zlib              compression [autodetect]
>>>>>>> a2fc8dba

  The following libraries provide various hardware acceleration features:
  --disable-amf            disable AMF video encoding code [autodetect]
  --disable-audiotoolbox   disable Apple AudioToolbox code [autodetect]
  --enable-cuda-sdk        enable CUDA features that require the CUDA SDK [no]
  --disable-cuvid          disable Nvidia CUVID support [autodetect]
  --disable-d3d11va        disable Microsoft Direct3D 11 video acceleration code [autodetect]
  --disable-dxva2          disable Microsoft DirectX 9 video acceleration code [autodetect]
  --disable-ffnvcodec      disable dynamically linked Nvidia code [autodetect]
  --enable-libdrm          enable DRM code (Linux) [no]
  --enable-libmfx          enable Intel MediaSDK (AKA Quick Sync Video) code via libmfx [no]
  --enable-libnpp          enable Nvidia Performance Primitives-based code [no]
  --enable-mmal            enable Broadcom Multi-Media Abstraction Layer (Raspberry Pi) via MMAL [no]
  --disable-nvdec          disable Nvidia video decoding acceleration (via hwaccel) [autodetect]
  --disable-nvenc          disable Nvidia video encoding code [autodetect]
  --enable-omx             enable OpenMAX IL code [no]
  --enable-omx-rpi         enable OpenMAX IL code for Raspberry Pi [no]
  --enable-rkmpp           enable Rockchip Media Process Platform code [no]
  --disable-v4l2-m2m       disable V4L2 mem2mem code [autodetect]
  --disable-vaapi          disable Video Acceleration API (mainly Unix/Intel) code [autodetect]
  --disable-vdpau          disable Nvidia Video Decode and Presentation API for Unix code [autodetect]
  --disable-videotoolbox   disable VideoToolbox code [autodetect]

Toolchain options:
  --arch=ARCH              select architecture [$arch]
  --cpu=CPU                select the minimum required CPU (affects
                           instruction selection, may crash on older CPUs)
  --cross-prefix=PREFIX    use PREFIX for compilation tools [$cross_prefix]
  --progs-suffix=SUFFIX    program name suffix []
  --enable-cross-compile   assume a cross-compiler is used
  --sysroot=PATH           root of cross-build tree
  --sysinclude=PATH        location of cross-build system headers
  --target-os=OS           compiler targets OS [$target_os]
  --target-exec=CMD        command to run executables on target
  --target-path=DIR        path to view of build directory on target
  --target-samples=DIR     path to samples directory on target
  --tempprefix=PATH        force fixed dir/prefix instead of mktemp for checks
  --toolchain=NAME         set tool defaults according to NAME
                           (gcc-asan, clang-asan, gcc-msan, clang-msan,
                           gcc-tsan, clang-tsan, gcc-usan, clang-usan,
                           valgrind-massif, valgrind-memcheck,
                           msvc, icl, gcov, llvm-cov, hardened)
  --nm=NM                  use nm tool NM [$nm_default]
  --ar=AR                  use archive tool AR [$ar_default]
  --as=AS                  use assembler AS [$as_default]
  --ln_s=LN_S              use symbolic link tool LN_S [$ln_s_default]
  --strip=STRIP            use strip tool STRIP [$strip_default]
  --windres=WINDRES        use windows resource compiler WINDRES [$windres_default]
  --x86asmexe=EXE          use nasm-compatible assembler EXE [$x86asmexe_default]
  --cc=CC                  use C compiler CC [$cc_default]
  --cxx=CXX                use C compiler CXX [$cxx_default]
  --objcc=OCC              use ObjC compiler OCC [$cc_default]
  --dep-cc=DEPCC           use dependency generator DEPCC [$cc_default]
  --nvcc=NVCC              use Nvidia CUDA compiler NVCC [$nvcc_default]
  --ld=LD                  use linker LD [$ld_default]
  --pkg-config=PKGCONFIG   use pkg-config tool PKGCONFIG [$pkg_config_default]
  --pkg-config-flags=FLAGS pass additional flags to pkgconf []
  --ranlib=RANLIB          use ranlib RANLIB [$ranlib_default]
  --doxygen=DOXYGEN        use DOXYGEN to generate API doc [$doxygen_default]
  --host-cc=HOSTCC         use host C compiler HOSTCC
  --host-cflags=HCFLAGS    use HCFLAGS when compiling for host
  --host-cppflags=HCPPFLAGS use HCPPFLAGS when compiling for host
  --host-ld=HOSTLD         use host linker HOSTLD
  --host-ldflags=HLDFLAGS  use HLDFLAGS when linking for host
  --host-libs=HLIBS        use libs HLIBS when linking for host
  --host-os=OS             compiler host OS [$target_os]
  --extra-cflags=ECFLAGS   add ECFLAGS to CFLAGS [$CFLAGS]
  --extra-cxxflags=ECFLAGS add ECFLAGS to CXXFLAGS [$CXXFLAGS]
  --extra-objcflags=FLAGS  add FLAGS to OBJCFLAGS [$CFLAGS]
  --extra-ldflags=ELDFLAGS add ELDFLAGS to LDFLAGS [$LDFLAGS]
  --extra-ldexeflags=ELDFLAGS add ELDFLAGS to LDEXEFLAGS [$LDEXEFLAGS]
  --extra-ldsoflags=ELDFLAGS add ELDFLAGS to LDSOFLAGS [$LDSOFLAGS]
  --extra-libs=ELIBS       add ELIBS [$ELIBS]
  --extra-version=STRING   version string suffix []
  --optflags=OPTFLAGS      override optimization-related compiler flags
  --nvccflags=NVCCFLAGS    override nvcc flags [$nvccflags_default]
  --build-suffix=SUFFIX    library name suffix []
  --enable-pic             build position-independent code
  --enable-thumb           compile for Thumb instruction set
  --enable-lto             use link-time optimization
  --env="ENV=override"     override the environment variables

Advanced options (experts only):
  --malloc-prefix=PREFIX   prefix malloc and related names with PREFIX
  --custom-allocator=NAME  use a supported custom allocator
  --disable-symver         disable symbol versioning
  --enable-hardcoded-tables use hardcoded tables instead of runtime generation
  --disable-safe-bitstream-reader
                           disable buffer boundary checking in bitreaders
                           (faster, but may crash)
  --sws-max-filter-size=N  the max filter size swscale uses [$sws_max_filter_size_default]

Optimization options (experts only):
  --disable-asm            disable all assembly optimizations
  --disable-altivec        disable AltiVec optimizations
  --disable-vsx            disable VSX optimizations
  --disable-power8         disable POWER8 optimizations
  --disable-amd3dnow       disable 3DNow! optimizations
  --disable-amd3dnowext    disable 3DNow! extended optimizations
  --disable-mmx            disable MMX optimizations
  --disable-mmxext         disable MMXEXT optimizations
  --disable-sse            disable SSE optimizations
  --disable-sse2           disable SSE2 optimizations
  --disable-sse3           disable SSE3 optimizations
  --disable-ssse3          disable SSSE3 optimizations
  --disable-sse4           disable SSE4 optimizations
  --disable-sse42          disable SSE4.2 optimizations
  --disable-avx            disable AVX optimizations
  --disable-xop            disable XOP optimizations
  --disable-fma3           disable FMA3 optimizations
  --disable-fma4           disable FMA4 optimizations
  --disable-avx2           disable AVX2 optimizations
  --disable-avx512         disable AVX-512 optimizations
  --disable-aesni          disable AESNI optimizations
  --disable-armv5te        disable armv5te optimizations
  --disable-armv6          disable armv6 optimizations
  --disable-armv6t2        disable armv6t2 optimizations
  --disable-vfp            disable VFP optimizations
  --disable-neon           disable NEON optimizations
  --disable-inline-asm     disable use of inline assembly
  --disable-x86asm         disable use of standalone x86 assembly
  --disable-mipsdsp        disable MIPS DSP ASE R1 optimizations
  --disable-mipsdspr2      disable MIPS DSP ASE R2 optimizations
  --disable-msa            disable MSA optimizations
  --disable-mipsfpu        disable floating point MIPS optimizations
  --disable-mmi            disable Loongson SIMD optimizations
  --disable-fast-unaligned consider unaligned accesses slow

Developer options (useful when working on FFmpeg itself):
  --disable-debug          disable debugging symbols
  --enable-debug=LEVEL     set the debug level [$debuglevel]
  --disable-optimizations  disable compiler optimizations
  --enable-extra-warnings  enable more compiler warnings
  --disable-stripping      disable stripping of executables and shared libraries
  --assert-level=level     0(default), 1 or 2, amount of assertion testing,
                           2 causes a slowdown at runtime.
  --enable-memory-poisoning fill heap uninitialized allocated space with arbitrary data
  --valgrind=VALGRIND      run "make fate" tests through valgrind to detect memory
                           leaks and errors, using the specified valgrind binary.
                           Cannot be combined with --target-exec
  --enable-ftrapv          Trap arithmetic overflows
  --samples=PATH           location of test samples for FATE, if not set use
                           \$FATE_SAMPLES at make invocation time.
  --enable-neon-clobber-test check NEON registers for clobbering (should be
                           used only for debugging purposes)
  --enable-xmm-clobber-test check XMM registers for clobbering (Win64-only;
                           should be used only for debugging purposes)
  --enable-random          randomly enable/disable components
  --disable-random
  --enable-random=LIST     randomly enable/disable specific components or
  --disable-random=LIST    component groups. LIST is a comma-separated list
                           of NAME[:PROB] entries where NAME is a component
                           (group) and PROB the probability associated with
                           NAME (default 0.5).
  --random-seed=VALUE      seed value for --enable/disable-random
  --disable-valgrind-backtrace do not print a backtrace under Valgrind
                           (only applies to --disable-optimizations builds)
  --enable-osfuzz          Enable building fuzzer tool
  --libfuzzer=PATH         path to libfuzzer
  --ignore-tests=TESTS     comma-separated list (without "fate-" prefix
                           in the name) of tests whose result is ignored
  --enable-linux-perf      enable Linux Performance Monitor API

NOTE: Object files are built at the place where configure is launched.
EOF
  exit 0
}

if test -t 1 && which tput >/dev/null 2>&1; then
    ncolors=$(tput colors)
    if test -n "$ncolors" && test $ncolors -ge 8; then
        bold_color=$(tput bold)
        warn_color=$(tput setaf 3)
        error_color=$(tput setaf 1)
        reset_color=$(tput sgr0)
    fi
    # 72 used instead of 80 since that's the default of pr
    ncols=$(tput cols)
fi
: ${ncols:=72}

log(){
    echo "$@" >> $logfile
}

log_file(){
    log BEGIN $1
    pr -n -t $1 >> $logfile
    log END $1
}

warn(){
    log "WARNING: $*"
    WARNINGS="${WARNINGS}WARNING: $*\n"
}

die(){
    log "$@"
    echo "$error_color$bold_color$@$reset_color"
    cat <<EOF

If you think configure made a mistake, make sure you are using the latest
version from Git.  If the latest version fails, report the problem to the
ffmpeg-user@ffmpeg.org mailing list or IRC #ffmpeg on irc.freenode.net.
EOF
    if disabled logging; then
        cat <<EOF
Rerun configure with logging enabled (do not use --disable-logging), and
include the log this produces with your report.
EOF
    else
        cat <<EOF
Include the log file "$logfile" produced by configure as this will help
solve the problem.
EOF
    fi
    exit 1
}

# Avoid locale weirdness, besides we really just want to translate ASCII.
toupper(){
    echo "$@" | tr abcdefghijklmnopqrstuvwxyz ABCDEFGHIJKLMNOPQRSTUVWXYZ
}

tolower(){
    echo "$@" | tr ABCDEFGHIJKLMNOPQRSTUVWXYZ abcdefghijklmnopqrstuvwxyz
}

c_escape(){
    echo "$*" | sed 's/["\\]/\\\0/g'
}

sh_quote(){
    v=$(echo "$1" | sed "s/'/'\\\\''/g")
    test "x$v" = "x${v#*[!A-Za-z0-9_/.+-]}" || v="'$v'"
    echo "$v"
}

cleanws(){
    echo "$@" | sed 's/^ *//;s/[[:space:]][[:space:]]*/ /g;s/ *$//'
}

filter(){
    pat=$1
    shift
    for v; do
        eval "case '$v' in $pat) printf '%s ' '$v' ;; esac"
    done
}

filter_out(){
    pat=$1
    shift
    for v; do
        eval "case '$v' in $pat) ;; *) printf '%s ' '$v' ;; esac"
    done
}

map(){
    m=$1
    shift
    for v; do eval $m; done
}

add_suffix(){
    suffix=$1
    shift
    for v; do echo ${v}${suffix}; done
}

remove_suffix(){
    suffix=$1
    shift
    for v; do echo ${v%$suffix}; done
}

set_all(){
    value=$1
    shift
    for var in $*; do
        eval $var=$value
    done
}

set_weak(){
    value=$1
    shift
    for var; do
        eval : \${$var:=$value}
    done
}

sanitize_var_name(){
    echo $@ | sed 's/[^A-Za-z0-9_]/_/g'
}

set_sanitized(){
    var=$1
    shift
    eval $(sanitize_var_name "$var")='$*'
}

get_sanitized(){
    eval echo \$$(sanitize_var_name "$1")
}

pushvar(){
    for pvar in $*; do
        eval level=\${${pvar}_level:=0}
        eval ${pvar}_${level}="\$$pvar"
        eval ${pvar}_level=$(($level+1))
    done
}

popvar(){
    for pvar in $*; do
        eval level=\${${pvar}_level:-0}
        test $level = 0 && continue
        eval level=$(($level-1))
        eval $pvar="\${${pvar}_${level}}"
        eval ${pvar}_level=$level
        eval unset ${pvar}_${level}
    done
}

request(){
    for var in $*; do
        eval ${var}_requested=yes
        eval $var=
    done
}

enable(){
    set_all yes $*
}

disable(){
    set_all no $*
}

enable_weak(){
    set_weak yes $*
}

disable_weak(){
    set_weak no $*
}

enable_sanitized(){
    for var; do
        enable $(sanitize_var_name $var)
    done
}

disable_sanitized(){
    for var; do
        disable $(sanitize_var_name $var)
    done
}

do_enable_deep(){
    for var; do
        enabled $var && continue
        eval sel="\$${var}_select"
        eval sgs="\$${var}_suggest"
        pushvar var sgs
        enable_deep $sel
        popvar sgs
        enable_deep_weak $sgs
        popvar var
    done
}

enable_deep(){
    do_enable_deep $*
    enable $*
}

enable_deep_weak(){
    for var; do
        disabled $var && continue
        pushvar var
        do_enable_deep $var
        popvar var
        enable_weak $var
    done
}

requested(){
    test "${1#!}" = "$1" && op="=" || op="!="
    eval test "x\$${1#!}_requested" $op "xyes"
}

enabled(){
    test "${1#!}" = "$1" && op="=" || op="!="
    eval test "x\$${1#!}" $op "xyes"
}

disabled(){
    test "${1#!}" = "$1" && op="=" || op="!="
    eval test "x\$${1#!}" $op "xno"
}

enabled_all(){
    for opt; do
        enabled $opt || return 1
    done
}

disabled_all(){
    for opt; do
        disabled $opt || return 1
    done
}

enabled_any(){
    for opt; do
        enabled $opt && return 0
    done
}

disabled_any(){
    for opt; do
        disabled $opt && return 0
    done
    return 1
}

set_default(){
    for opt; do
        eval : \${$opt:=\$${opt}_default}
    done
}

is_in(){
    value=$1
    shift
    for var in $*; do
        [ $var = $value ] && return 0
    done
    return 1
}

check_deps(){
    for cfg; do
        enabled ${cfg}_checking && die "Circular dependency for $cfg."
        disabled ${cfg}_checking && continue
        enable ${cfg}_checking

        eval dep_all="\$${cfg}_deps"
        eval dep_any="\$${cfg}_deps_any"
        eval dep_con="\$${cfg}_conflict"
        eval dep_sel="\$${cfg}_select"
        eval dep_sgs="\$${cfg}_suggest"
        eval dep_ifa="\$${cfg}_if"
        eval dep_ifn="\$${cfg}_if_any"

        pushvar cfg dep_all dep_any dep_con dep_sel dep_sgs dep_ifa dep_ifn
        check_deps $dep_all $dep_any $dep_con $dep_sel $dep_sgs $dep_ifa $dep_ifn
        popvar cfg dep_all dep_any dep_con dep_sel dep_sgs dep_ifa dep_ifn

        [ -n "$dep_ifa" ] && { enabled_all $dep_ifa && enable_weak $cfg; }
        [ -n "$dep_ifn" ] && { enabled_any $dep_ifn && enable_weak $cfg; }
        enabled_all  $dep_all || { disable $cfg && requested $cfg && die "ERROR: $cfg requested, but not all dependencies are satisfied: $dep_all"; }
        enabled_any  $dep_any || { disable $cfg && requested $cfg && die "ERROR: $cfg requested, but not any dependency is satisfied: $dep_any"; }
        disabled_all $dep_con || { disable $cfg && requested $cfg && die "ERROR: $cfg requested, but some conflicting dependencies are unsatisfied: $dep_con"; }
        disabled_any $dep_sel && { disable $cfg && requested $cfg && die "ERROR: $cfg requested, but some selected dependency is unsatisfied: $dep_sel"; }

        enabled $cfg && enable_deep_weak $dep_sel $dep_sgs

        for dep in $dep_all $dep_any $dep_sel $dep_sgs; do
            # filter out library deps, these do not belong in extralibs
            is_in $dep $LIBRARY_LIST && continue
            enabled $dep && eval append ${cfg}_extralibs ${dep}_extralibs
        done

        disable ${cfg}_checking
    done
}

print_config(){
    pfx=$1
    files=$2
    shift 2
    map 'eval echo "$v \${$v:-no}"' "$@" |
    awk "BEGIN { split(\"$files\", files) }
        {
            c = \"$pfx\" toupper(\$1);
            v = \$2;
            sub(/yes/, 1, v);
            sub(/no/,  0, v);
            for (f in files) {
                file = files[f];
                if (file ~ /\\.h\$/) {
                    printf(\"#define %s %d\\n\", c, v) >>file;
                } else if (file ~ /\\.asm\$/) {
                    printf(\"%%define %s %d\\n\", c, v) >>file;
                } else if (file ~ /\\.mak\$/) {
                    n = -v ? \"\" : \"!\";
                    printf(\"%s%s=yes\\n\", n, c) >>file;
                } else if (file ~ /\\.texi\$/) {
                    pre = -v ? \"\" : \"@c \";
                    yesno = \$2;
                    c2 = tolower(c);
                    gsub(/_/, \"-\", c2);
                    printf(\"%s@set %s %s\\n\", pre, c2, yesno) >>file;
                }
            }
        }"
}

print_enabled(){
    suf=$1
    shift
    for v; do
        enabled $v && printf "%s\n" ${v%$suf}
    done
}

append(){
    var=$1
    shift
    eval "$var=\"\$$var $*\""
}

prepend(){
    var=$1
    shift
    eval "$var=\"$* \$$var\""
}

unique(){
    var=$1
    uniq_list=""
    for tok in $(eval echo \$$var); do
        uniq_list="$(filter_out $tok $uniq_list) $tok"
    done
    eval "$var=\"${uniq_list}\""
}

resolve(){
    var=$1
    tmpvar=
    for entry in $(eval echo \$$var); do
        tmpvar="$tmpvar $(eval echo \$${entry})"
    done
    eval "$var=\"${tmpvar}\""
}

add_cppflags(){
    append CPPFLAGS "$@"
}

add_cflags(){
    append CFLAGS $($cflags_filter "$@")
}

add_cflags_headers(){
    append CFLAGS_HEADERS $($cflags_filter "$@")
}

add_cxxflags(){
    append CXXFLAGS $($cflags_filter "$@")
}

add_asflags(){
    append ASFLAGS $($asflags_filter "$@")
}

add_objcflags(){
    append OBJCFLAGS $($objcflags_filter "$@")
}

add_ldflags(){
    append LDFLAGS $($ldflags_filter "$@")
}

add_ldexeflags(){
    append LDEXEFLAGS $($ldflags_filter "$@")
}

add_ldsoflags(){
    append LDSOFLAGS $($ldflags_filter "$@")
}

add_stripflags(){
    append ASMSTRIPFLAGS "$@"
}

add_extralibs(){
    prepend extralibs $($ldflags_filter "$@")
}

add_host_cppflags(){
    append host_cppflags "$@"
}

add_host_cflags(){
    append host_cflags $($host_cflags_filter "$@")
}

add_host_ldflags(){
    append host_ldflags $($host_ldflags_filter "$@")
}

add_compat(){
    append compat_objs $1
    shift
    map 'add_cppflags -D$v' "$@"
}

test_cmd(){
    log "$@"
    "$@" >> $logfile 2>&1
}

test_stat(){
    log test_stat "$@"
    stat "$1" >> $logfile 2>&1
}

cc_o(){
    eval printf '%s\\n' $CC_O
}

cc_e(){
    eval printf '%s\\n' $CC_E
}

test_cc(){
    log test_cc "$@"
    cat > $TMPC
    log_file $TMPC
    test_cmd $cc $CPPFLAGS $CFLAGS "$@" $CC_C $(cc_o $TMPO) $TMPC
}

test_cxx(){
    log test_cxx "$@"
    cat > $TMPCPP
    log_file $TMPCPP
    test_cmd $cxx $CPPFLAGS $CFLAGS $CXXFLAGS "$@" $CXX_C -o $TMPO $TMPCPP
}

test_objcc(){
    log test_objcc "$@"
    cat > $TMPM
    log_file $TMPM
    test_cmd $objcc -Werror=missing-prototypes $CPPFLAGS $CFLAGS $OBJCFLAGS "$@" $OBJCC_C $(cc_o $TMPO) $TMPM
}

test_cpp(){
    log test_cpp "$@"
    cat > $TMPC
    log_file $TMPC
    test_cmd $cc $CPPFLAGS $CFLAGS "$@" $(cc_e $TMPO) $TMPC
}

as_o(){
    eval printf '%s\\n' $AS_O
}

test_as(){
    log test_as "$@"
    cat > $TMPS
    log_file $TMPS
    test_cmd $as $CPPFLAGS $ASFLAGS "$@" $AS_C $(as_o $TMPO) $TMPS
}

x86asm_o(){
    eval printf '%s\\n' $X86ASM_O
}

test_x86asm(){
    log test_x86asm "$@"
    echo "$1" > $TMPASM
    log_file $TMPASM
    shift
    test_cmd $x86asmexe $X86ASMFLAGS -Werror "$@" $(x86asm_o $TMPO) $TMPASM
}

check_cmd(){
    log check_cmd "$@"
    cmd=$1
    disabled $cmd && return
    disable $cmd
    test_cmd $@ && enable $cmd
}

check_as(){
    log check_as "$@"
    name=$1
    code=$2
    shift 2
    disable $name
    test_as $@ <<EOF && enable $name
$code
EOF
}

check_inline_asm(){
    log check_inline_asm "$@"
    name="$1"
    code="$2"
    shift 2
    disable $name
    test_cc "$@" <<EOF && enable $name
void foo(void){ __asm__ volatile($code); }
EOF
}

check_inline_asm_flags(){
    log check_inline_asm_flags "$@"
    name="$1"
    code="$2"
    flags=''
    shift 2
    while [ "$1" != "" ]; do
      append flags $1
      shift
    done;
    disable $name
    cat > $TMPC <<EOF
void foo(void){ __asm__ volatile($code); }
EOF
    log_file $TMPC
    test_cmd $cc $CPPFLAGS $CFLAGS $flags "$@" $CC_C $(cc_o $TMPO) $TMPC &&
    enable $name && add_cflags $flags && add_asflags $flags && add_ldflags $flags
}

check_insn(){
    log check_insn "$@"
    check_inline_asm ${1}_inline "$2"
    check_as ${1}_external "$2"
}

check_x86asm(){
    log check_x86asm "$@"
    name=$1
    shift
    disable $name
    test_x86asm "$@" && enable $name
}

ld_o(){
    eval printf '%s\\n' $LD_O
}

test_ld(){
    log test_ld "$@"
    type=$1
    shift 1
    flags=$(filter_out '-l*|*.so' $@)
    libs=$(filter '-l*|*.so' $@)
    test_$type $($cflags_filter $flags) || return
    flags=$($ldflags_filter $flags)
    libs=$($ldflags_filter $libs)
    test_cmd $ld $LDFLAGS $LDEXEFLAGS $flags $(ld_o $TMPE) $TMPO $libs $extralibs
}

check_ld(){
    log check_ld "$@"
    type=$1
    name=$2
    shift 2
    disable $name
    test_ld $type $@ && enable $name
}

print_include(){
    hdr=$1
    test "${hdr%.h}" = "${hdr}" &&
        echo "#include $hdr"    ||
        echo "#include <$hdr>"
}

test_code(){
    log test_code "$@"
    check=$1
    headers=$2
    code=$3
    shift 3
    {
        for hdr in $headers; do
            print_include $hdr
        done
        echo "int main(void) { $code; return 0; }"
    } | test_$check "$@"
}

check_cppflags(){
    log check_cppflags "$@"
    test_cpp "$@" <<EOF && append CPPFLAGS "$@"
#include <stdlib.h>
EOF
}

test_cflags(){
    log test_cflags "$@"
    set -- $($cflags_filter "$@")
    test_cc "$@" <<EOF
int x;
EOF
}

check_cflags(){
    log check_cflags "$@"
    test_cflags "$@" && add_cflags "$@"
}

check_cxxflags(){
    log check_cxxflags "$@"
    set -- $($cflags_filter "$@")
    test_cxx "$@" <<EOF && append CXXFLAGS "$@"
int x;
EOF
}

test_objcflags(){
    log test_objcflags "$@"
    set -- $($objcflags_filter "$@")
    test_objcc "$@" <<EOF
int x;
EOF
}

check_objcflags(){
    log check_objcflags "$@"
    test_objcflags "$@" && add_objcflags "$@"
}

test_ldflags(){
    log test_ldflags "$@"
    set -- $($ldflags_filter "$@")
    test_ld "cc" "$@" <<EOF
int main(void){ return 0; }
EOF
}

check_ldflags(){
    log check_ldflags "$@"
    test_ldflags "$@" && add_ldflags "$@"
}

test_stripflags(){
    log test_stripflags "$@"
    # call test_cc to get a fresh TMPO
    test_cc <<EOF
int main(void) { return 0; }
EOF
    test_cmd $strip $ASMSTRIPFLAGS "$@" $TMPO
}

check_stripflags(){
    log check_stripflags "$@"
    test_stripflags "$@" && add_stripflags "$@"
}

check_header(){
    log check_header "$@"
    headers=$1
    shift
    disable_sanitized $headers
    {
        for hdr in $headers; do
            print_include $hdr
        done
        echo "int x;"
    } | test_cpp "$@" && enable_sanitized $headers
}

check_header_objcc(){
    log check_header_objcc "$@"
    rm -f -- "$TMPO"
    header=$1
    shift
    disable_sanitized $header
    {
       echo "#include <$header>"
       echo "int main(void) { return 0; }"
    } | test_objcc && test_stat "$TMPO" && enable_sanitized $header
}

check_apple_framework(){
    log check_apple_framework "$@"
    framework="$1"
    name="$(tolower $framework)"
    header="${framework}/${framework}.h"
    disable $name
    check_header_objcc $header &&
        enable $name && eval ${name}_extralibs='"-framework $framework"'
}

check_func(){
    log check_func "$@"
    func=$1
    shift
    disable $func
    test_ld "cc" "$@" <<EOF && enable $func
extern int $func();
int main(void){ $func(); }
EOF
}

check_complexfunc(){
    log check_complexfunc "$@"
    func=$1
    narg=$2
    shift 2
    test $narg = 2 && args="f, g" || args="f * I"
    disable $func
    test_ld "cc" "$@" <<EOF && enable $func
#include <complex.h>
#include <math.h>
float foo(complex float f, complex float g) { return $func($args); }
int main(void){ return (int) foo; }
EOF
}

check_mathfunc(){
    log check_mathfunc "$@"
    func=$1
    narg=$2
    shift 2
    test $narg = 2 && args="f, g" || args="f"
    disable $func
    test_ld "cc" "$@" <<EOF && enable $func
#include <math.h>
float foo(float f, float g) { return $func($args); }
int main(void){ return (int) foo; }
EOF
}

check_func_headers(){
    log check_func_headers "$@"
    headers=$1
    funcs=$2
    shift 2
    {
        for hdr in $headers; do
            print_include $hdr
        done
        echo "#include <stdint.h>"
        for func in $funcs; do
            echo "long check_$func(void) { return (long) $func; }"
        done
        echo "int main(void) { int ret = 0;"
        # LTO could optimize out the test functions without this
        for func in $funcs; do
            echo " ret |= ((intptr_t)check_$func) & 0xFFFF;"
        done
        echo "return ret; }"
    } | test_ld "cc" "$@" && enable $funcs && enable_sanitized $headers
}

check_class_headers_cpp(){
    log check_class_headers_cpp "$@"
    headers=$1
    classes=$2
    shift 2
    {
        for hdr in $headers; do
            echo "#include <$hdr>"
        done
        echo "int main(void) { "
        i=1
        for class in $classes; do
            echo "$class obj$i;"
            i=$(expr $i + 1)
        done
        echo "return 0; }"
    } | test_ld "cxx" "$@" && enable $funcs && enable_sanitized $headers
}

test_cpp_condition(){
    log test_cpp_condition "$@"
    header=$1
    condition=$2
    shift 2
    test_cpp "$@" <<EOF
#include <$header>
#if !($condition)
#error "unsatisfied condition: $condition"
#endif
EOF
}

check_cpp_condition(){
    log check_cpp_condition "$@"
    name=$1
    shift 1
    disable $name
    test_cpp_condition "$@" && enable $name
}

test_cflags_cc(){
    log test_cflags_cc "$@"
    flags=$1
    header=$2
    condition=$3
    shift 3
    set -- $($cflags_filter "$flags")
    test_cc "$@" <<EOF
#include <$header>
#if !($condition)
#error "unsatisfied condition: $condition"
#endif
EOF
}

check_lib(){
    log check_lib "$@"
    name="$1"
    headers="$2"
    funcs="$3"
    shift 3
    disable $name
    check_func_headers "$headers" "$funcs" "$@" &&
        enable $name && eval ${name}_extralibs="\$@"
}

check_lib_cpp(){
    log check_lib_cpp "$@"
    name="$1"
    headers="$2"
    classes="$3"
    shift 3
    disable $name
    check_class_headers_cpp "$headers" "$classes" "$@" &&
        enable $name && eval ${name}_extralibs="\$@"
}

test_pkg_config(){
    log test_pkg_config "$@"
    name="$1"
    pkg_version="$2"
    pkg="${2%% *}"
    headers="$3"
    funcs="$4"
    shift 4
    disable $name
    test_cmd $pkg_config --exists --print-errors $pkg_version || return
    pkg_cflags=$($pkg_config --cflags $pkg_config_flags $pkg)
    pkg_libs=$($pkg_config --libs $pkg_config_flags $pkg)
    check_func_headers "$headers" "$funcs" $pkg_cflags $pkg_libs "$@" &&
        enable $name &&
        set_sanitized "${name}_cflags"    $pkg_cflags &&
        set_sanitized "${name}_extralibs" $pkg_libs
}

check_pkg_config(){
    log check_pkg_config "$@"
    name="$1"
    test_pkg_config "$@" &&
        eval add_cflags \$${name}_cflags
}

test_exec(){
    test_ld "cc" "$@" && { enabled cross_compile || $TMPE >> $logfile 2>&1; }
}

check_exec_crash(){
    log check_exec_crash "$@"
    code=$(cat)

    # exit() is not async signal safe.  _Exit (C99) and _exit (POSIX)
    # are safe but may not be available everywhere.  Thus we use
    # raise(SIGTERM) instead.  The check is run in a subshell so we
    # can redirect the "Terminated" message from the shell.  SIGBUS
    # is not defined by standard C so it is used conditionally.

    (test_exec "$@") >> $logfile 2>&1 <<EOF
#include <signal.h>
static void sighandler(int sig){
    raise(SIGTERM);
}
int foo(void){
    $code
}
int (*func_ptr)(void) = foo;
int main(void){
    signal(SIGILL, sighandler);
    signal(SIGFPE, sighandler);
    signal(SIGSEGV, sighandler);
#ifdef SIGBUS
    signal(SIGBUS, sighandler);
#endif
    return func_ptr();
}
EOF
}

check_type(){
    log check_type "$@"
    headers=$1
    type=$2
    shift 2
    disable_sanitized "$type"
    test_code cc "$headers" "$type v" "$@" && enable_sanitized "$type"
}

check_struct(){
    log check_struct "$@"
    headers=$1
    struct=$2
    member=$3
    shift 3
    disable_sanitized "${struct}_${member}"
    test_code cc "$headers" "const void *p = &(($struct *)0)->$member" "$@" &&
        enable_sanitized "${struct}_${member}"
}

check_builtin(){
    log check_builtin "$@"
    name=$1
    headers=$2
    builtin=$3
    shift 3
    disable "$name"
    test_code ld "$headers" "$builtin" "cc" "$@" && enable "$name"
}

check_compile_assert(){
    log check_compile_assert "$@"
    name=$1
    headers=$2
    condition=$3
    shift 3
    disable "$name"
    test_code cc "$headers" "char c[2 * !!($condition) - 1]" "$@" && enable "$name"
}

check_cc(){
    log check_cc "$@"
    name=$1
    shift
    disable "$name"
    test_code cc "$@" && enable "$name"
}

require(){
    log require "$@"
    name_version="$1"
    name="${1%% *}"
    shift
    check_lib $name "$@" || die "ERROR: $name_version not found"
}

require_cc(){
    log require_cc "$@"
    name="$1"
    shift
    test_code cc "$@" || die "ERROR: $name failed"
}

require_cpp(){
    name="$1"
    headers="$2"
    classes="$3"
    shift 3
    check_lib_cpp "$headers" "$classes" "$@" || die "ERROR: $name not found"
}

require_header(){
    log require_header "$@"
    headers="$1"
    check_header "$@" || die "ERROR: $headers not found"
}

require_cpp_condition(){
    log require_cpp_condition "$@"
    condition="$2"
    test_cpp_condition "$@" || die "ERROR: $condition not satisfied"
}

require_pkg_config(){
    log require_pkg_config "$@"
    pkg_version="$2"
    check_pkg_config "$@" || die "ERROR: $pkg_version not found using pkg-config$pkg_config_fail_message"
}

hostcc_e(){
    eval printf '%s\\n' $HOSTCC_E
}

hostcc_o(){
    eval printf '%s\\n' $HOSTCC_O
}

test_host_cc(){
    log test_host_cc "$@"
    cat > $TMPC
    log_file $TMPC
    test_cmd $host_cc $host_cflags "$@" $HOSTCC_C $(hostcc_o $TMPO) $TMPC
}

test_host_cpp(){
    log test_host_cpp "$@"
    cat > $TMPC
    log_file $TMPC
    test_cmd $host_cc $host_cppflags $host_cflags "$@" $(hostcc_e $TMPO) $TMPC
}

check_host_cppflags(){
    log check_host_cppflags "$@"
    test_host_cpp "$@" <<EOF && append host_cppflags "$@"
#include <stdlib.h>
EOF
}

check_host_cflags(){
    log check_host_cflags "$@"
    set -- $($host_cflags_filter "$@")
    test_host_cc "$@" <<EOF && append host_cflags "$@"
int x;
EOF
}

test_host_cpp_condition(){
    log test_host_cpp_condition "$@"
    header=$1
    condition=$2
    shift 2
    test_host_cpp "$@" <<EOF
#include <$header>
#if !($condition)
#error "unsatisfied condition: $condition"
#endif
EOF
}

check_host_cpp_condition(){
    log check_host_cpp_condition "$@"
    name=$1
    shift 1
    disable $name
    test_host_cpp_condition "$@" && enable $name
}

cp_if_changed(){
    cmp -s "$1" "$2" && { test "$quiet" != "yes" && echo "$2 is unchanged"; } && return
    mkdir -p "$(dirname $2)"
    cp -f "$1" "$2"
}

# CONFIG_LIST contains configurable options, while HAVE_LIST is for
# system-dependent things.

AVCODEC_COMPONENTS="
    bsfs
    decoders
    encoders
    hwaccels
    parsers
"

AVDEVICE_COMPONENTS="
    indevs
    outdevs
"

AVFILTER_COMPONENTS="
    filters
"

AVFORMAT_COMPONENTS="
    demuxers
    muxers
    protocols
"

COMPONENT_LIST="
    $AVCODEC_COMPONENTS
    $AVDEVICE_COMPONENTS
    $AVFILTER_COMPONENTS
    $AVFORMAT_COMPONENTS
"

EXAMPLE_LIST="
    avio_dir_cmd_example
    avio_reading_example
    decode_audio_example
    decode_video_example
    demuxing_decoding_example
    encode_audio_example
    encode_video_example
    extract_mvs_example
    filter_audio_example
    filtering_audio_example
    filtering_video_example
    http_multiclient_example
    hw_decode_example
    metadata_example
    muxing_example
    qsvdec_example
    remuxing_example
    resampling_audio_example
    scaling_video_example
    transcode_aac_example
    transcoding_example
    vaapi_encode_example
    vaapi_transcode_example
"

EXTERNAL_AUTODETECT_LIBRARY_LIST="
    alsa
    appkit
    avfoundation
    bzlib
    coreimage
    iconv
    libxcb
    libxcb_shm
    libxcb_shape
    libxcb_xfixes
    lzma
    schannel
    sdl2
    securetransport
    sndio
    xlib
    zlib
"

EXTERNAL_LIBRARY_GPL_LIST="
    avisynth
    frei0r
    libcdio
    librubberband
    libvidstab
    libx264
    libx265
    libxavs
    libxvid
"

EXTERNAL_LIBRARY_NONFREE_LIST="
    decklink
    libndi_newtek
    libfdk_aac
    openssl
    libtls
"

EXTERNAL_LIBRARY_VERSION3_LIST="
    gmp
    libopencore_amrnb
    libopencore_amrwb
    libvmaf
    libvo_amrwbenc
    rkmpp
"

EXTERNAL_LIBRARY_GPLV3_LIST="
    libsmbclient
"

EXTERNAL_LIBRARY_LIST="
    $EXTERNAL_LIBRARY_GPL_LIST
    $EXTERNAL_LIBRARY_NONFREE_LIST
    $EXTERNAL_LIBRARY_VERSION3_LIST
    $EXTERNAL_LIBRARY_GPLV3_LIST
    chromaprint
    gcrypt
    gnutls
    jni
    ladspa
    libaom
    libass
    libbluray
    libbs2b
    libcaca
    libcelt
    libcodec2
    libdc1394
    libdrm
    libflite
    libfontconfig
    libfreetype
    libfribidi
    libgme
    libgsm
    libiec61883
    libilbc
    libjack
    libkvazaar
    libmodplug
    libmp3lame
    libmysofa
    libopencv
    libopenh264
    libopenjpeg
    libopenmpt
    libopus
    libpulse
    librsvg
    librtmp
    libshine
    libsmbclient
    libsnappy
    libsoxr
    libspeex
<<<<<<< HEAD
    libssh
    libtesseract
=======
    libsrt
>>>>>>> a2fc8dba
    libtheora
    libtwolame
    libv4l2
    libvorbis
    libvpx
    libwavpack
    libwebp
    libxml2
    libzimg
    libzmq
    libzvbi
    lv2
    mediacodec
    openal
    opengl
"

HWACCEL_AUTODETECT_LIBRARY_LIST="
    amf
    audiotoolbox
    crystalhd
    cuda
    cuvid
    d3d11va
    dxva2
    ffnvcodec
    nvdec
    nvenc
    vaapi
    vdpau
    videotoolbox
    v4l2_m2m
    xvmc
"

# catchall list of things that require external libs to link
EXTRALIBS_LIST="
    cpu_init
    cws2fws
"

HWACCEL_LIBRARY_NONFREE_LIST="
    cuda_sdk
    libnpp
"

HWACCEL_LIBRARY_LIST="
    $HWACCEL_LIBRARY_NONFREE_LIST
    libmfx
    mmal
    omx
    opencl
"

DOCUMENT_LIST="
    doc
    htmlpages
    manpages
    podpages
    txtpages
"

FEATURE_LIST="
    ftrapv
    gray
    hardcoded_tables
    omx_rpi
    runtime_cpudetect
    safe_bitstream_reader
    shared
    small
    static
    swscale_alpha
"

LIBRARY_LIST="
    avcodec
    avdevice
    avfilter
    avformat
    avresample
    avutil
    postproc
    swresample
    swscale
"

LICENSE_LIST="
    gpl
    nonfree
    version3
"

PROGRAM_LIST="
    ffplay
    ffprobe
    ffmpeg
"

SUBSYSTEM_LIST="
    dct
    dwt
    error_resilience
    faan
    fast_unaligned
    fft
    lsp
    lzo
    mdct
    pixelutils
    network
    rdft
"

# COMPONENT_LIST needs to come last to ensure correct dependency checking
CONFIG_LIST="
    $DOCUMENT_LIST
    $EXAMPLE_LIST
    $EXTERNAL_LIBRARY_LIST
    $EXTERNAL_AUTODETECT_LIBRARY_LIST
    $HWACCEL_LIBRARY_LIST
    $HWACCEL_AUTODETECT_LIBRARY_LIST
    $FEATURE_LIST
    $LICENSE_LIST
    $LIBRARY_LIST
    $PROGRAM_LIST
    $SUBSYSTEM_LIST
    autodetect
    fontconfig
    linux_perf
    memory_poisoning
    neon_clobber_test
    ossfuzz
    pic
    thumb
    valgrind_backtrace
    xmm_clobber_test
    $COMPONENT_LIST
"

THREADS_LIST="
    pthreads
    os2threads
    w32threads
"

ATOMICS_LIST="
    atomics_gcc
    atomics_suncc
    atomics_win32
"

AUTODETECT_LIBS="
    $EXTERNAL_AUTODETECT_LIBRARY_LIST
    $HWACCEL_AUTODETECT_LIBRARY_LIST
    $THREADS_LIST
"

ARCH_LIST="
    aarch64
    alpha
    arm
    avr32
    avr32_ap
    avr32_uc
    bfin
    ia64
    m68k
    mips
    mips64
    parisc
    ppc
    ppc64
    s390
    sh4
    sparc
    sparc64
    tilegx
    tilepro
    tomi
    x86
    x86_32
    x86_64
"

ARCH_EXT_LIST_ARM="
    armv5te
    armv6
    armv6t2
    armv8
    neon
    vfp
    vfpv3
    setend
"

ARCH_EXT_LIST_MIPS="
    mipsfpu
    mips32r2
    mips32r5
    mips64r2
    mips32r6
    mips64r6
    mipsdsp
    mipsdspr2
    msa
"

ARCH_EXT_LIST_LOONGSON="
    loongson2
    loongson3
    mmi
"

ARCH_EXT_LIST_X86_SIMD="
    aesni
    amd3dnow
    amd3dnowext
    avx
    avx2
    avx512
    fma3
    fma4
    mmx
    mmxext
    sse
    sse2
    sse3
    sse4
    sse42
    ssse3
    xop
"

ARCH_EXT_LIST_PPC="
    altivec
    dcbzl
    ldbrx
    power8
    ppc4xx
    vsx
"

ARCH_EXT_LIST_X86="
    $ARCH_EXT_LIST_X86_SIMD
    cpunop
    i686
"

ARCH_EXT_LIST="
    $ARCH_EXT_LIST_ARM
    $ARCH_EXT_LIST_PPC
    $ARCH_EXT_LIST_X86
    $ARCH_EXT_LIST_MIPS
    $ARCH_EXT_LIST_LOONGSON
"

ARCH_FEATURES="
    aligned_stack
    fast_64bit
    fast_clz
    fast_cmov
    local_aligned
    simd_align_16
    simd_align_32
    simd_align_64
"

BUILTIN_LIST="
    atomic_cas_ptr
    machine_rw_barrier
    MemoryBarrier
    mm_empty
    rdtsc
    sem_timedwait
    sync_val_compare_and_swap
"
HAVE_LIST_CMDLINE="
    inline_asm
    symver
    x86asm
"

HAVE_LIST_PUB="
    bigendian
    fast_unaligned
"

HEADERS_LIST="
    arpa_inet_h
    asm_types_h
    cdio_paranoia_h
    cdio_paranoia_paranoia_h
    cuda_h
    dispatch_dispatch_h
    dev_bktr_ioctl_bt848_h
    dev_bktr_ioctl_meteor_h
    dev_ic_bt8xx_h
    dev_video_bktr_ioctl_bt848_h
    dev_video_meteor_ioctl_meteor_h
    direct_h
    dirent_h
    dxgidebug_h
    dxva_h
    ES2_gl_h
    gsm_h
    io_h
    machine_ioctl_bt848_h
    machine_ioctl_meteor_h
    malloc_h
    opencv2_core_core_c_h
    OpenGL_gl3_h
    poll_h
    sys_param_h
    sys_resource_h
    sys_select_h
    sys_soundcard_h
    sys_time_h
    sys_un_h
    sys_videoio_h
    termios_h
    udplite_h
    unistd_h
    valgrind_valgrind_h
    windows_h
    winsock2_h
"

INTRINSICS_LIST="
    intrinsics_neon
"

COMPLEX_FUNCS="
    cabs
    cexp
"

MATH_FUNCS="
    atanf
    atan2f
    cbrt
    cbrtf
    copysign
    cosf
    erf
    exp2
    exp2f
    expf
    hypot
    isfinite
    isinf
    isnan
    ldexpf
    llrint
    llrintf
    log2
    log2f
    log10f
    lrint
    lrintf
    powf
    rint
    round
    roundf
    sinf
    trunc
    truncf
"

SYSTEM_FEATURES="
    dos_paths
    libc_msvcrt
    MMAL_PARAMETER_VIDEO_MAX_NUM_CALLBACKS
    section_data_rel_ro
    threads
    uwp
    winrt
"

SYSTEM_FUNCS="
    access
    aligned_malloc
    arc4random
    clock_gettime
    closesocket
    CommandLineToArgvW
    fcntl
    getaddrinfo
    gethrtime
    getopt
    GetProcessAffinityMask
    GetProcessMemoryInfo
    GetProcessTimes
    getrusage
    GetSystemTimeAsFileTime
    gettimeofday
    glob
    glXGetProcAddress
    gmtime_r
    inet_aton
    isatty
    kbhit
    localtime_r
    lstat
    lzo1x_999_compress
    mach_absolute_time
    MapViewOfFile
    memalign
    mkstemp
    mmap
    mprotect
    nanosleep
    PeekNamedPipe
    posix_memalign
    pthread_cancel
    sched_getaffinity
    SecItemImport
    SetConsoleTextAttribute
    SetConsoleCtrlHandler
    setmode
    setrlimit
    Sleep
    strerror_r
    sysconf
    sysctl
    usleep
    UTGetOSTypeFromString
    VirtualAlloc
    wglGetProcAddress
"

SYSTEM_LIBRARIES="
    vaapi_drm
    vaapi_x11
    vdpau_x11
    wincrypt
"

TOOLCHAIN_FEATURES="
    as_arch_directive
    as_fpu_directive
    as_func
    as_object_arch
    asm_mod_q
    blocks_extension
    ebp_available
    ebx_available
    gnu_as
    gnu_windres
    ibm_asm
    inline_asm_direct_symbol_refs
    inline_asm_labels
    inline_asm_nonlocal_labels
    pragma_deprecated
    rsync_contimeout
    symver_asm_label
    symver_gnu_asm
    vfp_args
    xform_asm
    xmm_clobbers
"

TYPES_LIST="
    kCMVideoCodecType_HEVC
    socklen_t
    struct_addrinfo
    struct_group_source_req
    struct_ip_mreq_source
    struct_ipv6_mreq
    struct_msghdr_msg_flags
    struct_pollfd
    struct_rusage_ru_maxrss
    struct_sctp_event_subscribe
    struct_sockaddr_in6
    struct_sockaddr_sa_len
    struct_sockaddr_storage
    struct_stat_st_mtim_tv_nsec
    struct_v4l2_frmivalenum_discrete
"

HAVE_LIST="
    $ARCH_EXT_LIST
    $(add_suffix _external $ARCH_EXT_LIST)
    $(add_suffix _inline   $ARCH_EXT_LIST)
    $ARCH_FEATURES
    $BUILTIN_LIST
    $COMPLEX_FUNCS
    $HAVE_LIST_CMDLINE
    $HAVE_LIST_PUB
    $HEADERS_LIST
    $INTRINSICS_LIST
    $MATH_FUNCS
    $SYSTEM_FEATURES
    $SYSTEM_FUNCS
    $SYSTEM_LIBRARIES
    $THREADS_LIST
    $TOOLCHAIN_FEATURES
    $TYPES_LIST
    makeinfo
    makeinfo_html
    opencl_d3d11
    opencl_drm_arm
    opencl_drm_beignet
    opencl_dxva2
    opencl_vaapi_beignet
    opencl_vaapi_intel_media
    perl
    pod2man
    texi2html
"

# options emitted with CONFIG_ prefix but not available on the command line
CONFIG_EXTRA="
    aandcttables
    ac3dsp
    adts_header
    audio_frame_queue
    audiodsp
    blockdsp
    bswapdsp
    cabac
    cbs
    cbs_h264
    cbs_h265
    cbs_mpeg2
    dirac_parse
    dvprofile
    exif
    faandct
    faanidct
    fdctdsp
    flacdsp
    fmtconvert
    frame_thread_encoder
    g722dsp
    golomb
    gplv3
    h263dsp
    h264chroma
    h264dsp
    h264parse
    h264pred
    h264qpel
    hevcparse
    hpeldsp
    huffman
    huffyuvdsp
    huffyuvencdsp
    idctdsp
    iirfilter
    mdct15
    intrax8
    iso_media
    ividsp
    jpegtables
    lgplv3
    libx262
    llauddsp
    llviddsp
    llvidencdsp
    lpc
    lzf
    me_cmp
    mpeg_er
    mpegaudio
    mpegaudiodsp
    mpegaudioheader
    mpegvideo
    mpegvideoenc
    mss34dsp
    pixblockdsp
    qpeldsp
    qsv
    qsvdec
    qsvenc
    qsvvpp
    rangecoder
    riffdec
    riffenc
    rtpdec
    rtpenc_chain
    rv34dsp
    sinewin
    snappy
    srtp
    startcode
    texturedsp
    texturedspenc
    tpeldsp
    vaapi_1
    vaapi_encode
    vc1dsp
    videodsp
    vp3dsp
    vp56dsp
    vp8dsp
    wma_freqs
    wmv2dsp
"

CMDLINE_SELECT="
    $ARCH_EXT_LIST
    $CONFIG_LIST
    $HAVE_LIST_CMDLINE
    $THREADS_LIST
    asm
    cross_compile
    debug
    extra_warnings
    logging
    lto
    optimizations
    rpath
    stripping
"

PATHS_LIST="
    bindir
    datadir
    docdir
    incdir
    libdir
    mandir
    pkgconfigdir
    prefix
    shlibdir
    install_name_dir
"

CMDLINE_SET="
    $PATHS_LIST
    ar
    arch
    as
    assert_level
    build_suffix
    cc
    objcc
    cpu
    cross_prefix
    custom_allocator
    cxx
    dep_cc
    doxygen
    env
    extra_version
    gas
    host_cc
    host_cflags
    host_extralibs
    host_ld
    host_ldflags
    host_os
    ignore_tests
    install
    ld
    ln_s
    logfile
    malloc_prefix
    nm
    optflags
    nvccflags
    pkg_config
    pkg_config_flags
    progs_suffix
    random_seed
    ranlib
    samples
    strip
    sws_max_filter_size
    sysinclude
    sysroot
    target_exec
    target_os
    target_path
    target_samples
    tempprefix
    toolchain
    valgrind
    x86asmexe
"

CMDLINE_APPEND="
    extra_cflags
    extra_cxxflags
    extra_objcflags
    host_cppflags
"

# code dependency declarations

# architecture extensions

armv5te_deps="arm"
armv6_deps="arm"
armv6t2_deps="arm"
armv8_deps="aarch64"
neon_deps_any="aarch64 arm"
intrinsics_neon_deps="neon"
vfp_deps_any="aarch64 arm"
vfpv3_deps="vfp"
setend_deps="arm"

map 'eval ${v}_inline_deps=inline_asm' $ARCH_EXT_LIST_ARM

altivec_deps="ppc"
dcbzl_deps="ppc"
ldbrx_deps="ppc"
ppc4xx_deps="ppc"
vsx_deps="altivec"
power8_deps="vsx"

loongson2_deps="mips"
loongson3_deps="mips"
mips32r2_deps="mips"
mips32r5_deps="mips"
mips32r6_deps="mips"
mips64r2_deps="mips"
mips64r6_deps="mips"
mipsfpu_deps="mips"
mipsdsp_deps="mips"
mipsdspr2_deps="mips"
mmi_deps="mips"
msa_deps="mipsfpu"

cpunop_deps="i686"
x86_64_select="i686"
x86_64_suggest="fast_cmov"

amd3dnow_deps="mmx"
amd3dnowext_deps="amd3dnow"
i686_deps="x86"
mmx_deps="x86"
mmxext_deps="mmx"
sse_deps="mmxext"
sse2_deps="sse"
sse3_deps="sse2"
ssse3_deps="sse3"
sse4_deps="ssse3"
sse42_deps="sse4"
aesni_deps="sse42"
avx_deps="sse42"
xop_deps="avx"
fma3_deps="avx"
fma4_deps="avx"
avx2_deps="avx"
avx512_deps="avx2"

mmx_external_deps="x86asm"
mmx_inline_deps="inline_asm x86"
mmx_suggest="mmx_external mmx_inline"

for ext in $(filter_out mmx $ARCH_EXT_LIST_X86_SIMD); do
    eval dep=\$${ext}_deps
    eval ${ext}_external_deps='"${dep}_external"'
    eval ${ext}_inline_deps='"${dep}_inline"'
    eval ${ext}_suggest='"${ext}_external ${ext}_inline"'
done

aligned_stack_if_any="aarch64 ppc x86"
fast_64bit_if_any="aarch64 alpha ia64 mips64 parisc64 ppc64 sparc64 x86_64"
fast_clz_if_any="aarch64 alpha avr32 mips ppc x86"
fast_unaligned_if_any="aarch64 ppc x86"
simd_align_16_if_any="altivec neon sse"
simd_align_32_if_any="avx"
simd_align_64_if_any="avx512"

# system capabilities
symver_if_any="symver_asm_label symver_gnu_asm"
valgrind_backtrace_conflict="optimizations"
valgrind_backtrace_deps="valgrind_valgrind_h"

# threading support
atomics_gcc_if="sync_val_compare_and_swap"
atomics_suncc_if="atomic_cas_ptr machine_rw_barrier"
atomics_win32_if="MemoryBarrier"
atomics_native_if_any="$ATOMICS_LIST"
w32threads_deps="atomics_native"
threads_if_any="$THREADS_LIST"

# subsystems
cbs_h264_select="cbs golomb"
cbs_h265_select="cbs golomb"
cbs_mpeg2_select="cbs"
dct_select="rdft"
dirac_parse_select="golomb"
error_resilience_select="me_cmp"
faandct_deps="faan"
faandct_select="fdctdsp"
faanidct_deps="faan"
faanidct_select="idctdsp"
h264dsp_select="startcode"
hevcparse_select="golomb"
frame_thread_encoder_deps="encoders threads"
intrax8_select="blockdsp idctdsp"
mdct_select="fft"
mdct15_select="fft"
me_cmp_select="fdctdsp idctdsp pixblockdsp"
mpeg_er_select="error_resilience"
mpegaudio_select="mpegaudiodsp mpegaudioheader"
mpegaudiodsp_select="dct"
mpegvideo_select="blockdsp h264chroma hpeldsp idctdsp me_cmp mpeg_er videodsp"
mpegvideoenc_select="me_cmp mpegvideo pixblockdsp qpeldsp"
vc1dsp_select="h264chroma qpeldsp startcode"
rdft_select="fft"

# decoders / encoders
aac_decoder_select="adts_header mdct15 mdct sinewin"
aac_fixed_decoder_select="adts_header mdct sinewin"
aac_encoder_select="audio_frame_queue iirfilter lpc mdct sinewin"
aac_latm_decoder_select="aac_decoder aac_latm_parser"
ac3_decoder_select="ac3_parser ac3dsp bswapdsp fmtconvert mdct"
ac3_fixed_decoder_select="ac3_parser ac3dsp bswapdsp mdct"
ac3_encoder_select="ac3dsp audiodsp mdct me_cmp"
ac3_fixed_encoder_select="ac3dsp audiodsp mdct me_cmp"
adpcm_g722_decoder_select="g722dsp"
adpcm_g722_encoder_select="g722dsp"
aic_decoder_select="golomb idctdsp"
alac_encoder_select="lpc"
als_decoder_select="bswapdsp"
amrnb_decoder_select="lsp"
amrwb_decoder_select="lsp"
amv_decoder_select="sp5x_decoder exif"
amv_encoder_select="aandcttables jpegtables mpegvideoenc"
ape_decoder_select="bswapdsp llauddsp"
apng_decoder_deps="zlib"
apng_encoder_deps="zlib"
apng_encoder_select="llvidencdsp"
aptx_decoder_select="audio_frame_queue"
aptx_encoder_select="audio_frame_queue"
aptx_hd_decoder_select="audio_frame_queue"
aptx_hd_encoder_select="audio_frame_queue"
asv1_decoder_select="blockdsp bswapdsp idctdsp"
asv1_encoder_select="bswapdsp fdctdsp pixblockdsp"
asv2_decoder_select="blockdsp bswapdsp idctdsp"
asv2_encoder_select="bswapdsp fdctdsp pixblockdsp"
atrac1_decoder_select="mdct sinewin"
atrac3_decoder_select="mdct"
atrac3p_decoder_select="mdct sinewin"
avrn_decoder_select="exif jpegtables"
bink_decoder_select="blockdsp hpeldsp"
binkaudio_dct_decoder_select="mdct rdft dct sinewin wma_freqs"
binkaudio_rdft_decoder_select="mdct rdft sinewin wma_freqs"
cavs_decoder_select="blockdsp golomb h264chroma idctdsp qpeldsp videodsp"
clearvideo_decoder_select="idctdsp"
cllc_decoder_select="bswapdsp"
comfortnoise_encoder_select="lpc"
cook_decoder_select="audiodsp mdct sinewin"
cscd_decoder_select="lzo"
cscd_decoder_suggest="zlib"
dca_decoder_select="mdct"
dds_decoder_select="texturedsp"
dirac_decoder_select="dirac_parse dwt golomb videodsp mpegvideoenc"
dnxhd_decoder_select="blockdsp idctdsp"
dnxhd_encoder_select="aandcttables blockdsp fdctdsp idctdsp mpegvideoenc pixblockdsp"
dolby_e_decoder_select="mdct"
dvvideo_decoder_select="dvprofile idctdsp"
dvvideo_encoder_select="dvprofile fdctdsp me_cmp pixblockdsp"
dxa_decoder_deps="zlib"
dxv_decoder_select="lzf texturedsp"
eac3_decoder_select="ac3_decoder"
eac3_encoder_select="ac3_encoder"
eamad_decoder_select="aandcttables blockdsp bswapdsp idctdsp mpegvideo"
eatgq_decoder_select="aandcttables"
eatqi_decoder_select="aandcttables blockdsp bswapdsp idctdsp"
exr_decoder_deps="zlib"
ffv1_decoder_select="rangecoder"
ffv1_encoder_select="rangecoder"
ffvhuff_decoder_select="huffyuv_decoder"
ffvhuff_encoder_select="huffyuv_encoder"
fic_decoder_select="golomb"
flac_decoder_select="flacdsp"
flac_encoder_select="bswapdsp flacdsp lpc"
flashsv2_decoder_deps="zlib"
flashsv2_encoder_deps="zlib"
flashsv_decoder_deps="zlib"
flashsv_encoder_deps="zlib"
flv_decoder_select="h263_decoder"
flv_encoder_select="h263_encoder"
fourxm_decoder_select="blockdsp bswapdsp"
fraps_decoder_select="bswapdsp huffman"
g2m_decoder_deps="zlib"
g2m_decoder_select="blockdsp idctdsp jpegtables"
g729_decoder_select="audiodsp"
h261_decoder_select="mpegvideo"
h261_encoder_select="aandcttables mpegvideoenc"
h263_decoder_select="h263_parser h263dsp mpegvideo qpeldsp"
h263_encoder_select="aandcttables h263dsp mpegvideoenc"
h263i_decoder_select="h263_decoder"
h263p_decoder_select="h263_decoder"
h263p_encoder_select="h263_encoder"
h264_decoder_select="cabac golomb h264chroma h264dsp h264parse h264pred h264qpel videodsp"
h264_decoder_suggest="error_resilience"
hap_decoder_select="snappy texturedsp"
hap_encoder_deps="libsnappy"
hap_encoder_select="texturedspenc"
hevc_decoder_select="bswapdsp cabac golomb hevcparse videodsp"
huffyuv_decoder_select="bswapdsp huffyuvdsp llviddsp"
huffyuv_encoder_select="bswapdsp huffman huffyuvencdsp llvidencdsp"
iac_decoder_select="imc_decoder"
imc_decoder_select="bswapdsp fft mdct sinewin"
indeo3_decoder_select="hpeldsp"
indeo4_decoder_select="ividsp"
indeo5_decoder_select="ividsp"
interplay_video_decoder_select="hpeldsp"
jpegls_decoder_select="mjpeg_decoder"
jv_decoder_select="blockdsp"
lagarith_decoder_select="llviddsp"
ljpeg_encoder_select="aandcttables idctdsp jpegtables mpegvideoenc"
magicyuv_decoder_select="llviddsp"
magicyuv_encoder_select="llvidencdsp"
mdec_decoder_select="blockdsp idctdsp mpegvideo"
metasound_decoder_select="lsp mdct sinewin"
mimic_decoder_select="blockdsp bswapdsp hpeldsp idctdsp"
mjpeg_decoder_select="blockdsp hpeldsp exif idctdsp jpegtables"
mjpeg_encoder_select="aandcttables jpegtables mpegvideoenc"
mjpegb_decoder_select="mjpeg_decoder"
mlp_decoder_select="mlp_parser"
mlp_encoder_select="lpc"
motionpixels_decoder_select="bswapdsp"
mp1_decoder_select="mpegaudio"
mp1float_decoder_select="mpegaudio"
mp2_decoder_select="mpegaudio"
mp2float_decoder_select="mpegaudio"
mp3_decoder_select="mpegaudio"
mp3adu_decoder_select="mpegaudio"
mp3adufloat_decoder_select="mpegaudio"
mp3float_decoder_select="mpegaudio"
mp3on4_decoder_select="mpegaudio"
mp3on4float_decoder_select="mpegaudio"
mpc7_decoder_select="bswapdsp mpegaudiodsp"
mpc8_decoder_select="mpegaudiodsp"
mpegvideo_decoder_select="mpegvideo"
mpeg1video_decoder_select="mpegvideo"
mpeg1video_encoder_select="aandcttables mpegvideoenc h263dsp"
mpeg2video_decoder_select="mpegvideo"
mpeg2video_encoder_select="aandcttables mpegvideoenc h263dsp"
mpeg4_decoder_select="h263_decoder mpeg4video_parser"
mpeg4_encoder_select="h263_encoder"
msa1_decoder_select="mss34dsp"
mscc_decoder_deps="zlib"
msmpeg4v1_decoder_select="h263_decoder"
msmpeg4v2_decoder_select="h263_decoder"
msmpeg4v2_encoder_select="h263_encoder"
msmpeg4v3_decoder_select="h263_decoder"
msmpeg4v3_encoder_select="h263_encoder"
mss2_decoder_select="mpegvideo qpeldsp vc1_decoder"
mts2_decoder_select="mss34dsp"
mxpeg_decoder_select="mjpeg_decoder"
nellymoser_decoder_select="mdct sinewin"
nellymoser_encoder_select="audio_frame_queue mdct sinewin"
nuv_decoder_select="idctdsp lzo"
on2avc_decoder_select="mdct"
opus_decoder_deps="swresample"
opus_decoder_select="mdct15"
opus_encoder_select="audio_frame_queue mdct15"
png_decoder_deps="zlib"
png_encoder_deps="zlib"
png_encoder_select="llvidencdsp"
prores_decoder_select="blockdsp idctdsp"
prores_encoder_select="fdctdsp"
qcelp_decoder_select="lsp"
qdm2_decoder_select="mdct rdft mpegaudiodsp"
ra_144_decoder_select="audiodsp"
ra_144_encoder_select="audio_frame_queue lpc audiodsp"
ralf_decoder_select="golomb"
rawvideo_decoder_select="bswapdsp"
rscc_decoder_deps="zlib"
rtjpeg_decoder_select="me_cmp"
rv10_decoder_select="h263_decoder"
rv10_encoder_select="h263_encoder"
rv20_decoder_select="h263_decoder"
rv20_encoder_select="h263_encoder"
rv30_decoder_select="golomb h264pred h264qpel mpegvideo rv34dsp"
rv40_decoder_select="golomb h264pred h264qpel mpegvideo rv34dsp"
screenpresso_decoder_deps="zlib"
shorten_decoder_select="bswapdsp"
sipr_decoder_select="lsp"
snow_decoder_select="dwt h264qpel hpeldsp me_cmp rangecoder videodsp"
snow_encoder_select="aandcttables dwt h264qpel hpeldsp me_cmp mpegvideoenc rangecoder"
sonic_decoder_select="golomb rangecoder"
sonic_encoder_select="golomb rangecoder"
sonic_ls_encoder_select="golomb rangecoder"
sp5x_decoder_select="mjpeg_decoder"
srgc_decoder_deps="zlib"
svq1_decoder_select="hpeldsp"
svq1_encoder_select="aandcttables hpeldsp me_cmp mpegvideoenc"
svq3_decoder_select="golomb h264dsp h264parse h264pred hpeldsp tpeldsp videodsp"
svq3_decoder_suggest="zlib"
tak_decoder_select="audiodsp"
tdsc_decoder_deps="zlib"
tdsc_decoder_select="mjpeg_decoder"
theora_decoder_select="vp3_decoder"
thp_decoder_select="mjpeg_decoder"
tiff_decoder_suggest="zlib lzma"
tiff_encoder_suggest="zlib"
truehd_decoder_select="mlp_parser"
truehd_encoder_select="lpc"
truemotion2_decoder_select="bswapdsp"
truespeech_decoder_select="bswapdsp"
tscc_decoder_deps="zlib"
twinvq_decoder_select="mdct lsp sinewin"
txd_decoder_select="texturedsp"
utvideo_decoder_select="bswapdsp llviddsp"
utvideo_encoder_select="bswapdsp huffman llvidencdsp"
vble_decoder_select="llviddsp"
vc1_decoder_select="blockdsp h263_decoder h264qpel intrax8 mpegvideo vc1dsp"
vc1image_decoder_select="vc1_decoder"
vorbis_decoder_select="mdct"
vorbis_encoder_select="audio_frame_queue mdct"
vp3_decoder_select="hpeldsp vp3dsp videodsp"
vp5_decoder_select="h264chroma hpeldsp videodsp vp3dsp vp56dsp"
vp6_decoder_select="h264chroma hpeldsp huffman videodsp vp3dsp vp56dsp"
vp6a_decoder_select="vp6_decoder"
vp6f_decoder_select="vp6_decoder"
vp7_decoder_select="h264pred videodsp vp8dsp"
vp8_decoder_select="h264pred videodsp vp8dsp"
vp9_decoder_select="videodsp vp9_parser vp9_superframe_split_bsf"
webp_decoder_select="vp8_decoder exif"
wmalossless_decoder_select="llauddsp"
wmapro_decoder_select="mdct sinewin wma_freqs"
wmav1_decoder_select="mdct sinewin wma_freqs"
wmav1_encoder_select="mdct sinewin wma_freqs"
wmav2_decoder_select="mdct sinewin wma_freqs"
wmav2_encoder_select="mdct sinewin wma_freqs"
wmavoice_decoder_select="lsp rdft dct mdct sinewin"
wmv1_decoder_select="h263_decoder"
wmv1_encoder_select="h263_encoder"
wmv2_decoder_select="blockdsp error_resilience h263_decoder idctdsp intrax8 videodsp wmv2dsp"
wmv2_encoder_select="h263_encoder wmv2dsp"
wmv3_decoder_select="vc1_decoder"
wmv3image_decoder_select="wmv3_decoder"
xma1_decoder_select="wmapro_decoder"
xma2_decoder_select="wmapro_decoder"
zerocodec_decoder_deps="zlib"
zlib_decoder_deps="zlib"
zlib_encoder_deps="zlib"
zmbv_decoder_deps="zlib"
zmbv_encoder_deps="zlib"

# hardware accelerators
crystalhd_deps="libcrystalhd_libcrystalhd_if_h"
cuda_deps="ffnvcodec"
cuvid_deps="ffnvcodec"
d3d11va_deps="dxva_h ID3D11VideoDecoder ID3D11VideoContext"
dxva2_deps="dxva2api_h DXVA2_ConfigPictureDecode ole32 user32"
ffnvcodec_deps_any="libdl LoadLibrary"
nvdec_deps="ffnvcodec"
videotoolbox_hwaccel_deps="videotoolbox pthreads"
videotoolbox_hwaccel_extralibs="-framework QuartzCore"
xvmc_deps="X11_extensions_XvMClib_h"

h263_vaapi_hwaccel_deps="vaapi"
h263_vaapi_hwaccel_select="h263_decoder"
h263_videotoolbox_hwaccel_deps="videotoolbox"
h263_videotoolbox_hwaccel_select="h263_decoder"
h264_d3d11va_hwaccel_deps="d3d11va"
h264_d3d11va_hwaccel_select="h264_decoder"
h264_d3d11va2_hwaccel_deps="d3d11va"
h264_d3d11va2_hwaccel_select="h264_decoder"
h264_dxva2_hwaccel_deps="dxva2"
h264_dxva2_hwaccel_select="h264_decoder"
h264_nvdec_hwaccel_deps="nvdec"
h264_nvdec_hwaccel_select="h264_decoder"
h264_vaapi_hwaccel_deps="vaapi"
h264_vaapi_hwaccel_select="h264_decoder"
h264_vdpau_hwaccel_deps="vdpau"
h264_vdpau_hwaccel_select="h264_decoder"
h264_videotoolbox_hwaccel_deps="videotoolbox"
h264_videotoolbox_hwaccel_select="h264_decoder"
hevc_d3d11va_hwaccel_deps="d3d11va DXVA_PicParams_HEVC"
hevc_d3d11va_hwaccel_select="hevc_decoder"
hevc_d3d11va2_hwaccel_deps="d3d11va DXVA_PicParams_HEVC"
hevc_d3d11va2_hwaccel_select="hevc_decoder"
hevc_dxva2_hwaccel_deps="dxva2 DXVA_PicParams_HEVC"
hevc_dxva2_hwaccel_select="hevc_decoder"
hevc_nvdec_hwaccel_deps="nvdec"
hevc_nvdec_hwaccel_select="hevc_decoder"
hevc_vaapi_hwaccel_deps="vaapi VAPictureParameterBufferHEVC"
hevc_vaapi_hwaccel_select="hevc_decoder"
hevc_vdpau_hwaccel_deps="vdpau VdpPictureInfoHEVC"
hevc_vdpau_hwaccel_select="hevc_decoder"
hevc_videotoolbox_hwaccel_deps="videotoolbox"
hevc_videotoolbox_hwaccel_select="hevc_decoder"
mjpeg_nvdec_hwaccel_deps="nvdec"
mjpeg_nvdec_hwaccel_select="mjpeg_decoder"
mjpeg_vaapi_hwaccel_deps="vaapi"
mjpeg_vaapi_hwaccel_select="mjpeg_decoder"
mpeg_xvmc_hwaccel_deps="xvmc"
mpeg_xvmc_hwaccel_select="mpeg2video_decoder"
mpeg1_nvdec_hwaccel_deps="nvdec"
mpeg1_nvdec_hwaccel_select="mpeg1video_decoder"
mpeg1_vdpau_hwaccel_deps="vdpau"
mpeg1_vdpau_hwaccel_select="mpeg1video_decoder"
mpeg1_videotoolbox_hwaccel_deps="videotoolbox"
mpeg1_videotoolbox_hwaccel_select="mpeg1video_decoder"
mpeg1_xvmc_hwaccel_deps="xvmc"
mpeg1_xvmc_hwaccel_select="mpeg1video_decoder"
mpeg2_d3d11va_hwaccel_deps="d3d11va"
mpeg2_d3d11va_hwaccel_select="mpeg2video_decoder"
mpeg2_d3d11va2_hwaccel_deps="d3d11va"
mpeg2_d3d11va2_hwaccel_select="mpeg2video_decoder"
mpeg2_dxva2_hwaccel_deps="dxva2"
mpeg2_dxva2_hwaccel_select="mpeg2video_decoder"
mpeg2_nvdec_hwaccel_deps="nvdec"
mpeg2_nvdec_hwaccel_select="mpeg2video_decoder"
mpeg2_vaapi_hwaccel_deps="vaapi"
mpeg2_vaapi_hwaccel_select="mpeg2video_decoder"
mpeg2_vdpau_hwaccel_deps="vdpau"
mpeg2_vdpau_hwaccel_select="mpeg2video_decoder"
mpeg2_videotoolbox_hwaccel_deps="videotoolbox"
mpeg2_videotoolbox_hwaccel_select="mpeg2video_decoder"
mpeg2_xvmc_hwaccel_deps="xvmc"
mpeg2_xvmc_hwaccel_select="mpeg2video_decoder"
mpeg4_nvdec_hwaccel_deps="nvdec"
mpeg4_nvdec_hwaccel_select="mpeg4_decoder"
mpeg4_vaapi_hwaccel_deps="vaapi"
mpeg4_vaapi_hwaccel_select="mpeg4_decoder"
mpeg4_vdpau_hwaccel_deps="vdpau"
mpeg4_vdpau_hwaccel_select="mpeg4_decoder"
mpeg4_videotoolbox_hwaccel_deps="videotoolbox"
mpeg4_videotoolbox_hwaccel_select="mpeg4_decoder"
vc1_d3d11va_hwaccel_deps="d3d11va"
vc1_d3d11va_hwaccel_select="vc1_decoder"
vc1_d3d11va2_hwaccel_deps="d3d11va"
vc1_d3d11va2_hwaccel_select="vc1_decoder"
vc1_dxva2_hwaccel_deps="dxva2"
vc1_dxva2_hwaccel_select="vc1_decoder"
vc1_nvdec_hwaccel_deps="nvdec"
vc1_nvdec_hwaccel_select="vc1_decoder"
vc1_vaapi_hwaccel_deps="vaapi"
vc1_vaapi_hwaccel_select="vc1_decoder"
vc1_vdpau_hwaccel_deps="vdpau"
vc1_vdpau_hwaccel_select="vc1_decoder"
vp8_nvdec_hwaccel_deps="nvdec"
vp8_nvdec_hwaccel_select="vp8_decoder"
vp8_vaapi_hwaccel_deps="vaapi VAPictureParameterBufferVP8"
vp8_vaapi_hwaccel_select="vp8_decoder"
vp9_d3d11va_hwaccel_deps="d3d11va DXVA_PicParams_VP9"
vp9_d3d11va_hwaccel_select="vp9_decoder"
vp9_d3d11va2_hwaccel_deps="d3d11va DXVA_PicParams_VP9"
vp9_d3d11va2_hwaccel_select="vp9_decoder"
vp9_dxva2_hwaccel_deps="dxva2 DXVA_PicParams_VP9"
vp9_dxva2_hwaccel_select="vp9_decoder"
vp9_nvdec_hwaccel_deps="nvdec"
vp9_nvdec_hwaccel_select="vp9_decoder"
vp9_vaapi_hwaccel_deps="vaapi VADecPictureParameterBufferVP9_bit_depth"
vp9_vaapi_hwaccel_select="vp9_decoder"
wmv3_d3d11va_hwaccel_select="vc1_d3d11va_hwaccel"
wmv3_d3d11va2_hwaccel_select="vc1_d3d11va2_hwaccel"
wmv3_dxva2_hwaccel_select="vc1_dxva2_hwaccel"
wmv3_nvdec_hwaccel_select="vc1_nvdec_hwaccel"
wmv3_vaapi_hwaccel_select="vc1_vaapi_hwaccel"
wmv3_vdpau_hwaccel_select="vc1_vdpau_hwaccel"

# hardware-accelerated codecs
omx_deps="libdl pthreads"
omx_rpi_select="omx"
qsv_deps="libmfx"
qsvdec_select="qsv"
qsvenc_select="qsv"
qsvvpp_select="qsv"
vaapi_encode_deps="vaapi"
v4l2_m2m_deps_any="linux_videodev2_h"

hwupload_cuda_filter_deps="ffnvcodec"
scale_npp_filter_deps="ffnvcodec libnpp"
scale_cuda_filter_deps="cuda_sdk"
thumbnail_cuda_filter_deps="cuda_sdk"

amf_deps_any="libdl LoadLibrary"
nvenc_deps="ffnvcodec"
nvenc_deps_any="libdl LoadLibrary"
nvenc_encoder_deps="nvenc"

h263_v4l2m2m_decoder_deps="v4l2_m2m h263_v4l2_m2m"
h263_v4l2m2m_encoder_deps="v4l2_m2m h263_v4l2_m2m"
h264_amf_encoder_deps="amf"
h264_crystalhd_decoder_select="crystalhd h264_mp4toannexb_bsf h264_parser"
h264_cuvid_decoder_deps="cuvid"
h264_cuvid_decoder_select="h264_mp4toannexb_bsf"
h264_mediacodec_decoder_deps="mediacodec"
h264_mediacodec_decoder_select="h264_mp4toannexb_bsf h264_parser"
h264_mmal_decoder_deps="mmal"
h264_nvenc_encoder_deps="nvenc"
h264_omx_encoder_deps="omx"
h264_qsv_decoder_select="h264_mp4toannexb_bsf h264_parser qsvdec"
h264_qsv_encoder_select="qsvenc"
h264_rkmpp_decoder_deps="rkmpp"
h264_rkmpp_decoder_select="h264_mp4toannexb_bsf"
h264_vaapi_encoder_deps="VAEncPictureParameterBufferH264"
h264_vaapi_encoder_select="cbs_h264 vaapi_encode"
h264_v4l2m2m_decoder_deps="v4l2_m2m h264_v4l2_m2m"
h264_v4l2m2m_encoder_deps="v4l2_m2m h264_v4l2_m2m"
hevc_amf_encoder_deps="amf"
hevc_cuvid_decoder_deps="cuvid"
hevc_cuvid_decoder_select="hevc_mp4toannexb_bsf"
hevc_mediacodec_decoder_deps="mediacodec"
hevc_mediacodec_decoder_select="hevc_mp4toannexb_bsf hevc_parser"
hevc_nvenc_encoder_deps="nvenc"
hevc_qsv_decoder_select="hevc_mp4toannexb_bsf hevc_parser qsvdec"
hevc_qsv_encoder_select="hevcparse qsvenc"
hevc_rkmpp_decoder_deps="rkmpp"
hevc_rkmpp_decoder_select="hevc_mp4toannexb_bsf"
hevc_vaapi_encoder_deps="VAEncPictureParameterBufferHEVC"
hevc_vaapi_encoder_select="cbs_h265 vaapi_encode"
hevc_v4l2m2m_decoder_deps="v4l2_m2m hevc_v4l2_m2m"
hevc_v4l2m2m_encoder_deps="v4l2_m2m hevc_v4l2_m2m"
mjpeg_cuvid_decoder_deps="cuvid"
mjpeg_qsv_encoder_deps="libmfx"
mjpeg_qsv_encoder_select="qsvenc"
mjpeg_vaapi_encoder_deps="VAEncPictureParameterBufferJPEG"
mjpeg_vaapi_encoder_select="vaapi_encode jpegtables"
mpeg1_cuvid_decoder_deps="cuvid"
mpeg1_v4l2m2m_decoder_deps="v4l2_m2m mpeg1_v4l2_m2m"
mpeg2_crystalhd_decoder_select="crystalhd"
mpeg2_cuvid_decoder_deps="cuvid"
mpeg2_mmal_decoder_deps="mmal"
mpeg2_mediacodec_decoder_deps="mediacodec"
mpeg2_qsv_decoder_select="qsvdec mpegvideo_parser"
mpeg2_qsv_encoder_select="qsvenc"
mpeg2_vaapi_encoder_deps="VAEncPictureParameterBufferMPEG2"
mpeg2_vaapi_encoder_select="cbs_mpeg2 vaapi_encode"
mpeg2_v4l2m2m_decoder_deps="v4l2_m2m mpeg2_v4l2_m2m"
mpeg4_crystalhd_decoder_select="crystalhd"
mpeg4_cuvid_decoder_deps="cuvid"
mpeg4_mediacodec_decoder_deps="mediacodec"
mpeg4_mmal_decoder_deps="mmal"
mpeg4_omx_encoder_deps="omx"
mpeg4_v4l2m2m_decoder_deps="v4l2_m2m mpeg4_v4l2_m2m"
mpeg4_v4l2m2m_encoder_deps="v4l2_m2m mpeg4_v4l2_m2m"
msmpeg4_crystalhd_decoder_select="crystalhd"
nvenc_h264_encoder_select="h264_nvenc_encoder"
nvenc_hevc_encoder_select="hevc_nvenc_encoder"
vc1_crystalhd_decoder_select="crystalhd"
vc1_cuvid_decoder_deps="cuvid"
vc1_mmal_decoder_deps="mmal"
vc1_qsv_decoder_select="qsvdec vc1_parser"
vc1_v4l2m2m_decoder_deps="v4l2_m2m vc1_v4l2_m2m"
vp8_cuvid_decoder_deps="cuvid"
vp8_mediacodec_decoder_deps="mediacodec"
vp8_qsv_decoder_select="qsvdec vp8_parser"
vp8_rkmpp_decoder_deps="rkmpp"
vp8_vaapi_encoder_deps="VAEncPictureParameterBufferVP8"
vp8_vaapi_encoder_select="vaapi_encode"
vp8_v4l2m2m_decoder_deps="v4l2_m2m vp8_v4l2_m2m"
vp8_v4l2m2m_encoder_deps="v4l2_m2m vp8_v4l2_m2m"
vp9_cuvid_decoder_deps="cuvid"
vp9_mediacodec_decoder_deps="mediacodec"
vp9_rkmpp_decoder_deps="rkmpp"
vp9_vaapi_encoder_deps="VAEncPictureParameterBufferVP9"
vp9_vaapi_encoder_select="vaapi_encode"
vp9_v4l2m2m_decoder_deps="v4l2_m2m vp9_v4l2_m2m"
wmv3_crystalhd_decoder_select="crystalhd"

# parsers
aac_parser_select="adts_header"
h264_parser_select="golomb h264dsp h264parse"
hevc_parser_select="hevcparse"
mpegaudio_parser_select="mpegaudioheader"
mpegvideo_parser_select="mpegvideo"
mpeg4video_parser_select="h263dsp mpegvideo qpeldsp"
vc1_parser_select="vc1dsp"

# bitstream_filters
aac_adtstoasc_bsf_select="adts_header"
filter_units_bsf_select="cbs"
h264_metadata_bsf_deps="const_nan"
h264_metadata_bsf_select="cbs_h264"
h264_redundant_pps_bsf_select="cbs_h264"
hevc_metadata_bsf_select="cbs_h265"
mjpeg2jpeg_bsf_select="jpegtables"
mpeg2_metadata_bsf_select="cbs_mpeg2"
trace_headers_bsf_select="cbs"

# external libraries
aac_at_decoder_deps="audiotoolbox"
aac_at_decoder_select="aac_adtstoasc_bsf"
ac3_at_decoder_deps="audiotoolbox"
ac3_at_decoder_select="ac3_parser"
adpcm_ima_qt_at_decoder_deps="audiotoolbox"
alac_at_decoder_deps="audiotoolbox"
amr_nb_at_decoder_deps="audiotoolbox"
avisynth_deps_any="libdl LoadLibrary"
avisynth_demuxer_deps="avisynth"
avisynth_demuxer_select="riffdec"
eac3_at_decoder_deps="audiotoolbox"
eac3_at_decoder_select="ac3_parser"
gsm_ms_at_decoder_deps="audiotoolbox"
ilbc_at_decoder_deps="audiotoolbox"
mp1_at_decoder_deps="audiotoolbox"
mp2_at_decoder_deps="audiotoolbox"
mp3_at_decoder_deps="audiotoolbox"
mp1_at_decoder_select="mpegaudioheader"
mp2_at_decoder_select="mpegaudioheader"
mp3_at_decoder_select="mpegaudioheader"
pcm_alaw_at_decoder_deps="audiotoolbox"
pcm_mulaw_at_decoder_deps="audiotoolbox"
qdmc_at_decoder_deps="audiotoolbox"
qdm2_at_decoder_deps="audiotoolbox"
aac_at_encoder_deps="audiotoolbox"
aac_at_encoder_select="audio_frame_queue"
alac_at_encoder_deps="audiotoolbox"
alac_at_encoder_select="audio_frame_queue"
ilbc_at_encoder_deps="audiotoolbox"
ilbc_at_encoder_select="audio_frame_queue"
pcm_alaw_at_encoder_deps="audiotoolbox"
pcm_alaw_at_encoder_select="audio_frame_queue"
pcm_mulaw_at_encoder_deps="audiotoolbox"
pcm_mulaw_at_encoder_select="audio_frame_queue"
chromaprint_muxer_deps="chromaprint"
h264_videotoolbox_encoder_deps="pthreads"
h264_videotoolbox_encoder_select="videotoolbox_encoder"
hevc_videotoolbox_encoder_deps="pthreads"
hevc_videotoolbox_encoder_select="videotoolbox_encoder"
libaom_av1_decoder_deps="libaom"
libaom_av1_encoder_deps="libaom"
libcelt_decoder_deps="libcelt"
libcodec2_decoder_deps="libcodec2"
libcodec2_encoder_deps="libcodec2"
libfdk_aac_decoder_deps="libfdk_aac"
libfdk_aac_encoder_deps="libfdk_aac"
libfdk_aac_encoder_select="audio_frame_queue"
libgme_demuxer_deps="libgme"
libgsm_decoder_deps="libgsm"
libgsm_encoder_deps="libgsm"
libgsm_ms_decoder_deps="libgsm"
libgsm_ms_encoder_deps="libgsm"
libilbc_decoder_deps="libilbc"
libilbc_encoder_deps="libilbc"
libkvazaar_encoder_deps="libkvazaar"
libmodplug_demuxer_deps="libmodplug"
libmp3lame_encoder_deps="libmp3lame"
libmp3lame_encoder_select="audio_frame_queue mpegaudioheader"
libopencore_amrnb_decoder_deps="libopencore_amrnb"
libopencore_amrnb_encoder_deps="libopencore_amrnb"
libopencore_amrnb_encoder_select="audio_frame_queue"
libopencore_amrwb_decoder_deps="libopencore_amrwb"
libopenh264_decoder_deps="libopenh264"
libopenh264_decoder_select="h264_mp4toannexb_bsf"
libopenh264_encoder_deps="libopenh264"
libopenjpeg_decoder_deps="libopenjpeg"
libopenjpeg_encoder_deps="libopenjpeg"
libopenmpt_demuxer_deps="libopenmpt"
libopus_decoder_deps="libopus"
libopus_encoder_deps="libopus"
libopus_encoder_select="audio_frame_queue"
librsvg_decoder_deps="librsvg"
libshine_encoder_deps="libshine"
libshine_encoder_select="audio_frame_queue"
libspeex_decoder_deps="libspeex"
libspeex_encoder_deps="libspeex"
libspeex_encoder_select="audio_frame_queue"
libtheora_encoder_deps="libtheora"
libtwolame_encoder_deps="libtwolame"
libvo_amrwbenc_encoder_deps="libvo_amrwbenc"
libvorbis_decoder_deps="libvorbis"
libvorbis_encoder_deps="libvorbis libvorbisenc"
libvorbis_encoder_select="audio_frame_queue"
libvpx_vp8_decoder_deps="libvpx"
libvpx_vp8_encoder_deps="libvpx"
libvpx_vp9_decoder_deps="libvpx"
libvpx_vp9_encoder_deps="libvpx"
libwavpack_encoder_deps="libwavpack"
libwavpack_encoder_select="audio_frame_queue"
libwebp_encoder_deps="libwebp"
libwebp_anim_encoder_deps="libwebp"
libx262_encoder_deps="libx262"
libx264_encoder_deps="libx264"
libx264rgb_encoder_deps="libx264 x264_csp_bgr"
libx264rgb_encoder_select="libx264_encoder"
libx265_encoder_deps="libx265"
libxavs_encoder_deps="libxavs"
libxvid_encoder_deps="libxvid"
libzvbi_teletext_decoder_deps="libzvbi"
videotoolbox_suggest="coreservices"
videotoolbox_deps="corefoundation coremedia corevideo"
videotoolbox_encoder_deps="videotoolbox VTCompressionSessionPrepareToEncodeFrames"

# demuxers / muxers
ac3_demuxer_select="ac3_parser"
aiff_muxer_select="iso_media"
asf_demuxer_select="riffdec"
asf_o_demuxer_select="riffdec"
asf_muxer_select="riffenc"
asf_stream_muxer_select="asf_muxer"
avi_demuxer_select="iso_media riffdec exif"
avi_muxer_select="riffenc"
caf_demuxer_select="iso_media riffdec"
caf_muxer_select="iso_media"
dash_muxer_select="mp4_muxer"
dash_demuxer_deps="libxml2"
dirac_demuxer_select="dirac_parser"
dts_demuxer_select="dca_parser"
dtshd_demuxer_select="dca_parser"
dv_demuxer_select="dvprofile"
dv_muxer_select="dvprofile"
dxa_demuxer_select="riffdec"
eac3_demuxer_select="ac3_parser"
f4v_muxer_select="mov_muxer"
fifo_muxer_deps="threads"
flac_demuxer_select="flac_parser"
hds_muxer_select="flv_muxer"
hls_muxer_select="mpegts_muxer"
hls_muxer_suggest="gcrypt openssl"
image2_alias_pix_demuxer_select="image2_demuxer"
image2_brender_pix_demuxer_select="image2_demuxer"
ipod_muxer_select="mov_muxer"
ismv_muxer_select="mov_muxer"
matroska_audio_muxer_select="matroska_muxer"
matroska_demuxer_select="iso_media riffdec"
matroska_demuxer_suggest="bzlib lzo zlib"
matroska_muxer_select="iso_media riffenc"
mmf_muxer_select="riffenc"
mov_demuxer_select="iso_media riffdec"
mov_demuxer_suggest="zlib"
mov_muxer_select="iso_media riffenc rtpenc_chain"
mp3_demuxer_select="mpegaudio_parser"
mp3_muxer_select="mpegaudioheader"
mp4_muxer_select="mov_muxer"
mpegts_demuxer_select="iso_media"
mpegts_muxer_select="adts_muxer latm_muxer"
mpegtsraw_demuxer_select="mpegts_demuxer"
mxf_d10_muxer_select="mxf_muxer"
mxf_opatom_muxer_select="mxf_muxer"
nut_muxer_select="riffenc"
nuv_demuxer_select="riffdec"
oga_muxer_select="ogg_muxer"
ogg_demuxer_select="dirac_parse"
ogv_muxer_select="ogg_muxer"
opus_muxer_select="ogg_muxer"
psp_muxer_select="mov_muxer"
rtp_demuxer_select="sdp_demuxer"
rtp_muxer_select="golomb"
rtpdec_select="asf_demuxer jpegtables mov_demuxer mpegts_demuxer rm_demuxer rtp_protocol srtp"
rtsp_demuxer_select="http_protocol rtpdec"
rtsp_muxer_select="rtp_muxer http_protocol rtp_protocol rtpenc_chain"
sap_demuxer_select="sdp_demuxer"
sap_muxer_select="rtp_muxer rtp_protocol rtpenc_chain"
sdp_demuxer_select="rtpdec"
smoothstreaming_muxer_select="ismv_muxer"
spdif_demuxer_select="adts_header"
spdif_muxer_select="adts_header"
spx_muxer_select="ogg_muxer"
swf_demuxer_suggest="zlib"
tak_demuxer_select="tak_parser"
tg2_muxer_select="mov_muxer"
tgp_muxer_select="mov_muxer"
vobsub_demuxer_select="mpegps_demuxer"
w64_demuxer_select="wav_demuxer"
w64_muxer_select="wav_muxer"
wav_demuxer_select="riffdec"
wav_muxer_select="riffenc"
webm_muxer_select="iso_media riffenc"
webm_dash_manifest_demuxer_select="matroska_demuxer"
wtv_demuxer_select="mpegts_demuxer riffdec"
wtv_muxer_select="mpegts_muxer riffenc"
xmv_demuxer_select="riffdec"
xwma_demuxer_select="riffdec"

# indevs / outdevs
android_camera_indev_deps="android camera2ndk mediandk pthreads"
android_camera_indev_extralibs="-landroid -lcamera2ndk -lmediandk"
alsa_indev_deps="alsa"
alsa_outdev_deps="alsa"
avfoundation_indev_deps="avfoundation corevideo coremedia pthreads"
avfoundation_indev_suggest="coregraphics applicationservices"
avfoundation_indev_extralibs="-framework Foundation"
bktr_indev_deps_any="dev_bktr_ioctl_bt848_h machine_ioctl_bt848_h dev_video_bktr_ioctl_bt848_h dev_ic_bt8xx_h"
caca_outdev_deps="libcaca"
decklink_deps_any="libdl LoadLibrary"
decklink_indev_deps="decklink threads"
decklink_indev_extralibs="-lstdc++"
decklink_outdev_deps="decklink threads"
decklink_outdev_extralibs="-lstdc++"
libndi_newtek_indev_deps="libndi_newtek"
libndi_newtek_indev_extralibs="-lndi"
libndi_newtek_outdev_deps="libndi_newtek"
libndi_newtek_outdev_extralibs="-lndi"
dshow_indev_deps="IBaseFilter"
dshow_indev_extralibs="-lpsapi -lole32 -lstrmiids -luuid -loleaut32 -lshlwapi"
fbdev_indev_deps="linux_fb_h"
fbdev_outdev_deps="linux_fb_h"
gdigrab_indev_deps="CreateDIBSection"
gdigrab_indev_extralibs="-lgdi32"
gdigrab_indev_select="bmp_decoder"
iec61883_indev_deps="libiec61883"
jack_indev_deps="libjack"
jack_indev_deps_any="sem_timedwait dispatch_dispatch_h"
kmsgrab_indev_deps="libdrm"
lavfi_indev_deps="avfilter"
libcdio_indev_deps="libcdio"
libdc1394_indev_deps="libdc1394"
openal_indev_deps="openal"
opengl_outdev_deps="opengl"
oss_indev_deps_any="sys_soundcard_h"
oss_outdev_deps_any="sys_soundcard_h"
pulse_indev_deps="libpulse"
pulse_outdev_deps="libpulse"
sdl2_outdev_deps="sdl2"
sndio_indev_deps="sndio"
sndio_outdev_deps="sndio"
v4l2_indev_deps_any="linux_videodev2_h sys_videoio_h"
v4l2_indev_suggest="libv4l2"
v4l2_outdev_deps_any="linux_videodev2_h sys_videoio_h"
v4l2_outdev_suggest="libv4l2"
vfwcap_indev_deps="vfw32 vfwcap_defines"
xcbgrab_indev_deps="libxcb"
xcbgrab_indev_suggest="libxcb_shm libxcb_shape libxcb_xfixes"
xv_outdev_deps="X11_extensions_Xvlib_h XvGetPortAttribute"
xv_outdev_extralibs="-lXv -lX11 -lXext"

# protocols
async_protocol_deps="threads"
bluray_protocol_deps="libbluray"
ffrtmpcrypt_protocol_conflict="librtmp_protocol"
ffrtmpcrypt_protocol_deps_any="gcrypt gmp openssl"
ffrtmpcrypt_protocol_select="tcp_protocol"
ffrtmphttp_protocol_conflict="librtmp_protocol"
ffrtmphttp_protocol_select="http_protocol"
ftp_protocol_select="tcp_protocol"
gopher_protocol_select="network"
http_protocol_select="tcp_protocol"
http_protocol_suggest="zlib"
httpproxy_protocol_select="tcp_protocol"
httpproxy_protocol_suggest="zlib"
https_protocol_select="tls_protocol"
https_protocol_suggest="zlib"
icecast_protocol_select="http_protocol"
librtmp_protocol_deps="librtmp"
librtmpe_protocol_deps="librtmp"
librtmps_protocol_deps="librtmp"
librtmpt_protocol_deps="librtmp"
librtmpte_protocol_deps="librtmp"
libsmbclient_protocol_deps="libsmbclient gplv3"
libssh_protocol_deps="libssh"
libtls_conflict="openssl gnutls"
mmsh_protocol_select="http_protocol"
mmst_protocol_select="network"
libsrt_protocol_deps="libsrt"
libsrt_protocol_select="network"
rtmp_protocol_conflict="librtmp_protocol"
rtmp_protocol_select="tcp_protocol"
rtmp_protocol_suggest="zlib"
rtmpe_protocol_select="ffrtmpcrypt_protocol"
rtmpe_protocol_suggest="zlib"
rtmps_protocol_conflict="librtmp_protocol"
rtmps_protocol_select="tls_protocol"
rtmps_protocol_suggest="zlib"
rtmpt_protocol_select="ffrtmphttp_protocol"
rtmpt_protocol_suggest="zlib"
rtmpte_protocol_select="ffrtmpcrypt_protocol ffrtmphttp_protocol"
rtmpte_protocol_suggest="zlib"
rtmpts_protocol_select="ffrtmphttp_protocol https_protocol"
rtmpts_protocol_suggest="zlib"
rtp_protocol_select="udp_protocol"
schannel_conflict="openssl gnutls libtls"
sctp_protocol_deps="struct_sctp_event_subscribe struct_msghdr_msg_flags"
sctp_protocol_select="network"
securetransport_conflict="openssl gnutls libtls"
srtp_protocol_select="rtp_protocol srtp"
tcp_protocol_select="network"
tls_protocol_deps_any="gnutls openssl schannel securetransport libtls"
tls_protocol_select="tcp_protocol"
udp_protocol_select="network"
udplite_protocol_select="network"
unix_protocol_deps="sys_un_h"
unix_protocol_select="network"

# filters
afftfilt_filter_deps="avcodec"
afftfilt_filter_select="fft"
afir_filter_deps="avcodec"
afir_filter_select="fft"
amovie_filter_deps="avcodec avformat"
aresample_filter_deps="swresample"
ass_filter_deps="libass"
atempo_filter_deps="avcodec"
atempo_filter_select="rdft"
avgblur_opencl_filter_deps="opencl"
azmq_filter_deps="libzmq"
blackframe_filter_deps="gpl"
boxblur_filter_deps="gpl"
bs2b_filter_deps="libbs2b"
colormatrix_filter_deps="gpl"
convolution_opencl_filter_deps="opencl"
convolve_filter_deps="avcodec"
convolve_filter_select="fft"
coreimage_filter_deps="coreimage appkit"
coreimage_filter_extralibs="-framework OpenGL"
coreimagesrc_filter_deps="coreimage appkit"
coreimagesrc_filter_extralibs="-framework OpenGL"
cover_rect_filter_deps="avcodec avformat gpl"
cropdetect_filter_deps="gpl"
deconvolve_filter_deps="avcodec"
deconvolve_filter_select="fft"
deinterlace_qsv_filter_deps="libmfx"
deinterlace_vaapi_filter_deps="vaapi"
delogo_filter_deps="gpl"
denoise_vaapi_filter_deps="vaapi VAProcPipelineParameterBuffer"
deshake_filter_select="pixelutils"
drawtext_filter_deps="libfreetype"
drawtext_filter_suggest="libfontconfig libfribidi"
elbg_filter_deps="avcodec"
eq_filter_deps="gpl"
fftfilt_filter_deps="avcodec"
fftfilt_filter_select="rdft"
find_rect_filter_deps="avcodec avformat gpl"
firequalizer_filter_deps="avcodec"
firequalizer_filter_select="rdft"
flite_filter_deps="libflite"
framerate_filter_select="pixelutils"
frei0r_filter_deps="frei0r libdl"
frei0r_src_filter_deps="frei0r libdl"
fspp_filter_deps="gpl"
geq_filter_deps="gpl"
histeq_filter_deps="gpl"
hqdn3d_filter_deps="gpl"
interlace_filter_deps="gpl"
kerndeint_filter_deps="gpl"
ladspa_filter_deps="ladspa libdl"
lv2_filter_deps="lv2"
mcdeint_filter_deps="avcodec gpl"
movie_filter_deps="avcodec avformat"
mpdecimate_filter_deps="gpl"
mpdecimate_filter_select="pixelutils"
mptestsrc_filter_deps="gpl"
negate_filter_deps="lut_filter"
nnedi_filter_deps="gpl"
ocr_filter_deps="libtesseract"
ocv_filter_deps="libopencv"
openclsrc_filter_deps="opencl"
overlay_opencl_filter_deps="opencl"
overlay_qsv_filter_deps="libmfx"
overlay_qsv_filter_select="qsvvpp"
owdenoise_filter_deps="gpl"
pan_filter_deps="swresample"
perspective_filter_deps="gpl"
phase_filter_deps="gpl"
pp7_filter_deps="gpl"
pp_filter_deps="gpl postproc"
procamp_vaapi_filter_deps="vaapi VAProcPipelineParameterBuffer"
program_opencl_filter_deps="opencl"
pullup_filter_deps="gpl"
removelogo_filter_deps="avcodec avformat swscale"
repeatfields_filter_deps="gpl"
resample_filter_deps="avresample"
rubberband_filter_deps="librubberband"
sab_filter_deps="gpl swscale"
scale2ref_filter_deps="swscale"
scale_filter_deps="swscale"
scale_qsv_filter_deps="libmfx"
select_filter_select="pixelutils"
sharpness_vaapi_filter_deps="vaapi VAProcPipelineParameterBuffer"
showcqt_filter_deps="avcodec avformat swscale"
showcqt_filter_suggest="libfontconfig libfreetype"
showcqt_filter_select="fft"
showfreqs_filter_deps="avcodec"
showfreqs_filter_select="fft"
showspectrum_filter_deps="avcodec"
showspectrum_filter_select="fft"
showspectrumpic_filter_deps="avcodec"
showspectrumpic_filter_select="fft"
signature_filter_deps="gpl avcodec avformat"
smartblur_filter_deps="gpl swscale"
sofalizer_filter_deps="libmysofa avcodec"
sofalizer_filter_select="fft"
spectrumsynth_filter_deps="avcodec"
spectrumsynth_filter_select="fft"
spp_filter_deps="gpl avcodec"
spp_filter_select="fft idctdsp fdctdsp me_cmp pixblockdsp"
stereo3d_filter_deps="gpl"
subtitles_filter_deps="avformat avcodec libass"
super2xsai_filter_deps="gpl"
pixfmts_super2xsai_test_deps="super2xsai_filter"
tinterlace_filter_deps="gpl"
tinterlace_merge_test_deps="tinterlace_filter"
tinterlace_pad_test_deps="tinterlace_filter"
tonemap_filter_deps="const_nan"
unsharp_opencl_filter_deps="opencl"
uspp_filter_deps="gpl avcodec"
vaguedenoiser_filter_deps="gpl"
vidstabdetect_filter_deps="libvidstab"
vidstabtransform_filter_deps="libvidstab"
libvmaf_filter_deps="libvmaf pthreads"
zmq_filter_deps="libzmq"
zoompan_filter_deps="swscale"
zscale_filter_deps="libzimg const_nan"
scale_vaapi_filter_deps="vaapi VAProcPipelineParameterBuffer"
vpp_qsv_filter_deps="libmfx"
vpp_qsv_filter_select="qsvvpp"

# examples
avio_dir_cmd_deps="avformat avutil"
avio_reading_deps="avformat avcodec avutil"
decode_audio_example_deps="avcodec avutil"
decode_video_example_deps="avcodec avutil"
demuxing_decoding_example_deps="avcodec avformat avutil"
encode_audio_example_deps="avcodec avutil"
encode_video_example_deps="avcodec avutil"
extract_mvs_example_deps="avcodec avformat avutil"
filter_audio_example_deps="avfilter avutil"
filtering_audio_example_deps="avfilter avcodec avformat avutil"
filtering_video_example_deps="avfilter avcodec avformat avutil"
http_multiclient_example_deps="avformat avutil fork"
hw_decode_example_deps="avcodec avformat avutil"
metadata_example_deps="avformat avutil"
muxing_example_deps="avcodec avformat avutil swscale"
qsvdec_example_deps="avcodec avutil libmfx h264_qsv_decoder"
remuxing_example_deps="avcodec avformat avutil"
resampling_audio_example_deps="avutil swresample"
scaling_video_example_deps="avutil swscale"
transcode_aac_example_deps="avcodec avformat swresample"
transcoding_example_deps="avfilter avcodec avformat avutil"
vaapi_encode_example_deps="avcodec avutil h264_vaapi_encoder"
vaapi_transcode_example_deps="avcodec avformat avutil h264_vaapi_encoder"

# EXTRALIBS_LIST
cpu_init_extralibs="pthreads_extralibs"
cws2fws_extralibs="zlib_extralibs"

# libraries, in linking order
avcodec_deps="avutil"
avcodec_suggest="libm"
avcodec_select="null_bsf"
avdevice_deps="avformat avcodec avutil"
avdevice_suggest="libm"
avfilter_deps="avutil"
avfilter_suggest="libm"
avformat_deps="avcodec avutil"
avformat_suggest="libm network zlib"
avresample_deps="avutil"
avresample_suggest="libm"
avutil_suggest="clock_gettime ffnvcodec libm libdrm libmfx opencl user32 vaapi videotoolbox corefoundation corevideo coremedia wincrypt"
postproc_deps="avutil gpl"
postproc_suggest="libm"
swresample_deps="avutil"
swresample_suggest="libm libsoxr"
swscale_deps="avutil"
swscale_suggest="libm"

avcodec_extralibs="pthreads_extralibs iconv_extralibs"
avfilter_extralibs="pthreads_extralibs"
avutil_extralibs="d3d11va_extralibs nanosleep_extralibs pthreads_extralibs vaapi_drm_extralibs vaapi_x11_extralibs vdpau_x11_extralibs"

# programs
ffmpeg_deps="avcodec avfilter avformat swresample"
ffmpeg_select="aformat_filter anull_filter atrim_filter format_filter
               null_filter
               trim_filter"
ffmpeg_suggest="ole32 psapi shell32"
ffplay_deps="avcodec avformat swscale swresample sdl2"
ffplay_select="rdft crop_filter transpose_filter hflip_filter vflip_filter rotate_filter"
ffplay_suggest="shell32"
ffprobe_deps="avcodec avformat"
ffprobe_suggest="shell32"

# documentation
podpages_deps="perl"
manpages_deps="perl pod2man"
htmlpages_deps="perl"
htmlpages_deps_any="makeinfo_html texi2html"
txtpages_deps="perl makeinfo"
doc_deps_any="manpages htmlpages podpages txtpages"

# default parameters

logfile="ffbuild/config.log"

# installation paths
prefix_default="/usr/local"
bindir_default='${prefix}/bin'
datadir_default='${prefix}/share/ffmpeg'
docdir_default='${prefix}/share/doc/ffmpeg'
incdir_default='${prefix}/include'
libdir_default='${prefix}/lib'
mandir_default='${prefix}/share/man'

# toolchain
ar_default="ar"
cc_default="gcc"
cxx_default="g++"
host_cc_default="gcc"
doxygen_default="doxygen"
install="install"
ln_s_default="ln -s -f"
nm_default="nm -g"
pkg_config_default=pkg-config
ranlib_default="ranlib"
strip_default="strip"
version_script='--version-script'
objformat="elf32"
x86asmexe_default="nasm"
windres_default="windres"
nvcc_default="nvcc"
nvccflags_default="-gencode arch=compute_30,code=sm_30 -O2"
striptype="direct"

# OS
target_os_default=$(tolower $(uname -s))
host_os=$target_os_default

# machine
if test "$target_os_default" = aix; then
    arch_default=$(uname -p)
    strip_default="strip -X32_64"
else
    arch_default=$(uname -m)
fi
cpu="generic"
intrinsics="none"

# configurable options
enable $PROGRAM_LIST
enable $DOCUMENT_LIST
enable $EXAMPLE_LIST
enable $(filter_out avresample $LIBRARY_LIST)
enable stripping

enable asm
enable debug
enable doc
enable faan faandct faanidct
enable optimizations
enable runtime_cpudetect
enable safe_bitstream_reader
enable static
enable swscale_alpha
enable valgrind_backtrace

sws_max_filter_size_default=256
set_default sws_max_filter_size

# internal components are enabled by default
enable $EXTRALIBS_LIST

# Avoid external, non-system, libraries getting enabled by dependency resolution
disable $EXTERNAL_LIBRARY_LIST $HWACCEL_LIBRARY_LIST

# build settings
SHFLAGS='-shared -Wl,-soname,$$(@F)'
LIBPREF="lib"
LIBSUF=".a"
FULLNAME='$(NAME)$(BUILDSUF)'
LIBNAME='$(LIBPREF)$(FULLNAME)$(LIBSUF)'
SLIBPREF="lib"
SLIBSUF=".so"
SLIBNAME='$(SLIBPREF)$(FULLNAME)$(SLIBSUF)'
SLIBNAME_WITH_VERSION='$(SLIBNAME).$(LIBVERSION)'
SLIBNAME_WITH_MAJOR='$(SLIBNAME).$(LIBMAJOR)'
LIB_INSTALL_EXTRA_CMD='$$(RANLIB) "$(LIBDIR)/$(LIBNAME)"'
SLIB_INSTALL_NAME='$(SLIBNAME_WITH_VERSION)'
SLIB_INSTALL_LINKS='$(SLIBNAME_WITH_MAJOR) $(SLIBNAME)'
VERSION_SCRIPT_POSTPROCESS_CMD="cat"

asflags_filter=echo
cflags_filter=echo
ldflags_filter=echo

AS_C='-c'
AS_O='-o $@'
CC_C='-c'
CC_E='-E -o $@'
CC_O='-o $@'
CXX_C='-c'
CXX_O='-o $@'
OBJCC_C='-c'
OBJCC_E='-E -o $@'
OBJCC_O='-o $@'
X86ASM_O='-o $@'
LD_O='-o $@'
LD_LIB='-l%'
LD_PATH='-L'
HOSTCC_C='-c'
HOSTCC_E='-E -o $@'
HOSTCC_O='-o $@'
HOSTLD_O='-o $@'
NVCC_C='-c'
NVCC_O='-o $@'

host_extralibs='-lm'
host_cflags_filter=echo
host_ldflags_filter=echo

target_path='$(CURDIR)'

# since the object filename is not given with the -MM flag, the compiler
# is only able to print the basename, and we must add the path ourselves
DEPCMD='$(DEP$(1)) $(DEP$(1)FLAGS) $($(1)DEP_FLAGS) $< 2>/dev/null | sed -e "/^\#.*/d" -e "s,^[[:space:]]*$(@F),$(@D)/$(@F)," > $(@:.o=.d)'
DEPFLAGS='-MM'

mkdir -p ffbuild

# find source path
if test -f configure; then
    source_path=.
else
    source_path=$(cd $(dirname "$0"); pwd)
    case "$source_path" in
        *[[:blank:]]*) die "Out of tree builds are impossible with whitespace in source path." ;;
    esac
    test -e "$source_path/config.h" &&
        die "Out of tree builds are impossible with config.h in source dir."
fi

for v in "$@"; do
    r=${v#*=}
    l=${v%"$r"}
    r=$(sh_quote "$r")
    FFMPEG_CONFIGURATION="${FFMPEG_CONFIGURATION# } ${l}${r}"
done

find_things(){
    thing=$1
    pattern=$2
    file=$source_path/$3
    sed -n "s/^[^#]*$pattern.*([^,]*, *\([^,]*\)\(,.*\)*).*/\1_$thing/p" "$file"
}

FILTER_LIST=$(find_things   filter   FILTER   libavfilter/allfilters.c)

find_things_extern(){
    thing=$1
    pattern=$2
    file=$source_path/$3
    out=${4:-$thing}
    sed -n "s/^[^#]*extern.*$pattern *ff_\([^ ]*\)_$thing;/\1_$out/p" "$file"
}

OUTDEV_LIST=$(find_things_extern muxer AVOutputFormat libavdevice/alldevices.c outdev)
INDEV_LIST=$(find_things_extern demuxer AVInputFormat libavdevice/alldevices.c indev)
MUXER_LIST=$(find_things_extern muxer AVOutputFormat libavformat/allformats.c)
DEMUXER_LIST=$(find_things_extern demuxer AVInputFormat libavformat/allformats.c)
ENCODER_LIST=$(find_things_extern encoder AVCodec libavcodec/allcodecs.c)
DECODER_LIST=$(find_things_extern decoder AVCodec libavcodec/allcodecs.c)
CODEC_LIST="
    $ENCODER_LIST
    $DECODER_LIST
"
PARSER_LIST=$(find_things_extern parser AVCodecParser libavcodec/parser.c)
BSF_LIST=$(find_things_extern bsf AVBitStreamFilter libavcodec/bitstream_filters.c)
HWACCEL_LIST=$(find_things_extern hwaccel AVHWAccel libavcodec/hwaccels.h)
PROTOCOL_LIST=$(find_things_extern protocol URLProtocol libavformat/protocols.c)

AVCODEC_COMPONENTS_LIST="
    $BSF_LIST
    $DECODER_LIST
    $ENCODER_LIST
    $HWACCEL_LIST
    $PARSER_LIST
"

AVDEVICE_COMPONENTS_LIST="
    $INDEV_LIST
    $OUTDEV_LIST
"

AVFILTER_COMPONENTS_LIST="
    $FILTER_LIST
"

AVFORMAT_COMPONENTS_LIST="
    $DEMUXER_LIST
    $MUXER_LIST
    $PROTOCOL_LIST
"

ALL_COMPONENTS="
    $AVCODEC_COMPONENTS_LIST
    $AVDEVICE_COMPONENTS_LIST
    $AVFILTER_COMPONENTS_LIST
    $AVFORMAT_COMPONENTS_LIST
"

for n in $COMPONENT_LIST; do
    v=$(toupper ${n%s})_LIST
    eval enable \$$v
    eval ${n}_if_any="\$$v"
done

enable $ARCH_EXT_LIST

die_unknown(){
    echo "Unknown option \"$1\"."
    echo "See $0 --help for available options."
    exit 1
}

print_in_columns() {
    cols=$(expr $ncols / 24)
    cat | tr ' ' '\n' | sort | pr -r "-$cols" -w $ncols -t
}

show_list() {
    suffix=_$1
    shift
    echo $* | sed s/$suffix//g | print_in_columns
    exit 0
}

rand_list(){
    IFS=', '
    set -- $*
    unset IFS
    for thing; do
        comp=${thing%:*}
        prob=${thing#$comp}
        prob=${prob#:}
        is_in ${comp} $COMPONENT_LIST && eval comp=\$$(toupper ${comp%s})_LIST
        echo "prob ${prob:-0.5}"
        printf '%s\n' $comp
    done
}

do_random(){
    action=$1
    shift
    random_seed=$(awk "BEGIN { srand($random_seed); print srand() }")
    $action $(rand_list "$@" | awk "BEGIN { srand($random_seed) } \$1 == \"prob\" { prob = \$2; next } rand() < prob { print }")
}

for opt do
    optval="${opt#*=}"
    case "$opt" in
        --extra-ldflags=*)
            add_ldflags $optval
        ;;
        --extra-ldexeflags=*)
            add_ldexeflags $optval
        ;;
        --extra-ldsoflags=*)
            add_ldsoflags $optval
        ;;
        --extra-ldlibflags=*)
            warn "The --extra-ldlibflags option is only provided for compatibility and will be\n"\
                 "removed in the future. Use --extra-ldsoflags instead."
            add_ldsoflags $optval
        ;;
        --extra-libs=*)
            add_extralibs $optval
        ;;
        --disable-devices)
            disable $INDEV_LIST $OUTDEV_LIST
        ;;
        --enable-debug=*)
            debuglevel="$optval"
        ;;
        --disable-programs)
            disable $PROGRAM_LIST
        ;;
        --disable-everything)
            map 'eval unset \${$(toupper ${v%s})_LIST}' $COMPONENT_LIST
        ;;
        --disable-all)
            map 'eval unset \${$(toupper ${v%s})_LIST}' $COMPONENT_LIST
            disable $LIBRARY_LIST $PROGRAM_LIST doc
            enable avutil
        ;;
        --enable-random|--disable-random)
            action=${opt%%-random}
            do_random ${action#--} $COMPONENT_LIST
        ;;
        --enable-random=*|--disable-random=*)
            action=${opt%%-random=*}
            do_random ${action#--} $optval
        ;;
        --enable-sdl)
            enable sdl2
        ;;
        --enable-*=*|--disable-*=*)
            eval $(echo "${opt%%=*}" | sed 's/--/action=/;s/-/ thing=/')
            is_in "${thing}s" $COMPONENT_LIST || die_unknown "$opt"
            eval list=\$$(toupper $thing)_LIST
            name=$(echo "${optval}" | sed "s/,/_${thing}|/g")_${thing}
            list=$(filter "$name" $list)
            [ "$list" = "" ] && warn "Option $opt did not match anything"
            $action $list
        ;;
        --enable-yasm|--disable-yasm)
            warn "The ${opt} option is only provided for compatibility and will be\n"\
                 "removed in the future. Use --enable-x86asm / --disable-x86asm instead."
            test $opt = --enable-yasm && x86asm=yes || x86asm=no
        ;;
        --yasmexe=*)
            warn "The --yasmexe option is only provided for compatibility and will be\n"\
                 "removed in the future. Use --x86asmexe instead."
            x86asmexe="$optval"
        ;;
        --enable-?*|--disable-?*)
            eval $(echo "$opt" | sed 's/--/action=/;s/-/ option=/;s/-/_/g')
            if is_in $option $COMPONENT_LIST; then
                test $action = disable && action=unset
                eval $action \$$(toupper ${option%s})_LIST
            elif is_in $option $CMDLINE_SELECT; then
                $action $option
            else
                die_unknown $opt
            fi
        ;;
        --list-*)
            NAME="${opt#--list-}"
            is_in $NAME $COMPONENT_LIST || die_unknown $opt
            NAME=${NAME%s}
            eval show_list $NAME \$$(toupper $NAME)_LIST
        ;;
        --help|-h) show_help
        ;;
        --quiet|-q) quiet=yes
        ;;
        --fatal-warnings) enable fatal_warnings
        ;;
        --libfuzzer=*)
            libfuzzer_path="$optval"
        ;;
        *)
            optname="${opt%%=*}"
            optname="${optname#--}"
            optname=$(echo "$optname" | sed 's/-/_/g')
            if is_in $optname $CMDLINE_SET; then
                eval $optname='$optval'
            elif is_in $optname $CMDLINE_APPEND; then
                append $optname "$optval"
            else
                die_unknown $opt
            fi
        ;;
    esac
done

for e in $env; do
    eval "export $e"
done

if disabled autodetect; then

    # Unless iconv is explicitely disabled by the user, we still want to probe
    # for the iconv from the libc.
    disabled iconv || enable libc_iconv

    disable_weak $EXTERNAL_AUTODETECT_LIBRARY_LIST
    disable_weak $HWACCEL_AUTODETECT_LIBRARY_LIST
fi
# Mark specifically enabled, but normally autodetected libraries as requested.
for lib in $AUTODETECT_LIBS; do
    enabled $lib && request $lib
done
#TODO: switch to $AUTODETECT_LIBS when $THREADS_LIST is supported the same way
enable_weak $EXTERNAL_AUTODETECT_LIBRARY_LIST
enable_weak $HWACCEL_AUTODETECT_LIBRARY_LIST

disabled logging && logfile=/dev/null

# command line configuration sanity checks

# we need to build at least one lib type
if ! enabled_any static shared; then
    cat <<EOF
At least one library type must be built.
Specify --enable-static to build the static libraries or --enable-shared to
build the shared libraries as well. To only build the shared libraries specify
--disable-static in addition to --enable-shared.
EOF
    exit 1
fi

die_license_disabled() {
    enabled $1 || { enabled $v && die "$v is $1 and --enable-$1 is not specified."; }
}

die_license_disabled_gpl() {
    enabled $1 || { enabled $v && die "$v is incompatible with the gpl and --enable-$1 is not specified."; }
}

map "die_license_disabled gpl"      $EXTERNAL_LIBRARY_GPL_LIST $EXTERNAL_LIBRARY_GPLV3_LIST
map "die_license_disabled version3" $EXTERNAL_LIBRARY_VERSION3_LIST $EXTERNAL_LIBRARY_GPLV3_LIST

enabled gpl && map "die_license_disabled_gpl nonfree" $EXTERNAL_LIBRARY_NONFREE_LIST
map "die_license_disabled nonfree" $HWACCEL_LIBRARY_NONFREE_LIST

enabled version3 && { enabled gpl && enable gplv3 || enable lgplv3; }

if enabled nonfree; then
    license="nonfree and unredistributable"
elif enabled gplv3; then
    license="GPL version 3 or later"
elif enabled lgplv3; then
    license="LGPL version 3 or later"
elif enabled gpl; then
    license="GPL version 2 or later"
else
    license="LGPL version 2.1 or later"
fi

enabled_all gnutls openssl &&
    die "GnuTLS and OpenSSL must not be enabled at the same time."

# Disable all the library-specific components if the library itself
# is disabled, see AVCODEC_LIST and following _LIST variables.

disable_components(){
    disabled ${1} && disable $(
        eval components="\$$(toupper ${1})_COMPONENTS"
        map 'eval echo \${$(toupper ${v%s})_LIST}' $components
    )
}

map 'disable_components $v' $LIBRARY_LIST

echo "# $0 $FFMPEG_CONFIGURATION" > $logfile
set >> $logfile

test -n "$valgrind" && toolchain="valgrind-memcheck"

enabled ossfuzz && {
    add_cflags  -fsanitize=address,undefined -fsanitize-coverage=trace-pc-guard,trace-cmp -fno-omit-frame-pointer
    add_ldflags -fsanitize=address,undefined -fsanitize-coverage=trace-pc-guard,trace-cmp
}

case "$toolchain" in
    *-asan)
        cc_default="${toolchain%-asan}"
        add_cflags  -fsanitize=address
        add_ldflags -fsanitize=address
    ;;
    *-msan)
        cc_default="${toolchain%-msan}"
        add_cflags  -fsanitize=memory -fsanitize-memory-track-origins
        add_ldflags -fsanitize=memory
    ;;
    *-tsan)
        cc_default="${toolchain%-tsan}"
        add_cflags  -fsanitize=thread -fPIE
        add_ldflags -fsanitize=thread -pie
        case "$toolchain" in
            gcc-tsan)
                add_cflags  -fPIC
                add_ldflags -fPIC
                ;;
        esac
    ;;
    *-usan)
        cc_default="${toolchain%-usan}"
        add_cflags  -fsanitize=undefined
        add_ldflags -fsanitize=undefined
    ;;
    valgrind-*)
        target_exec_default="valgrind"
        case "$toolchain" in
            valgrind-massif)
                target_exec_args="--tool=massif --alloc-fn=av_malloc --alloc-fn=av_mallocz --alloc-fn=av_calloc --alloc-fn=av_fast_padded_malloc --alloc-fn=av_fast_malloc --alloc-fn=av_realloc_f --alloc-fn=av_fast_realloc --alloc-fn=av_realloc"
                ;;
            valgrind-memcheck)
                target_exec_args="--error-exitcode=1 --malloc-fill=0x2a --track-origins=yes --leak-check=full --gen-suppressions=all --suppressions=$source_path/tests/fate-valgrind.supp"
                ;;
        esac
    ;;
    msvc)
        # Check whether the current MSVC version needs the C99 converter.
        # From MSVC 2013 (compiler major version 18) onwards, it does actually
        # support enough of C99 to build ffmpeg. Default to the new
        # behaviour if the regexp was unable to match anything, since this
        # successfully parses the version number of existing supported
        # versions that require the converter (MSVC 2010 and 2012).
        cl_major_ver=$(cl 2>&1 | sed -n 's/.*Version \([[:digit:]]\{1,\}\)\..*/\1/p')
        if [ -z "$cl_major_ver" ] || [ $cl_major_ver -ge 18 ]; then
            cc_default="cl"
            cxx_default="cl"
        else
            cc_default="c99wrap cl"
            cxx_default="c99wrap cl"
        fi
        ld_default="$source_path/compat/windows/mslink"
        nm_default="dumpbin -symbols"
        ar_default="lib"
        case "$arch" in
        aarch64|arm64)
            as_default="armasm64"
            ;;
        arm*)
            as_default="armasm"
            ;;
        esac
        target_os_default="win32"
        # Use a relative path for TMPDIR. This makes sure all the
        # ffconf temp files are written with a relative path, avoiding
        # issues with msys/win32 path conversion for MSVC parameters
        # such as -Fo<file> or -out:<file>.
        TMPDIR=.
    ;;
    icl)
        cc_default="icl"
        ld_default="xilink"
        nm_default="dumpbin -symbols"
        ar_default="xilib"
        target_os_default="win32"
        TMPDIR=.
    ;;
    gcov)
        add_cflags  -fprofile-arcs -ftest-coverage
        add_ldflags -fprofile-arcs -ftest-coverage
    ;;
    llvm-cov)
        add_cflags -fprofile-arcs -ftest-coverage
        add_ldflags --coverage
    ;;
    hardened)
        add_cppflags -U_FORTIFY_SOURCE -D_FORTIFY_SOURCE=2
        add_cflags   -fno-strict-overflow -fstack-protector-all
        add_ldflags  -Wl,-z,relro -Wl,-z,now
        add_cflags   -fPIE
        add_ldexeflags -fPIE -pie
    ;;
    ?*)
        die "Unknown toolchain $toolchain"
    ;;
esac

if test -n "$cross_prefix"; then
    test -n "$arch" && test -n "$target_os" ||
        die "Must specify target arch (--arch) and OS (--target-os) when cross-compiling"
    enable cross_compile
fi

ar_default="${cross_prefix}${ar_default}"
cc_default="${cross_prefix}${cc_default}"
cxx_default="${cross_prefix}${cxx_default}"
nm_default="${cross_prefix}${nm_default}"
pkg_config_default="${cross_prefix}${pkg_config_default}"
if ${cross_prefix}${ranlib_default} 2>&1 | grep -q "\-D "; then
    ranlib_default="${cross_prefix}${ranlib_default} -D"
else
    ranlib_default="${cross_prefix}${ranlib_default}"
fi
strip_default="${cross_prefix}${strip_default}"
windres_default="${cross_prefix}${windres_default}"

sysinclude_default="${sysroot}/usr/include"

set_default arch cc cxx doxygen pkg_config ranlib strip sysinclude \
    target_exec target_os x86asmexe nvcc
enabled cross_compile || host_cc_default=$cc
set_default host_cc

pkg_config_fail_message=""
if ! $pkg_config --version >/dev/null 2>&1; then
    warn "$pkg_config not found, library detection may fail."
    pkg_config=false
elif is_in -static $cc $LDFLAGS && ! is_in --static $pkg_config $pkg_config_flags; then
    pkg_config_fail_message="
Note: When building a static binary, add --pkg-config-flags=\"--static\"."
fi

if test $doxygen != $doxygen_default && \
  ! $doxygen --version >/dev/null 2>&1; then
    warn "Specified doxygen \"$doxygen\" not found, API documentation will fail to build."
fi

exesuf() {
    case $1 in
        mingw32*|mingw64*|win32|win64|cygwin*|*-dos|freedos|opendos|os/2*|symbian) echo .exe ;;
    esac
}

EXESUF=$(exesuf $target_os)
HOSTEXESUF=$(exesuf $host_os)

# set temporary file name
: ${TMPDIR:=$TEMPDIR}
: ${TMPDIR:=$TMP}
: ${TMPDIR:=/tmp}

if [ -n "$tempprefix" ] ; then
    mktemp(){
        tmpname="$tempprefix.${HOSTNAME}.${UID}"
        echo "$tmpname"
        mkdir "$tmpname"
    }
elif ! test_cmd mktemp -u XXXXXX; then
    # simple replacement for missing mktemp
    # NOT SAFE FOR GENERAL USE
    mktemp(){
        tmpname="${2%%XXX*}.${HOSTNAME}.${UID}.$$"
        echo "$tmpname"
        mkdir "$tmpname"
    }
fi

FFTMPDIR=$(mktemp -d "${TMPDIR}/ffconf.XXXXXXXX" 2> /dev/null) ||
    die "Unable to create temporary directory in $TMPDIR."

tmpfile(){
    tmp="${FFTMPDIR}/test"$2
    (set -C; exec > $tmp) 2> /dev/null ||
        die "Unable to create temporary file in $FFTMPDIR."
    eval $1=$tmp
}

trap 'rm -rf -- "$FFTMPDIR"' EXIT
trap 'exit 2' INT

tmpfile TMPASM .asm
tmpfile TMPC   .c
tmpfile TMPCPP .cpp
tmpfile TMPE   $EXESUF
tmpfile TMPH   .h
tmpfile TMPM   .m
tmpfile TMPO   .o
tmpfile TMPS   .S
tmpfile TMPSH  .sh
tmpfile TMPV   .ver

unset -f mktemp

chmod +x $TMPE

# make sure we can execute files in $TMPDIR
cat > $TMPSH 2>> $logfile <<EOF
#! /bin/sh
EOF
chmod +x $TMPSH >> $logfile 2>&1
if ! $TMPSH >> $logfile 2>&1; then
    cat <<EOF
Unable to create and execute files in $TMPDIR.  Set the TMPDIR environment
variable to another directory and make sure that it is not mounted noexec.
EOF
    die "Sanity test failed."
fi

armasm_flags(){
    for flag; do
        case $flag in
            # Filter out MSVC cl.exe options from cflags that shouldn't
            # be passed to gas-preprocessor
            -M[TD]*)                                            ;;
            *)                  echo $flag                      ;;
        esac
   done
}

cparser_flags(){
    for flag; do
        case $flag in
            -Wno-switch)             echo -Wno-switch-enum ;;
            -Wno-format-zero-length) ;;
            -Wdisabled-optimization) ;;
            -Wno-pointer-sign)       echo -Wno-other ;;
            *)                       echo $flag ;;
        esac
    done
}

msvc_common_flags(){
    for flag; do
        case $flag in
            # In addition to specifying certain flags under the compiler
            # specific filters, they must be specified here as well or else the
            # generic catch all at the bottom will print the original flag.
            -Wall)                ;;
            -Wextra)              ;;
            -std=c99)             ;;
            # Common flags
            -fomit-frame-pointer) ;;
            -g)                   echo -Z7 ;;
            -fno-math-errno)      ;;
            -fno-common)          ;;
            -fno-signed-zeros)    ;;
            -fPIC)                ;;
            -mthumb)              ;;
            -march=*)             ;;
            -lz)                  echo zlib.lib ;;
            -lx264)               echo libx264.lib ;;
            -lstdc++)             ;;
            -l*)                  echo ${flag#-l}.lib ;;
            -LARGEADDRESSAWARE)   echo $flag ;;
            -L*)                  echo -libpath:${flag#-L} ;;
            *)                    echo $flag ;;
        esac
    done
}

msvc_flags(){
    msvc_common_flags "$@"
    for flag; do
        case $flag in
            -Wall)                echo -W3 -wd4018 -wd4146 -wd4244 -wd4305     \
                                       -wd4554 ;;
            -Wextra)              echo -W4 -wd4244 -wd4127 -wd4018 -wd4389     \
                                       -wd4146 -wd4057 -wd4204 -wd4706 -wd4305 \
                                       -wd4152 -wd4324 -we4013 -wd4100 -wd4214 \
                                       -wd4307 \
                                       -wd4273 -wd4554 -wd4701 -wd4703 ;;
        esac
    done
}

icl_flags(){
    msvc_common_flags "$@"
    for flag; do
        case $flag in
            # Despite what Intel's documentation says -Wall, which is supported
            # on Windows, does enable remarks so disable them here.
            -Wall)                echo $flag -Qdiag-disable:remark ;;
            -std=c99)             echo -Qstd=c99 ;;
            -flto)                echo -ipo ;;
        esac
    done
}

icc_flags(){
    for flag; do
        case $flag in
            -flto)                echo -ipo ;;
            *)                    echo $flag ;;
        esac
    done
}

suncc_flags(){
    for flag; do
        case $flag in
            -march=*|-mcpu=*)
                case "${flag#*=}" in
                    native)                   echo -xtarget=native       ;;
                    v9|niagara)               echo -xarch=sparc          ;;
                    ultrasparc)               echo -xarch=sparcvis       ;;
                    ultrasparc3|niagara2)     echo -xarch=sparcvis2      ;;
                    i586|pentium)             echo -xchip=pentium        ;;
                    i686|pentiumpro|pentium2) echo -xtarget=pentium_pro  ;;
                    pentium3*|c3-2)           echo -xtarget=pentium3     ;;
                    pentium-m)          echo -xarch=sse2 -xchip=pentium3 ;;
                    pentium4*)          echo -xtarget=pentium4           ;;
                    prescott|nocona)    echo -xarch=sse3 -xchip=pentium4 ;;
                    *-sse3)             echo -xarch=sse3                 ;;
                    core2)              echo -xarch=ssse3 -xchip=core2   ;;
                    bonnell)                   echo -xarch=ssse3         ;;
                    corei7|nehalem)            echo -xtarget=nehalem     ;;
                    westmere)                  echo -xtarget=westmere    ;;
                    silvermont)                echo -xarch=sse4_2        ;;
                    corei7-avx|sandybridge)    echo -xtarget=sandybridge ;;
                    core-avx*|ivybridge|haswell|broadwell|skylake*|knl)
                                               echo -xarch=avx           ;;
                    amdfam10|barcelona)        echo -xtarget=barcelona   ;;
                    btver1)                    echo -xarch=amdsse4a      ;;
                    btver2|bdver*|znver*)      echo -xarch=avx           ;;
                    athlon-4|athlon-[mx]p)     echo -xarch=ssea          ;;
                    k8|opteron|athlon64|athlon-fx)
                                               echo -xarch=sse2a         ;;
                    athlon*)                   echo -xarch=pentium_proa  ;;
                esac
                ;;
            -std=c99)             echo -xc99              ;;
            -fomit-frame-pointer) echo -xregs=frameptr    ;;
            -fPIC)                echo -KPIC -xcode=pic32 ;;
            -W*,*)                echo $flag              ;;
            -f*-*|-W*|-mimpure-text)                      ;;
            -shared)              echo -G                 ;;
            *)                    echo $flag              ;;
        esac
    done
}

probe_cc(){
    pfx=$1
    _cc=$2
    first=$3

    unset _type _ident _cc_c _cc_e _cc_o _flags _cflags
    unset _ld_o _ldflags _ld_lib _ld_path
    unset _depflags _DEPCMD _DEPFLAGS
    _flags_filter=echo

    if $_cc --version 2>&1 | grep -q '^GNU assembler'; then
        true # no-op to avoid reading stdin in following checks
    elif $_cc -v 2>&1 | grep -q '^gcc.*LLVM'; then
        _type=llvm_gcc
        gcc_extra_ver=$(expr "$($_cc --version 2>/dev/null | head -n1)" : '.*\((.*)\)')
        _ident="llvm-gcc $($_cc -dumpversion 2>/dev/null) $gcc_extra_ver"
        _depflags='-MMD -MF $(@:.o=.d) -MT $@'
        _cflags_speed='-O3'
        _cflags_size='-Os'
    elif $_cc -v 2>&1 | grep -qi ^gcc; then
        _type=gcc
        gcc_version=$($_cc --version | head -n1)
        gcc_basever=$($_cc -dumpversion)
        gcc_pkg_ver=$(expr "$gcc_version" : '[^ ]* \(([^)]*)\)')
        gcc_ext_ver=$(expr "$gcc_version" : ".*$gcc_pkg_ver $gcc_basever \\(.*\\)")
        _ident=$(cleanws "gcc $gcc_basever $gcc_pkg_ver $gcc_ext_ver")
        case $gcc_basever in
            2) ;;
            2.*) ;;
            *) _depflags='-MMD -MF $(@:.o=.d) -MT $@' ;;
        esac
        if [ "$first" = true ]; then
            case $gcc_basever in
                4.2*)
                warn "gcc 4.2 is outdated and may miscompile FFmpeg. Please use a newer compiler." ;;
            esac
        fi
        _cflags_speed='-O3'
        _cflags_size='-Os'
    elif $_cc --version 2>/dev/null | grep -q ^icc; then
        _type=icc
        _ident=$($_cc --version | head -n1)
        _depflags='-MMD'
        _cflags_speed='-O3'
        _cflags_size='-Os'
        _cflags_noopt='-O1'
        _flags_filter=icc_flags
    elif $_cc -v 2>&1 | grep -q xlc; then
        _type=xlc
        _ident=$($_cc -qversion 2>/dev/null | head -n1)
        _cflags_speed='-O5'
        _cflags_size='-O5 -qcompact'
    elif $_cc --vsn 2>/dev/null | grep -Eq "ARM (C/C\+\+ )?Compiler"; then
        test -d "$sysroot" || die "No valid sysroot specified."
        _type=armcc
        _ident=$($_cc --vsn | grep -i build | head -n1 | sed 's/.*: //')
        armcc_conf="$PWD/armcc.conf"
        $_cc --arm_linux_configure                 \
             --arm_linux_config_file="$armcc_conf" \
             --configure_sysroot="$sysroot"        \
             --configure_cpp_headers="$sysinclude" >>$logfile 2>&1 ||
             die "Error creating armcc configuration file."
        $_cc --vsn | grep -q RVCT && armcc_opt=rvct || armcc_opt=armcc
        _flags="--arm_linux_config_file=$armcc_conf --translate_gcc"
        as_default="${cross_prefix}gcc"
        _depflags='-MMD'
        _cflags_speed='-O3'
        _cflags_size='-Os'
    elif $_cc -v 2>&1 | grep -q clang; then
        _type=clang
        _ident=$($_cc --version 2>/dev/null | head -n1)
        _depflags='-MMD -MF $(@:.o=.d) -MT $@'
        _cflags_speed='-O3'
        _cflags_size='-Oz'
    elif $_cc -V 2>&1 | grep -q Sun; then
        _type=suncc
        _ident=$($_cc -V 2>&1 | head -n1 | cut -d' ' -f 2-)
        _DEPCMD='$(DEP$(1)) $(DEP$(1)FLAGS) $($(1)DEP_FLAGS) $< | sed -e "1s,^.*: ,$@: ," -e "\$$!s,\$$, \\\," -e "1!s,^.*: , ," > $(@:.o=.d)'
        _DEPFLAGS='-xM1 -xc99'
        _ldflags='-std=c99'
        _cflags_speed='-O5'
        _cflags_size='-O5 -xspace'
        _flags_filter=suncc_flags
    elif $_cc -v 2>&1 | grep -q 'PathScale\|Path64'; then
        _type=pathscale
        _ident=$($_cc -v 2>&1 | head -n1 | tr -d :)
        _depflags='-MMD -MF $(@:.o=.d) -MT $@'
        _cflags_speed='-O2'
        _cflags_size='-Os'
        _flags_filter='filter_out -Wdisabled-optimization'
    elif $_cc -v 2>&1 | grep -q Open64; then
        _type=open64
        _ident=$($_cc -v 2>&1 | head -n1 | tr -d :)
        _depflags='-MMD -MF $(@:.o=.d) -MT $@'
        _cflags_speed='-O2'
        _cflags_size='-Os'
        _flags_filter='filter_out -Wdisabled-optimization|-Wtype-limits|-fno-signed-zeros'
    elif $_cc 2>&1 | grep -q 'Microsoft.*ARM.*Assembler'; then
        _type=armasm
        _ident=$($_cc | head -n1)
        # 4509: "This form of conditional instruction is deprecated"
        _flags="-nologo -ignore 4509"
        _flags_filter=armasm_flags
    elif $_cc 2>&1 | grep -q Intel; then
        _type=icl
        _ident=$($_cc 2>&1 | head -n1)
        _depflags='-QMMD -QMF$(@:.o=.d) -QMT$@'
        # Not only is O3 broken on 13.x+ but it is slower on all previous
        # versions (tested) as well.
        _cflags_speed="-O2"
        _cflags_size="-O1 -Oi" # -O1 without -Oi miscompiles stuff
        if $_cc 2>&1 | grep -q Linker; then
            _ld_o='-out:$@'
        else
            _ld_o='-Fe$@'
        fi
        _cc_o='-Fo$@'
        _cc_e='-P'
        _flags_filter=icl_flags
        _ld_lib='lib%.a'
        _ld_path='-libpath:'
        # -Qdiag-error to make icl error when seeing certain unknown arguments
        _flags='-nologo -Qdiag-error:4044,10157'
        # -Qvec- -Qsimd- to prevent miscompilation, -GS, fp:precise for consistency
        # with MSVC which enables it by default.
        _cflags='-Qms0 -Qvec- -Qsimd- -GS -fp:precise'
        disable stripping
    elif $_cc -? 2>/dev/null | grep -q 'LLVM.*Linker'; then
        # lld can emulate multiple different linkers; in ms link.exe mode,
        # the -? parameter gives the help output which contains an identifyable
        # string, while it gives an error in other modes.
        _type=lld-link
        # The link.exe mode doesn't have a switch for getting the version,
        # but we can force it back to gnu mode and get the version from there.
        _ident=$($_cc -flavor gnu --version 2>/dev/null)
        _ld_o='-out:$@'
        _flags_filter=msvc_flags
        _ld_lib='lib%.a'
        _ld_path='-libpath:'
    elif $_cc -nologo- 2>&1 | grep -q Microsoft; then
        _type=msvc
        _ident=$($_cc 2>&1 | head -n1 | tr -d '\r')
        _DEPCMD='$(DEP$(1)) $(DEP$(1)FLAGS) $($(1)DEP_FLAGS) $< 2>&1 | awk '\''/including/ { sub(/^.*file: */, ""); gsub(/\\/, "/"); if (!match($$0, / /)) print "$@:", $$0 }'\'' > $(@:.o=.d)'
        _DEPFLAGS='$(CPPFLAGS) $(CFLAGS) -showIncludes -Zs'
        _cflags_speed="-O2"
        _cflags_size="-O1"
        _cflags_noopt="-O1"
        if $_cc -nologo- 2>&1 | grep -q Linker; then
            _ld_o='-out:$@'
        else
            _ld_o='-Fe$@'
        fi
        _cc_o='-Fo$@'
        _cc_e='-P -Fi$@'
        _flags_filter=msvc_flags
        _ld_lib='lib%.a'
        _ld_path='-libpath:'
        _flags='-nologo'
        disable stripping
    elif $_cc --version 2>/dev/null | grep -q ^cparser; then
        _type=cparser
        _ident=$($_cc --version | head -n1)
        _depflags='-MMD'
        _cflags_speed='-O4'
        _cflags_size='-O2'
        _flags_filter=cparser_flags
    fi

    eval ${pfx}_type=\$_type
    eval ${pfx}_ident=\$_ident
}

set_ccvars(){
    eval ${1}_C=\${_cc_c-\${${1}_C}}
    eval ${1}_E=\${_cc_e-\${${1}_E}}
    eval ${1}_O=\${_cc_o-\${${1}_O}}

    if [ -n "$_depflags" ]; then
        eval ${1}_DEPFLAGS=\$_depflags
    else
        eval ${1}DEP=\${_DEPCMD:-\$DEPCMD}
        eval ${1}DEP_FLAGS=\${_DEPFLAGS:-\$DEPFLAGS}
        eval DEP${1}FLAGS=\$_flags
    fi
}

probe_cc cc "$cc" "true"
cflags_filter=$_flags_filter
cflags_speed=$_cflags_speed
cflags_size=$_cflags_size
cflags_noopt=$_cflags_noopt
add_cflags $_flags $_cflags
cc_ldflags=$_ldflags
set_ccvars CC
set_ccvars CXX

probe_cc hostcc "$host_cc"
host_cflags_filter=$_flags_filter
host_cflags_speed=$_cflags_speed
add_host_cflags  $_flags $_cflags
set_ccvars HOSTCC

test -n "$cc_type" && enable $cc_type ||
    warn "Unknown C compiler $cc, unable to select optimal CFLAGS"

: ${as_default:=$cc}
: ${objcc_default:=$cc}
: ${dep_cc_default:=$cc}
: ${ld_default:=$cc}
: ${host_ld_default:=$host_cc}
set_default ar as objcc dep_cc ld ln_s host_ld windres

probe_cc as "$as"
asflags_filter=$_flags_filter
add_asflags $_flags $_cflags
set_ccvars AS

probe_cc objcc "$objcc"
objcflags_filter=$_flags_filter
add_objcflags $_flags $_cflags
set_ccvars OBJC

probe_cc ld "$ld"
ldflags_filter=$_flags_filter
add_ldflags $_flags $_ldflags
test "$cc_type" != "$ld_type" && add_ldflags $cc_ldflags
LD_O=${_ld_o-$LD_O}
LD_LIB=${_ld_lib-$LD_LIB}
LD_PATH=${_ld_path-$LD_PATH}

probe_cc hostld "$host_ld"
host_ldflags_filter=$_flags_filter
add_host_ldflags $_flags $_ldflags
HOSTLD_O=${_ld_o-$HOSTLD_O}

if [ -z "$CC_DEPFLAGS" ] && [ "$dep_cc" != "$cc" ]; then
    probe_cc depcc "$dep_cc"
    CCDEP=${_DEPCMD:-$DEPCMD}
    CCDEP_FLAGS=${_DEPFLAGS:=$DEPFLAGS}
    DEPCCFLAGS=$_flags
fi

if $ar 2>&1 | grep -q Microsoft; then
    arflags="-nologo"
    ar_o='-out:$@'
elif $ar 2>&1 | grep -q "\[D\] "; then
    arflags="rcD"
    ar_o='$@'
else
    arflags="rc"
    ar_o='$@'
fi

add_cflags $extra_cflags
add_cxxflags $extra_cxxflags
add_objcflags $extra_objcflags
add_asflags $extra_cflags

if test -n "$sysroot"; then
    case "$cc_type" in
        gcc|llvm_gcc|clang)
            add_cppflags --sysroot="$sysroot"
            add_ldflags --sysroot="$sysroot"
        ;;
    esac
fi

if test "$cpu" = host; then
    enabled cross_compile &&
        die "--cpu=host makes no sense when cross-compiling."

    case "$cc_type" in
        gcc|llvm_gcc)
            check_native(){
                $cc $1=native -v -c -o $TMPO $TMPC >$TMPE 2>&1 || return
                sed -n "/cc1.*$1=/{
                            s/.*$1=\\([^ ]*\\).*/\\1/
                            p
                            q
                        }" $TMPE
            }
            cpu=$(check_native -march || check_native -mcpu)
        ;;
        clang)
            check_native(){
                $cc $1=native -v -c -o $TMPO $TMPC >$TMPE 2>&1 || return
                sed -n "/cc1.*-target-cpu /{
                            s/.*-target-cpu \\([^ ]*\\).*/\\1/
                            p
                            q
                        }" $TMPE
            }
            cpu=$(check_native -march)
        ;;
    esac

    test "${cpu:-host}" = host &&
        die "--cpu=host not supported with compiler $cc"
fi

# Deal with common $arch aliases
case "$arch" in
    aarch64|arm64)
        arch="aarch64"
    ;;
    arm*|iPad*|iPhone*)
        arch="arm"
    ;;
    mips*|IP*)
        case "$arch" in
        *el)
            add_cppflags -EL
            add_ldflags -EL
        ;;
        *eb)
            add_cppflags -EB
            add_ldflags -EB
        ;;
        esac
        arch="mips"
    ;;
    parisc*|hppa*)
        arch="parisc"
    ;;
    "Power Macintosh"|ppc*|powerpc*)
        arch="ppc"
    ;;
    s390|s390x)
        arch="s390"
    ;;
    sh4|sh)
        arch="sh4"
    ;;
    sun4*|sparc*)
        arch="sparc"
    ;;
    tilegx|tile-gx)
        arch="tilegx"
    ;;
    i[3-6]86*|i86pc|BePC|x86pc|x86_64|x86_32|amd64)
        arch="x86"
    ;;
esac

is_in $arch $ARCH_LIST || warn "unknown architecture $arch"
enable $arch

# Add processor-specific flags
if enabled aarch64; then

    case $cpu in
        armv*)
            cpuflags="-march=$cpu"
        ;;
        *)
            cpuflags="-mcpu=$cpu"
        ;;
    esac

elif enabled alpha; then

    cpuflags="-mcpu=$cpu"

elif enabled arm; then

    check_arm_arch() {
        test_cpp_condition stddef.h \
            "defined __ARM_ARCH_${1}__ || defined __TARGET_ARCH_${2:-$1}" \
            $cpuflags
    }

    probe_arm_arch() {
        if   check_arm_arch 4;        then echo armv4
        elif check_arm_arch 4T;       then echo armv4t
        elif check_arm_arch 5;        then echo armv5
        elif check_arm_arch 5E;       then echo armv5e
        elif check_arm_arch 5T;       then echo armv5t
        elif check_arm_arch 5TE;      then echo armv5te
        elif check_arm_arch 5TEJ;     then echo armv5te
        elif check_arm_arch 6;        then echo armv6
        elif check_arm_arch 6J;       then echo armv6j
        elif check_arm_arch 6K;       then echo armv6k
        elif check_arm_arch 6Z;       then echo armv6z
        elif check_arm_arch 6KZ;      then echo armv6zk
        elif check_arm_arch 6ZK;      then echo armv6zk
        elif check_arm_arch 6T2;      then echo armv6t2
        elif check_arm_arch 7;        then echo armv7
        elif check_arm_arch 7A  7_A;  then echo armv7-a
        elif check_arm_arch 7S;       then echo armv7-a
        elif check_arm_arch 7R  7_R;  then echo armv7-r
        elif check_arm_arch 7M  7_M;  then echo armv7-m
        elif check_arm_arch 7EM 7E_M; then echo armv7-m
        elif check_arm_arch 8A  8_A;  then echo armv8-a
        fi
    }

    [ "$cpu" = generic ] && cpu=$(probe_arm_arch)

    case $cpu in
        armv*)
            cpuflags="-march=$cpu"
            subarch=$(echo $cpu | sed 's/[^a-z0-9]//g')
        ;;
        *)
            cpuflags="-mcpu=$cpu"
            case $cpu in
                cortex-a*)                               subarch=armv7a  ;;
                cortex-r*)                               subarch=armv7r  ;;
                cortex-m*)                 enable thumb; subarch=armv7m  ;;
                arm11*)                                  subarch=armv6   ;;
                arm[79]*e*|arm9[24]6*|arm96*|arm102[26]) subarch=armv5te ;;
                armv4*|arm7*|arm9[24]*)                  subarch=armv4   ;;
                *)                             subarch=$(probe_arm_arch) ;;
            esac
        ;;
    esac

    case "$subarch" in
        armv5t*)    enable fast_clz                ;;
        armv[6-8]*)
            enable fast_clz
            disabled fast_unaligned || enable fast_unaligned
            ;;
    esac

elif enabled avr32; then

    case $cpu in
        ap7[02]0[0-2])
            subarch="avr32_ap"
            cpuflags="-mpart=$cpu"
        ;;
        ap)
            subarch="avr32_ap"
            cpuflags="-march=$cpu"
        ;;
        uc3[ab]*)
            subarch="avr32_uc"
            cpuflags="-mcpu=$cpu"
        ;;
        uc)
            subarch="avr32_uc"
            cpuflags="-march=$cpu"
        ;;
    esac

elif enabled bfin; then

    cpuflags="-mcpu=$cpu"

elif enabled mips; then

    cpuflags="-march=$cpu"

    if [ "$cpu" != "generic" ]; then
        disable mips32r2
        disable mips32r5
        disable mips64r2
        disable mips32r6
        disable mips64r6
        disable loongson2
        disable loongson3

        case $cpu in
            24kc|24kf*|24kec|34kc|1004kc|24kef*|34kf*|1004kf*|74kc|74kf)
                enable mips32r2
                disable msa
            ;;
            p5600|i6400|p6600)
                disable mipsdsp
                disable mipsdspr2
            ;;
            loongson*)
                enable loongson2
                enable loongson3
                enable local_aligned
                enable simd_align_16
                enable fast_64bit
                enable fast_clz
                enable fast_cmov
                enable fast_unaligned
                disable aligned_stack
                disable mipsfpu
                disable mipsdsp
                disable mipsdspr2
                case $cpu in
                    loongson3*)
                        cpuflags="-march=loongson3a -mhard-float -fno-expensive-optimizations"
                    ;;
                    loongson2e)
                        cpuflags="-march=loongson2e -mhard-float -fno-expensive-optimizations"
                    ;;
                    loongson2f)
                        cpuflags="-march=loongson2f -mhard-float -fno-expensive-optimizations"
                    ;;
                esac
            ;;
            *)
                # Unknown CPU. Disable everything.
                warn "unknown CPU. Disabling all MIPS optimizations."
                disable mipsfpu
                disable mipsdsp
                disable mipsdspr2
                disable msa
                disable mmi
            ;;
        esac

        case $cpu in
            24kc)
                disable mipsfpu
                disable mipsdsp
                disable mipsdspr2
            ;;
            24kf*)
                disable mipsdsp
                disable mipsdspr2
            ;;
            24kec|34kc|1004kc)
                disable mipsfpu
                disable mipsdspr2
            ;;
            24kef*|34kf*|1004kf*)
                disable mipsdspr2
            ;;
            74kc)
                disable mipsfpu
            ;;
            p5600)
                enable mips32r5
                check_cflags "-mtune=p5600" && check_cflags "-msched-weight -mload-store-pairs -funroll-loops"
            ;;
            i6400)
                enable mips64r6
                check_cflags "-mtune=i6400 -mabi=64" && check_cflags "-msched-weight -mload-store-pairs -funroll-loops" && check_ldflags "-mabi=64"
            ;;
            p6600)
                enable mips64r6
                check_cflags "-mtune=p6600 -mabi=64" && check_cflags "-msched-weight -mload-store-pairs -funroll-loops" && check_ldflags "-mabi=64"
            ;;
        esac
    else
        # We do not disable anything. Is up to the user to disable the unwanted features.
        warn 'generic cpu selected'
    fi

elif enabled ppc; then

    disable ldbrx

    case $(tolower $cpu) in
        601|ppc601|powerpc601)
            cpuflags="-mcpu=601"
            disable altivec
        ;;
        603*|ppc603*|powerpc603*)
            cpuflags="-mcpu=603"
            disable altivec
        ;;
        604*|ppc604*|powerpc604*)
            cpuflags="-mcpu=604"
            disable altivec
        ;;
        g3|75*|ppc75*|powerpc75*)
            cpuflags="-mcpu=750"
            disable altivec
        ;;
        g4|745*|ppc745*|powerpc745*)
            cpuflags="-mcpu=7450"
            disable vsx
        ;;
        74*|ppc74*|powerpc74*)
            cpuflags="-mcpu=7400"
            disable vsx
        ;;
        g5|970|ppc970|powerpc970)
            cpuflags="-mcpu=970"
            disable vsx
        ;;
        power[3-6]*)
            cpuflags="-mcpu=$cpu"
            disable vsx
        ;;
        power[7-8]*)
            cpuflags="-mcpu=$cpu"
        ;;
        cell)
            cpuflags="-mcpu=cell"
            enable ldbrx
            disable vsx
        ;;
        e500mc)
            cpuflags="-mcpu=e500mc"
            disable altivec
        ;;
        e500v2)
            cpuflags="-mcpu=8548 -mhard-float -mfloat-gprs=double"
            disable altivec
            disable dcbzl
        ;;
        e500)
            cpuflags="-mcpu=8540 -mhard-float"
            disable altivec
            disable dcbzl
        ;;
    esac

elif enabled sparc; then

    case $cpu in
        cypress|f93[04]|tsc701|sparcl*|supersparc|hypersparc|niagara|v[789])
            cpuflags="-mcpu=$cpu"
        ;;
        ultrasparc*|niagara[234])
            cpuflags="-mcpu=$cpu"
        ;;
    esac

elif enabled x86; then

    case $cpu in
        i[345]86|pentium)
            cpuflags="-march=$cpu"
            disable i686
            disable mmx
        ;;
        # targets that do NOT support nopl and conditional mov (cmov)
        pentium-mmx|k6|k6-[23]|winchip-c6|winchip2|c3)
            cpuflags="-march=$cpu"
            disable i686
        ;;
        # targets that do support nopl and conditional mov (cmov)
        i686|pentiumpro|pentium[23]|pentium-m|athlon|athlon-tbird|athlon-4|athlon-[mx]p|athlon64*|k8*|opteron*|athlon-fx\
        |core*|atom|bonnell|nehalem|westmere|silvermont|sandybridge|ivybridge|haswell|broadwell|skylake*|knl\
        |amdfam10|barcelona|b[dt]ver*|znver*)
            cpuflags="-march=$cpu"
            enable i686
            enable fast_cmov
        ;;
        # targets that do support conditional mov but on which it's slow
        pentium4|pentium4m|prescott|nocona)
            cpuflags="-march=$cpu"
            enable i686
            disable fast_cmov
        ;;
    esac

fi

if [ "$cpu" != generic ]; then
    add_cflags  $cpuflags
    add_asflags $cpuflags
    test "$cc_type" = "$ld_type" && add_ldflags $cpuflags
fi

# compiler sanity check
test_exec <<EOF
int main(void){ return 0; }
EOF
if test "$?" != 0; then
    echo "$cc is unable to create an executable file."
    if test -z "$cross_prefix" && ! enabled cross_compile ; then
        echo "If $cc is a cross-compiler, use the --enable-cross-compile option."
        echo "Only do this if you know what cross compiling means."
    fi
    die "C compiler test failed."
fi

add_cppflags -D_ISOC99_SOURCE
add_cxxflags -D__STDC_CONSTANT_MACROS
check_cxxflags -std=c++11 || check_cxxflags -std=c++0x

# some compilers silently accept -std=c11, so we also need to check that the
# version macro is defined properly
test_cflags_cc -std=c11 ctype.h "__STDC_VERSION__ >= 201112L" &&
    add_cflags -std=c11 ||
    check_cflags -std=c99

check_cppflags -D_FILE_OFFSET_BITS=64
check_cppflags -D_LARGEFILE_SOURCE

add_host_cppflags -D_ISOC99_SOURCE
check_host_cflags -std=c99
check_host_cflags -Wall
check_host_cflags $host_cflags_speed

check_64bit(){
    arch32=$1
    arch64=$2
    expr=${3:-'sizeof(void *) > 4'}
    test_code cc "" "int test[2*($expr) - 1]" &&
        subarch=$arch64 || subarch=$arch32
    enable $subarch
}

case "$arch" in
    aarch64|alpha|ia64)
        enabled shared && enable_weak pic
    ;;
    mips)
        check_64bit mips mips64 '_MIPS_SIM > 1'
        enabled shared && enable_weak pic
    ;;
    parisc)
        check_64bit parisc parisc64
        enabled shared && enable_weak pic
    ;;
    ppc)
        check_64bit ppc ppc64
        enabled shared && enable_weak pic
    ;;
    s390)
        check_64bit s390 s390x
        enabled shared && enable_weak pic
    ;;
    sparc)
        check_64bit sparc sparc64
        enabled shared && enable_weak pic
    ;;
    x86)
        check_64bit x86_32 x86_64
        # Treat x32 as x64 for now. Note it also needs pic if shared
        test "$subarch" = "x86_32" && test_cpp_condition stddef.h 'defined(__x86_64__)' &&
            subarch=x86_64 && enable x86_64 && disable x86_32
        if enabled x86_64; then
            enabled shared && enable_weak pic
            objformat=elf64
        fi
    ;;
esac

# OS specific
case $target_os in
    aix)
        SHFLAGS=-shared
        add_cppflags '-I\$(SRC_PATH)/compat/aix'
        enabled shared && add_ldflags -Wl,-brtl
        arflags='-Xany -r -c'
        ;;
    android)
        disable symver
        enable section_data_rel_ro
        SLIB_INSTALL_NAME='$(SLIBNAME)'
        SLIB_INSTALL_LINKS=
        SHFLAGS='-shared -Wl,-soname,$(SLIBNAME)'
        ;;
    haiku)
        prefix_default="/boot/common"
        network_extralibs="-lnetwork"
        host_extralibs=
        ;;
    sunos)
        SHFLAGS='-shared -Wl,-h,$$(@F)'
        enabled x86 && append SHFLAGS -mimpure-text
        network_extralibs="-lsocket -lnsl"
        add_cppflags -D__EXTENSIONS__
        # When using suncc to build, the Solaris linker will mark
        # an executable with each instruction set encountered by
        # the Solaris assembler.  As our libraries contain their own
        # guards for processor-specific code, instead suppress
        # generation of the HWCAPS ELF section on Solaris x86 only.
        enabled_all suncc x86 &&
            echo "hwcap_1 = OVERRIDE;" > mapfile &&
            add_ldflags -Wl,-M,mapfile
        nm_default='nm -P -g'
        version_script='-M'
        VERSION_SCRIPT_POSTPROCESS_CMD='perl $(SRC_PATH)/compat/solaris/make_sunver.pl - $(OBJS)'
        ;;
    netbsd)
        disable symver
        oss_indev_extralibs="-lossaudio"
        oss_outdev_extralibs="-lossaudio"
        enabled gcc || check_ldflags -Wl,-zmuldefs
        ;;
    openbsd|bitrig)
        disable symver
        SHFLAGS='-shared'
        SLIB_INSTALL_NAME='$(SLIBNAME).$(LIBMAJOR).$(LIBMINOR)'
        SLIB_INSTALL_LINKS=
        oss_indev_extralibs="-lossaudio"
        oss_outdev_extralibs="-lossaudio"
        ;;
    dragonfly)
        disable symver
        ;;
    freebsd)
        ;;
    bsd/os)
        add_extralibs -lpoll -lgnugetopt
        strip="strip -d"
        ;;
    darwin)
        enabled ppc && add_asflags -force_cpusubtype_ALL
        install_name_dir_default='$(SHLIBDIR)'
        SHFLAGS='-dynamiclib -Wl,-single_module -Wl,-install_name,$(INSTALL_NAME_DIR)/$(SLIBNAME_WITH_MAJOR),-current_version,$(LIBVERSION),-compatibility_version,$(LIBMAJOR)'
        enabled x86_32 && append SHFLAGS -Wl,-read_only_relocs,suppress
        strip="${strip} -x"
        add_ldflags -Wl,-dynamic,-search_paths_first
        check_cflags -Werror=partial-availability
        SLIBSUF=".dylib"
        SLIBNAME_WITH_VERSION='$(SLIBPREF)$(FULLNAME).$(LIBVERSION)$(SLIBSUF)'
        SLIBNAME_WITH_MAJOR='$(SLIBPREF)$(FULLNAME).$(LIBMAJOR)$(SLIBSUF)'
        enabled x86_64 && objformat="macho64" || objformat="macho32"
        enabled_any pic shared x86_64 ||
            { check_cflags -mdynamic-no-pic && add_asflags -mdynamic-no-pic; }
        check_header dispatch/dispatch.h &&
            add_cppflags '-I\$(SRC_PATH)/compat/dispatch_semaphore'
        if test -n "$sysroot"; then
            is_in -isysroot $cc $CPPFLAGS $CFLAGS || check_cppflags -isysroot $sysroot
            is_in -isysroot $ld $LDFLAGS          || check_ldflags  -isysroot $sysroot
        fi
        version_script='-exported_symbols_list'
        VERSION_SCRIPT_POSTPROCESS_CMD='tr " " "\n" | sed -n /global:/,/local:/p | grep ";" | tr ";" "\n" | sed -E "s/(.+)/_\1/g" | sed -E "s/(.+[^*])$$$$/\1*/"'
        ;;
    msys*)
        die "Native MSYS builds are discouraged, please use the MINGW environment."
        ;;
    mingw32*|mingw64*)
        target_os=mingw32
        LIBTARGET=i386
        if enabled x86_64; then
            LIBTARGET="i386:x86-64"
        elif enabled arm; then
            LIBTARGET="arm"
        elif enabled aarch64; then
            LIBTARGET="arm64"
        fi
        if enabled shared; then
            # Cannot build both shared and static libs when using dllimport.
            disable static
        fi
        enabled shared && ! enabled small && test_cmd $windres --version && enable gnu_windres
        enabled x86_32 && check_ldflags -Wl,--large-address-aware
        shlibdir_default="$bindir_default"
        SLIBPREF=""
        SLIBSUF=".dll"
        SLIBNAME_WITH_VERSION='$(SLIBPREF)$(FULLNAME)-$(LIBVERSION)$(SLIBSUF)'
        SLIBNAME_WITH_MAJOR='$(SLIBPREF)$(FULLNAME)-$(LIBMAJOR)$(SLIBSUF)'
        if test_cmd lib.exe -list; then
            SLIB_EXTRA_CMD=-'lib.exe -nologo -machine:$(LIBTARGET) -def:$$(@:$(SLIBSUF)=.def) -out:$(SUBDIR)$(SLIBNAME:$(SLIBSUF)=.lib)'
            if enabled x86_64; then
                LIBTARGET=x64
            fi
        else
            SLIB_EXTRA_CMD=-'$(DLLTOOL) -m $(LIBTARGET) -d $$(@:$(SLIBSUF)=.def) -l $(SUBDIR)$(SLIBNAME:$(SLIBSUF)=.lib) -D $(SLIBNAME_WITH_MAJOR)'
        fi
        SLIB_INSTALL_NAME='$(SLIBNAME_WITH_MAJOR)'
        SLIB_INSTALL_LINKS=
        SLIB_INSTALL_EXTRA_SHLIB='$(SLIBNAME:$(SLIBSUF)=.lib)'
        SLIB_INSTALL_EXTRA_LIB='lib$(SLIBNAME:$(SLIBSUF)=.dll.a) $(SLIBNAME_WITH_MAJOR:$(SLIBSUF)=.def)'
        SLIB_CREATE_DEF_CMD='EXTERN_PREFIX="$(EXTERN_PREFIX)" AR="$(AR_CMD)" NM="$(NM_CMD)" $(SRC_PATH)/compat/windows/makedef $(SUBDIR)lib$(NAME).ver $(OBJS) > $$(@:$(SLIBSUF)=.def)'
        SHFLAGS='-shared -Wl,--out-implib,$(SUBDIR)lib$(SLIBNAME:$(SLIBSUF)=.dll.a) -Wl,--disable-auto-image-base $$(@:$(SLIBSUF)=.def)'
        enabled x86_64 && objformat="win64" || objformat="win32"
        dlltool="${cross_prefix}dlltool"
        ranlib=:
        enable dos_paths
        check_ldflags -Wl,--nxcompat,--dynamicbase
        # Lets work around some stupidity in binutils.
        # ld will strip relocations from executables even though we need them
        # for dynamicbase (ASLR).  Using -pie does retain the reloc section
        # however ld then forgets what the entry point should be (oops) so we
        # have to manually (re)set it.
        if enabled x86_32; then
            disabled debug && add_ldexeflags -Wl,--pic-executable,-e,_mainCRTStartup
        elif enabled x86_64; then
            disabled debug && add_ldexeflags -Wl,--pic-executable,-e,mainCRTStartup
            check_ldflags -Wl,--high-entropy-va # binutils 2.25
            # Set image base >4GB for extra entropy with HEASLR
            add_ldexeflags -Wl,--image-base,0x140000000
            append SHFLAGS -Wl,--image-base,0x180000000
        fi
        ;;
    win32|win64)
        disable symver
        if enabled shared; then
            # Link to the import library instead of the normal static library
            # for shared libs.
            LD_LIB='%.lib'
            # Cannot build both shared and static libs with MSVC or icl.
            disable static
        fi
        enabled x86_32 && check_ldflags -LARGEADDRESSAWARE
        shlibdir_default="$bindir_default"
        SLIBPREF=""
        SLIBSUF=".dll"
        SLIBNAME_WITH_VERSION='$(SLIBPREF)$(FULLNAME)-$(LIBVERSION)$(SLIBSUF)'
        SLIBNAME_WITH_MAJOR='$(SLIBPREF)$(FULLNAME)-$(LIBMAJOR)$(SLIBSUF)'
        SLIB_CREATE_DEF_CMD='EXTERN_PREFIX="$(EXTERN_PREFIX)" $(SRC_PATH)/compat/windows/makedef $(SUBDIR)lib$(NAME).ver $(OBJS) > $$(@:$(SLIBSUF)=.def)'
        SLIB_INSTALL_NAME='$(SLIBNAME_WITH_MAJOR)'
        SLIB_INSTALL_LINKS=
        SLIB_INSTALL_EXTRA_SHLIB='$(SLIBNAME:$(SLIBSUF)=.lib)'
        SLIB_INSTALL_EXTRA_LIB='$(SLIBNAME_WITH_MAJOR:$(SLIBSUF)=.def)'
        SHFLAGS='-dll -def:$$(@:$(SLIBSUF)=.def) -implib:$(SUBDIR)$(SLIBNAME:$(SLIBSUF)=.lib)'
        enabled x86_64 && objformat="win64" || objformat="win32"
        ranlib=:
        enable dos_paths
        ;;
    cygwin*)
        target_os=cygwin
        shlibdir_default="$bindir_default"
        SLIBPREF="cyg"
        SLIBSUF=".dll"
        SLIBNAME_WITH_VERSION='$(SLIBPREF)$(FULLNAME)-$(LIBVERSION)$(SLIBSUF)'
        SLIBNAME_WITH_MAJOR='$(SLIBPREF)$(FULLNAME)-$(LIBMAJOR)$(SLIBSUF)'
        SLIB_INSTALL_NAME='$(SLIBNAME_WITH_MAJOR)'
        SLIB_INSTALL_LINKS=
        SLIB_INSTALL_EXTRA_LIB='lib$(FULLNAME).dll.a'
        SHFLAGS='-shared -Wl,--out-implib,$(SUBDIR)lib$(FULLNAME).dll.a'
        enabled x86_64 && objformat="win64" || objformat="win32"
        enable dos_paths
        enabled shared && ! enabled small && test_cmd $windres --version && enable gnu_windres
        add_cppflags -D_POSIX_C_SOURCE=200112 -D_XOPEN_SOURCE=600
        ;;
    *-dos|freedos|opendos)
        network_extralibs="-lsocket"
        objformat="coff"
        enable dos_paths
        add_cppflags -U__STRICT_ANSI__
        ;;
    linux)
        enable section_data_rel_ro
        enabled_any arm aarch64 && enable_weak linux_perf
        ;;
    irix*)
        target_os=irix
        ranlib="echo ignoring ranlib"
        ;;
    os/2*)
        strip="lxlite -CS"
        striptype=""
        objformat="aout"
        add_cppflags -D_GNU_SOURCE
        add_ldflags -Zomf -Zbin-files -Zargs-wild -Zhigh-mem -Zmap
        SHFLAGS='$(SUBDIR)$(NAME).def -Zdll -Zomf'
        LIBSUF="_s.a"
        SLIBPREF=""
        SLIBSUF=".dll"
        SLIBNAME_WITH_VERSION='$(SLIBPREF)$(FULLNAME)-$(LIBVERSION)$(SLIBSUF)'
        SLIBNAME_WITH_MAJOR='$(SLIBPREF)$(shell echo $(FULLNAME) | cut -c1-6)$(LIBMAJOR)$(SLIBSUF)'
        SLIB_CREATE_DEF_CMD='echo LIBRARY $(SLIBNAME_WITH_MAJOR:$(SLIBSUF)=) INITINSTANCE TERMINSTANCE > $(SUBDIR)$(FULLNAME).def; \
            echo CODE PRELOAD MOVEABLE DISCARDABLE >> $(SUBDIR)$(FULLNAME).def; \
            echo DATA PRELOAD MOVEABLE MULTIPLE NONSHARED >> $(SUBDIR)$(FULLNAME).def; \
            echo EXPORTS >> $(SUBDIR)$(FULLNAME).def; \
            emxexp $(OBJS) >> $(SUBDIR)$(FULLNAME).def'
        SLIB_EXTRA_CMD='emximp -o $(SUBDIR)$(LIBPREF)$(FULLNAME)_dll.a $(SUBDIR)$(FULLNAME).def; \
            emximp -o $(SUBDIR)$(LIBPREF)$(FULLNAME)_dll.lib $(SUBDIR)$(FULLNAME).def;'
        SLIB_INSTALL_NAME='$(SLIBNAME_WITH_MAJOR)'
        SLIB_INSTALL_LINKS=
        SLIB_INSTALL_EXTRA_LIB='$(LIBPREF)$(FULLNAME)_dll.a $(LIBPREF)$(FULLNAME)_dll.lib'
        enable dos_paths
        enable_weak os2threads
        ;;
    gnu/kfreebsd)
        add_cppflags -D_BSD_SOURCE
        ;;
    gnu)
        ;;
    qnx)
        add_cppflags -D_QNX_SOURCE
        network_extralibs="-lsocket"
        ;;
    symbian)
        SLIBSUF=".dll"
        enable dos_paths
        add_cflags --include=$sysinclude/gcce/gcce.h -fvisibility=default
        add_cppflags -D__GCCE__ -D__SYMBIAN32__ -DSYMBIAN_OE_POSIX_SIGNALS
        add_ldflags -Wl,--target1-abs,--no-undefined \
                    -Wl,-Ttext,0x80000,-Tdata,0x1000000 -shared \
                    -Wl,--entry=_E32Startup -Wl,-u,_E32Startup
        add_extralibs -l:eexe.lib -l:usrt2_2.lib -l:dfpaeabi.dso \
                      -l:drtaeabi.dso -l:scppnwdl.dso -lsupc++ -lgcc \
                      -l:libc.dso -l:libm.dso -l:euser.dso -l:libcrt0.lib
        ;;
    minix)
        ;;
    none)
        ;;
    *)
        die "Unknown OS '$target_os'."
        ;;
esac

# test if creating links works
link_dest=$(mktemp -u $TMPDIR/dest_XXXXXXXX)
link_name=$(mktemp -u $TMPDIR/name_XXXXXXXX)
mkdir "$link_dest"
$ln_s "$link_dest" "$link_name"
touch "$link_dest/test_file"
if [ "$source_path" != "." ] && ([ ! -d src ] || [ -L src ]) && [ -e "$link_name/test_file" ]; then
    # create link to source path
    [ -e src ] && rm src
    $ln_s "$source_path" src
    source_link=src
else
    # creating directory links doesn't work
    # fall back to using the full source path
    source_link="$source_path"
fi
# cleanup
rm -r "$link_dest"
rm -r "$link_name"

# determine libc flavour

probe_libc(){
    pfx=$1
    pfx_no_=${pfx%_}
    # uclibc defines __GLIBC__, so it needs to be checked before glibc.
    if test_${pfx}cpp_condition features.h "defined __UCLIBC__"; then
        eval ${pfx}libc_type=uclibc
        add_${pfx}cppflags -D_POSIX_C_SOURCE=200112 -D_XOPEN_SOURCE=600
    elif test_${pfx}cpp_condition features.h "defined __GLIBC__"; then
        eval ${pfx}libc_type=glibc
        add_${pfx}cppflags -D_POSIX_C_SOURCE=200112 -D_XOPEN_SOURCE=600
    # MinGW headers can be installed on Cygwin, so check for newlib first.
    elif test_${pfx}cpp_condition newlib.h "defined _NEWLIB_VERSION"; then
        eval ${pfx}libc_type=newlib
        add_${pfx}cppflags -U__STRICT_ANSI__ -D_XOPEN_SOURCE=600
    # MinGW64 is backwards compatible with MinGW32, so check for it first.
    elif test_${pfx}cpp_condition _mingw.h "defined __MINGW64_VERSION_MAJOR"; then
        eval ${pfx}libc_type=mingw64
        if test_${pfx}cpp_condition _mingw.h "__MINGW64_VERSION_MAJOR < 3"; then
            add_compat msvcrt/snprintf.o
            add_cflags "-include $source_path/compat/msvcrt/snprintf.h"
        fi
        add_${pfx}cppflags -U__STRICT_ANSI__ -D__USE_MINGW_ANSI_STDIO=1
        eval test \$${pfx_no_}cc_type = "gcc" &&
            add_${pfx}cppflags -D__printf__=__gnu_printf__
        test_${pfx}cpp_condition windows.h "!defined(_WIN32_WINNT) || _WIN32_WINNT < 0x0600" &&
            add_${pfx}cppflags -D_WIN32_WINNT=0x0600
    elif test_${pfx}cpp_condition _mingw.h "defined __MINGW_VERSION"  ||
         test_${pfx}cpp_condition _mingw.h "defined __MINGW32_VERSION"; then
        eval ${pfx}libc_type=mingw32
        test_${pfx}cpp_condition _mingw.h "__MINGW32_MAJOR_VERSION > 3 || \
            (__MINGW32_MAJOR_VERSION == 3 && __MINGW32_MINOR_VERSION >= 15)" ||
            die "ERROR: MinGW32 runtime version must be >= 3.15."
        add_${pfx}cppflags -U__STRICT_ANSI__ -D__USE_MINGW_ANSI_STDIO=1
        test_${pfx}cpp_condition _mingw.h "__MSVCRT_VERSION__ < 0x0700" &&
            add_${pfx}cppflags -D__MSVCRT_VERSION__=0x0700
        test_${pfx}cpp_condition windows.h "!defined(_WIN32_WINNT) || _WIN32_WINNT < 0x0600" &&
            add_${pfx}cppflags -D_WIN32_WINNT=0x0600
        eval test \$${pfx_no_}cc_type = "gcc" &&
            add_${pfx}cppflags -D__printf__=__gnu_printf__
    elif test_${pfx}cpp_condition crtversion.h "defined _VC_CRT_MAJOR_VERSION"; then
        eval ${pfx}libc_type=msvcrt
        if test_${pfx}cpp_condition crtversion.h "_VC_CRT_MAJOR_VERSION < 14"; then
            if [ "$pfx" = host_ ]; then
                add_host_cppflags -Dsnprintf=_snprintf
            else
                add_compat strtod.o strtod=avpriv_strtod
                add_compat msvcrt/snprintf.o snprintf=avpriv_snprintf   \
                                             _snprintf=avpriv_snprintf  \
                                             vsnprintf=avpriv_vsnprintf
            fi
        fi
        add_${pfx}cppflags -D_USE_MATH_DEFINES -D_CRT_SECURE_NO_WARNINGS -D_CRT_NONSTDC_NO_WARNINGS
        # The MSVC 2010 headers (Win 7.0 SDK) set _WIN32_WINNT to
        # 0x601 by default unless something else is set by the user.
        # This can easily lead to us detecting functions only present
        # in such new versions and producing binaries requiring windows 7.0.
        # Therefore explicitly set the default to Vista unless the user has
        # set something else on the command line.
        # Don't do this if WINAPI_FAMILY is set and is set to a non-desktop
        # family. For these cases, configure is free to use any functions
        # found in the SDK headers by default. (Alternatively, we could force
        # _WIN32_WINNT to 0x0602 in that case.)
        test_${pfx}cpp_condition stdlib.h "defined(_WIN32_WINNT)" ||
            { test_${pfx}cpp <<EOF && add_${pfx}cppflags -D_WIN32_WINNT=0x0600; }
#ifdef WINAPI_FAMILY
#include <winapifamily.h>
#if !WINAPI_FAMILY_PARTITION(WINAPI_PARTITION_DESKTOP)
#error not desktop
#endif
#endif
EOF
        if [ "$pfx" = "" ]; then
            check_func strtoll || add_cflags -Dstrtoll=_strtoi64
            check_func strtoull || add_cflags -Dstrtoull=_strtoui64
        fi
    elif test_${pfx}cpp_condition stddef.h "defined __KLIBC__"; then
        eval ${pfx}libc_type=klibc
    elif test_${pfx}cpp_condition sys/cdefs.h "defined __BIONIC__"; then
        eval ${pfx}libc_type=bionic
    elif test_${pfx}cpp_condition sys/brand.h "defined LABELED_BRAND_NAME"; then
        eval ${pfx}libc_type=solaris
        add_${pfx}cppflags -D__EXTENSIONS__ -D_XOPEN_SOURCE=600
    fi
    test_${pfx}cc <<EOF
#include <time.h>
void *v = localtime_r;
EOF
test "$?" != 0 && test_${pfx}cc -D_POSIX_C_SOURCE=200112 -D_XOPEN_SOURCE=600 <<EOF && add_${pfx}cppflags -D_POSIX_C_SOURCE=200112 -D_XOPEN_SOURCE=600
#include <time.h>
void *v = localtime_r;
EOF

    eval test -n "\${${pfx}libc_type}" && enable ${pfx}libc_${libc_type}
}

probe_libc
probe_libc host_

# hacks for compiler/libc/os combinations

case $libc_type in
    bionic)
        add_compat strtod.o strtod=avpriv_strtod
        ;;
esac

check_compile_assert flt_lim "float.h limits.h" "DBL_MAX == (double)DBL_MAX" ||
    add_cppflags '-I\$(SRC_PATH)/compat/float'

test_cpp_condition stdlib.h "defined(__PIC__) || defined(__pic__) || defined(PIC)" && enable_weak pic

set_default libdir
: ${shlibdir_default:="$libdir"}
: ${pkgconfigdir_default:="$libdir/pkgconfig"}

set_default $PATHS_LIST
set_default nm

disabled optimizations || enabled ossfuzz || check_cflags -fomit-frame-pointer

enable_weak_pic() {
    disabled pic && return
    enable pic
    add_cppflags -DPIC
    case "$target_os" in
    mingw*|cygwin*|win*)
        ;;
    *)
        add_cflags -fPIC
        add_asflags -fPIC
        ;;
    esac
}

enabled pic && enable_weak_pic

test_cc <<EOF || die "Symbol mangling check failed."
int ff_extern;
EOF
sym=$($nm $TMPO | awk '/ff_extern/{ print substr($0, match($0, /[^ \t]*ff_extern/)) }')
extern_prefix=${sym%%ff_extern*}

! disabled inline_asm && check_inline_asm inline_asm '"" ::'

for restrict_keyword in restrict __restrict__ __restrict ""; do
    test_code cc "" "char * $restrict_keyword p" && break
done

check_cc pragma_deprecated "" '_Pragma("GCC diagnostic ignored \"-Wdeprecated-declarations\"")'

# The global variable ensures the bits appear unchanged in the object file.
test_cc <<EOF || die "endian test failed"
unsigned int endian = 'B' << 24 | 'I' << 16 | 'G' << 8 | 'E';
EOF
od -t x1 $TMPO | grep -q '42 *49 *47 *45' && enable bigendian

check_cc const_nan math.h "struct { double d; } static const bar[] = { { NAN } }"

if ! enabled ppc64 || enabled bigendian; then
    disable vsx
fi

check_gas() {
    log "check_gas using '$as' as AS"
    # :vararg is used on aarch64, arm and ppc altivec
    check_as vararg "
.macro m n, y:vararg=0
\n: .int \y
.endm
m x" || return 1
    # .altmacro is only used in arm asm
    ! enabled arm || check_as gnu_as ".altmacro"
}

if enabled_any arm aarch64 || enabled_all ppc altivec && enabled asm; then
    nogas=:
    enabled_any arm aarch64 && nogas=die
    enabled_all ppc altivec && [ $target_os_default != aix ] && nogas=warn
    as_noop=-v

    case $as_type in
        arm*) gaspp_as_type=armasm; as_noop=-h ;;
        gcc)  gaspp_as_type=gas ;;
        *)    gaspp_as_type=$as_type ;;
    esac

    [ $target_os = "darwin" ] && gaspp_as_type="apple-$gaspp_as_type"

    test "${as#*gas-preprocessor.pl}" != "$as" ||
    test_cmd gas-preprocessor.pl -arch $arch -as-type $gaspp_as_type -- ${as:=$cc} $as_noop &&
        gas="${gas:=gas-preprocessor.pl} -arch $arch -as-type $gaspp_as_type -- ${as:=$cc}"

    if ! check_gas ; then
        as=${gas:=$as}
        check_gas || \
            $nogas "GNU assembler not found, install/update gas-preprocessor"
    fi

    check_as as_func ".func test
                      .endfunc"
fi

check_inline_asm inline_asm_labels '"1:\n"'

check_inline_asm inline_asm_nonlocal_labels '"Label:\n"'

if enabled aarch64; then
    enabled armv8 && check_insn armv8 'prfm   pldl1strm, [x0]'
    # internal assembler in clang 3.3 does not support this instruction
    enabled neon && check_insn neon 'ext   v0.8B, v0.8B, v1.8B, #1'
    enabled vfp  && check_insn vfp  'fmadd d0,    d0,    d1,    d2'

    map 'enabled_any ${v}_external ${v}_inline || disable $v' $ARCH_EXT_LIST_ARM

elif enabled alpha; then

    check_cflags -mieee

elif enabled arm; then

    enabled msvc && check_cpp_condition thumb stddef.h "defined _M_ARMT"
    test_cpp_condition stddef.h "defined __thumb__" && test_cc <<EOF && enable_weak thumb
float func(float a, float b){ return a+b; }
EOF
    enabled thumb && check_cflags -mthumb || check_cflags -marm

    if check_cpp_condition vfp_args stddef.h "defined __ARM_PCS_VFP"; then
        :
    elif check_cpp_condition vfp_args stddef.h "defined _M_ARM_FP && _M_ARM_FP >= 30"; then
        :
    elif ! test_cpp_condition stddef.h "defined __ARM_PCS || defined __SOFTFP__" && [ $target_os != darwin ]; then
        case "${cross_prefix:-$cc}" in
            *hardfloat*) enable vfp_args; fpabi=vfp ;;
            *) check_ld "cc" vfp_args <<EOF && fpabi=vfp || fpabi=soft ;;
__asm__ (".eabi_attribute 28, 1");
int main(void) { return 0; }
EOF
        esac
        warn "Compiler does not indicate floating-point ABI, guessing $fpabi."
    fi

    enabled armv5te && check_insn armv5te 'qadd r0, r0, r0'
    enabled armv6   && check_insn armv6   'sadd16 r0, r0, r0'
    enabled armv6t2 && check_insn armv6t2 'movt r0, #0'
    enabled neon    && check_insn neon    'vadd.i16 q0, q0, q0'
    enabled vfp     && check_insn vfp     'fadds s0, s0, s0'
    enabled vfpv3   && check_insn vfpv3   'vmov.f32 s0, #1.0'
    enabled setend  && check_insn setend  'setend be'

    [ $target_os = linux ] || [ $target_os = android ] ||
        map 'enabled_any ${v}_external ${v}_inline || disable $v' \
            $ARCH_EXT_LIST_ARM

    check_inline_asm asm_mod_q '"add r0, %Q0, %R0" :: "r"((long long)0)'

    check_as as_arch_directive ".arch armv7-a"
    check_as as_fpu_directive  ".fpu neon"

    # llvm's integrated assembler supports .object_arch from llvm 3.5
    [ "$objformat" = elf32 ] || [ "$objformat" = elf64 ] &&
        check_as as_object_arch ".object_arch armv4"

    # MS armasm fails to assemble our PIC constructs
    [ $target_os != win32 ] && enabled_all armv6t2 shared !pic && enable_weak_pic

elif enabled mips; then

    enabled loongson2 && check_inline_asm loongson2 '"dmult.g $8, $9, $10"'
    enabled loongson3 && check_inline_asm loongson3 '"gsldxc1 $f0, 0($2, $3)"'
    enabled mmi && check_inline_asm mmi '"punpcklhw $f0, $f0, $f0"'

    # Enable minimum ISA based on selected options
    if enabled mips64; then
        enabled mips64r6 && check_inline_asm_flags mips64r6 '"dlsa $0, $0, $0, 1"' '-mips64r6'
        enabled mips64r2 && check_inline_asm_flags mips64r2 '"dext $0, $0, 0, 1"' '-mips64r2'
        disabled mips64r6 && disabled mips64r2 && check_inline_asm_flags mips64r1 '"daddi $0, $0, 0"' '-mips64'
    else
        enabled mips32r6 && check_inline_asm_flags mips32r6 '"aui $0, $0, 0"' '-mips32r6'
        enabled mips32r5 && check_inline_asm_flags mips32r5 '"eretnc"' '-mips32r5'
        enabled mips32r2 && check_inline_asm_flags mips32r2 '"ext $0, $0, 0, 1"' '-mips32r2'
        disabled mips32r6 && disabled mips32r5 && disabled mips32r2 && check_inline_asm_flags mips32r1 '"addi $0, $0, 0"' '-mips32'
    fi

    enabled mipsfpu && check_inline_asm_flags mipsfpu '"cvt.d.l $f0, $f2"' '-mhard-float'
    enabled mipsfpu && (enabled mips32r5 || enabled mips32r6 || enabled mips64r6) && check_inline_asm_flags mipsfpu '"cvt.d.l $f0, $f1"' '-mfp64'
    enabled mipsfpu && enabled msa && check_inline_asm_flags msa '"addvi.b $w0, $w1, 1"' '-mmsa' && check_header msa.h || disable msa
    enabled mipsdsp && check_inline_asm_flags mipsdsp '"addu.qb $t0, $t1, $t2"' '-mdsp'
    enabled mipsdspr2 && check_inline_asm_flags mipsdspr2 '"absq_s.qb $t0, $t1"' '-mdspr2'

    if enabled bigendian && enabled msa; then
        disable msa
    fi

elif enabled parisc; then

    if enabled gcc; then
        case $($cc -dumpversion) in
            4.[3-9].*) check_cflags -fno-optimize-sibling-calls ;;
        esac
    fi

elif enabled ppc; then

    enable local_aligned

    check_inline_asm dcbzl     '"dcbzl 0, %0" :: "r"(0)'
    check_inline_asm ibm_asm   '"add 0, 0, 0"'
    check_inline_asm ppc4xx    '"maclhw r10, r11, r12"'
    check_inline_asm xform_asm '"lwzx %1, %y0" :: "Z"(*(int*)0), "r"(0)'

    if enabled altivec; then
        check_cflags -maltivec -mabi=altivec

        # check if our compiler supports Motorola AltiVec C API
        check_cc altivec altivec.h "vector signed int v1 = (vector signed int) { 0 };
                                    vector signed int v2 = (vector signed int) { 1 };
                                    v1 = vec_add(v1, v2);"

        enabled altivec || warn "Altivec disabled, possibly missing --cpu flag"
    fi

    if enabled vsx; then
        check_cflags -mvsx &&
        check_cc vsx altivec.h "int v[4] = { 0 };
                                vector signed int v1 = vec_vsx_ld(0, v);"
    fi

    if enabled power8; then
        check_cpp_condition power8 "altivec.h" "defined(_ARCH_PWR8)"
    fi

elif enabled x86; then

    check_builtin rdtsc    intrin.h   "__rdtsc()"
    check_builtin mm_empty mmintrin.h "_mm_empty()"

    enable local_aligned

    # check whether EBP is available on x86
    # As 'i' is stored on the stack, this program will crash
    # if the base pointer is used to access it because the
    # base pointer is cleared in the inline assembly code.
    check_exec_crash <<EOF && enable ebp_available
volatile int i=0;
__asm__ volatile ("xorl %%ebp, %%ebp" ::: "%ebp");
return i;
EOF

    # check whether EBX is available on x86
    check_inline_asm ebx_available '""::"b"(0)' &&
        check_inline_asm ebx_available '"":::"%ebx"'

    # check whether xmm clobbers are supported
    check_inline_asm xmm_clobbers '"":::"%xmm0"'

    check_inline_asm inline_asm_direct_symbol_refs '"movl '$extern_prefix'test, %eax"' ||
        check_inline_asm inline_asm_direct_symbol_refs '"movl '$extern_prefix'test(%rip), %eax"'

    # check whether binutils is new enough to compile SSSE3/MMXEXT
    enabled ssse3  && check_inline_asm ssse3_inline  '"pabsw %xmm0, %xmm0"'
    enabled mmxext && check_inline_asm mmxext_inline '"pmaxub %mm0, %mm1"'

    probe_x86asm(){
        x86asmexe_probe=$1
        if test_cmd $x86asmexe_probe -v; then
            x86asmexe=$x86asmexe_probe
            x86asm_type=nasm
            x86asm_debug="-g -F dwarf"
            X86ASMDEP=
            X86ASM_DEPFLAGS='-MD $(@:.o=.d)'
        elif test_cmd $x86asmexe_probe --version; then
            x86asmexe=$x86asmexe_probe
            x86asm_type=yasm
            x86asm_debug="-g dwarf2"
            X86ASMDEP='$(DEPX86ASM) $(X86ASMFLAGS) -M $(X86ASM_O) $< > $(@:.o=.d)'
            X86ASM_DEPFLAGS=
        fi
        check_x86asm x86asm "movbe ecx, [5]"
    }

    if ! disabled_any asm mmx x86asm; then
        disable x86asm
        for program in $x86asmexe nasm yasm; do
            probe_x86asm $program && break
        done
        disabled x86asm && die "nasm/yasm not found or too old. Use --disable-x86asm for a crippled build."
        X86ASMFLAGS="-f $objformat"
        enabled pic               && append X86ASMFLAGS "-DPIC"
        test -n "$extern_prefix"  && append X86ASMFLAGS "-DPREFIX"
        case "$objformat" in
            elf*) enabled debug && append X86ASMFLAGS $x86asm_debug ;;
        esac

        check_x86asm avx512_external "vmovdqa32 [eax]{k1}{z}, zmm0"
        check_x86asm avx2_external   "vextracti128 xmm0, ymm0, 0"
        check_x86asm xop_external    "vpmacsdd xmm0, xmm1, xmm2, xmm3"
        check_x86asm fma4_external   "vfmaddps ymm0, ymm1, ymm2, ymm3"
        check_x86asm cpunop          "CPU amdnop"
    fi

    case "$cpu" in
        athlon*|opteron*|k8*|pentium|pentium-mmx|prescott|nocona|atom|geode)
            disable fast_clz
        ;;
    esac

fi

check_cc intrinsics_neon arm_neon.h "int16x8_t test = vdupq_n_s16(0)"

check_ldflags -Wl,--as-needed
check_ldflags -Wl,-z,noexecstack

if ! disabled network; then
    check_func getaddrinfo $network_extralibs
    check_func inet_aton $network_extralibs

    check_type netdb.h "struct addrinfo"
    check_type netinet/in.h "struct group_source_req" -D_BSD_SOURCE
    check_type netinet/in.h "struct ip_mreq_source" -D_BSD_SOURCE
    check_type netinet/in.h "struct ipv6_mreq" -D_DARWIN_C_SOURCE
    check_type poll.h "struct pollfd"
    check_type netinet/sctp.h "struct sctp_event_subscribe"
    check_struct "sys/socket.h" "struct msghdr" msg_flags
    check_struct "sys/types.h sys/socket.h" "struct sockaddr" sa_len
    check_type netinet/in.h "struct sockaddr_in6"
    check_type "sys/types.h sys/socket.h" "struct sockaddr_storage"
    check_type "sys/types.h sys/socket.h" socklen_t

    # Prefer arpa/inet.h over winsock2
    if check_header arpa/inet.h ; then
        check_func closesocket
    elif check_header winsock2.h ; then
        check_func_headers winsock2.h closesocket -lws2 &&
            network_extralibs="-lws2" ||
        { check_func_headers winsock2.h closesocket -lws2_32 &&
            network_extralibs="-lws2_32"; } || disable winsock2_h network
        check_func_headers ws2tcpip.h getaddrinfo $network_extralibs

        check_type ws2tcpip.h socklen_t
        check_type ws2tcpip.h "struct addrinfo"
        check_type ws2tcpip.h "struct group_source_req"
        check_type ws2tcpip.h "struct ip_mreq_source"
        check_type ws2tcpip.h "struct ipv6_mreq"
        check_type winsock2.h "struct pollfd"
        check_struct winsock2.h "struct sockaddr" sa_len
        check_type ws2tcpip.h "struct sockaddr_in6"
        check_type ws2tcpip.h "struct sockaddr_storage"
    else
        disable network
    fi
fi

check_builtin atomic_cas_ptr atomic.h "void **ptr; void *oldval, *newval; atomic_cas_ptr(ptr, oldval, newval)"
check_builtin machine_rw_barrier mbarrier.h "__machine_rw_barrier()"
check_builtin MemoryBarrier windows.h "MemoryBarrier()"
check_builtin sync_val_compare_and_swap "" "int *ptr; int oldval, newval; __sync_val_compare_and_swap(ptr, oldval, newval)"
check_builtin gmtime_r time.h "time_t *time; struct tm *tm; gmtime_r(time, tm)"
check_builtin localtime_r time.h "time_t *time; struct tm *tm; localtime_r(time, tm)"
check_builtin x264_csp_bgr "stdint.h x264.h" "X264_CSP_BGR"

case "$custom_allocator" in
    jemalloc)
        # jemalloc by default does not use a prefix
        require libjemalloc jemalloc/jemalloc.h malloc -ljemalloc
    ;;
    tcmalloc)
        require_pkg_config libtcmalloc libtcmalloc gperftools/tcmalloc.h tc_malloc
        malloc_prefix=tc_
    ;;
esac

check_func_headers malloc.h _aligned_malloc     && enable aligned_malloc
check_func  ${malloc_prefix}memalign            && enable memalign
check_func  ${malloc_prefix}posix_memalign      && enable posix_memalign

check_func  access
check_func_headers stdlib.h arc4random
check_lib   clock_gettime time.h clock_gettime || check_lib clock_gettime time.h clock_gettime -lrt
check_func  fcntl
check_func  fork
check_func  gethrtime
check_func  getopt
check_func  getrusage
check_func  gettimeofday
check_func  isatty
check_func  mkstemp
check_func  mmap
check_func  mprotect
# Solaris has nanosleep in -lrt, OpenSolaris no longer needs that
check_func_headers time.h nanosleep || check_lib nanosleep time.h nanosleep -lrt
check_func  sched_getaffinity
check_func  setrlimit
check_struct "sys/stat.h" "struct stat" st_mtim.tv_nsec -D_BSD_SOURCE
check_func  strerror_r
check_func  sysconf
check_func  sysctl
check_func  usleep

check_func_headers conio.h kbhit
check_func_headers io.h setmode
check_func_headers lzo/lzo1x.h lzo1x_999_compress
check_func_headers mach/mach_time.h mach_absolute_time
check_func_headers stdlib.h getenv
check_func_headers sys/stat.h lstat

check_func_headers windows.h GetProcessAffinityMask
check_func_headers windows.h GetProcessTimes
check_func_headers windows.h GetSystemTimeAsFileTime
check_func_headers windows.h LoadLibrary
check_func_headers windows.h MapViewOfFile
check_func_headers windows.h PeekNamedPipe
check_func_headers windows.h SetConsoleTextAttribute
check_func_headers windows.h SetConsoleCtrlHandler
check_func_headers windows.h Sleep
check_func_headers windows.h VirtualAlloc
check_func_headers glob.h glob
enabled xlib &&
    check_func_headers "X11/Xlib.h X11/extensions/Xvlib.h" XvGetPortAttribute -lXv -lX11 -lXext

check_header direct.h
check_header dirent.h
check_header dxgidebug.h
check_header dxva.h
check_header dxva2api.h -D_WIN32_WINNT=0x0600
check_header io.h
check_header libcrystalhd/libcrystalhd_if.h
check_header malloc.h
check_header net/udplite.h
check_header poll.h
check_header sys/param.h
check_header sys/resource.h
check_header sys/select.h
check_header sys/time.h
check_header sys/un.h
check_header termios.h
check_header unistd.h
check_header valgrind/valgrind.h
check_func_headers VideoToolbox/VTCompressionSession.h VTCompressionSessionPrepareToEncodeFrames -framework VideoToolbox
check_header windows.h
check_header X11/extensions/XvMClib.h
check_header asm/types.h

# it seems there are versions of clang in some distros that try to use the
# gcc headers, which explodes for stdatomic
# so we also check that atomics actually work here
check_builtin stdatomic stdatomic.h "atomic_int foo, bar = ATOMIC_VAR_INIT(-1); atomic_store(&foo, 0)"

check_lib advapi32 "windows.h"            RegCloseKey          -ladvapi32
check_lib ole32    "windows.h"            CoTaskMemFree        -lole32
check_lib shell32  "windows.h shellapi.h" CommandLineToArgvW   -lshell32
check_lib wincrypt "windows.h wincrypt.h" CryptGenRandom       -ladvapi32
check_lib psapi    "windows.h psapi.h"    GetProcessMemoryInfo -lpsapi

check_lib android android/native_window.h ANativeWindow_acquire -landroid
check_lib mediandk "stdint.h media/NdkImage.h" AImage_delete -lmediandk
check_lib camera2ndk "stdbool.h stdint.h camera/NdkCameraManager.h" ACameraManager_create -lcamera2ndk

enabled appkit       && check_apple_framework AppKit
enabled audiotoolbox && check_apple_framework AudioToolbox
enabled avfoundation && check_apple_framework AVFoundation
enabled coreimage    && check_apple_framework CoreImage
enabled videotoolbox && check_apple_framework VideoToolbox

check_apple_framework CoreFoundation
check_apple_framework CoreMedia
check_apple_framework CoreVideo

enabled avfoundation && {
    disable coregraphics applicationservices
    check_lib coregraphics        CoreGraphics/CoreGraphics.h               CGGetActiveDisplayList "-framework CoreGraphics" ||
    check_lib applicationservices ApplicationServices/ApplicationServices.h CGGetActiveDisplayList "-framework ApplicationServices"; }

enabled videotoolbox && {
    check_lib coreservices CoreServices/CoreServices.h UTGetOSTypeFromString "-framework CoreServices"
    check_func_headers CoreMedia/CMFormatDescription.h kCMVideoCodecType_HEVC "-framework CoreMedia"
}

check_struct "sys/time.h sys/resource.h" "struct rusage" ru_maxrss

check_type "windows.h dxva.h" "DXVA_PicParams_HEVC" -DWINAPI_FAMILY=WINAPI_FAMILY_DESKTOP_APP -D_CRT_BUILD_DESKTOP_APP=0
check_type "windows.h dxva.h" "DXVA_PicParams_VP9" -DWINAPI_FAMILY=WINAPI_FAMILY_DESKTOP_APP -D_CRT_BUILD_DESKTOP_APP=0
check_type "windows.h d3d11.h" "ID3D11VideoDecoder"
check_type "windows.h d3d11.h" "ID3D11VideoContext"
check_type "d3d9.h dxva2api.h" DXVA2_ConfigPictureDecode -D_WIN32_WINNT=0x0602

check_type "va/va.h va/va_dec_hevc.h" "VAPictureParameterBufferHEVC"
check_type "va/va.h va/va_dec_vp8.h" "VAPictureParameterBufferVP8"
check_struct "va/va.h" "VADecPictureParameterBufferVP9" bit_depth
check_type "va/va.h va/va_vpp.h" "VAProcPipelineParameterBuffer"
check_type "va/va.h va/va_enc_h264.h" "VAEncPictureParameterBufferH264"
check_type "va/va.h va/va_enc_hevc.h" "VAEncPictureParameterBufferHEVC"
check_type "va/va.h va/va_enc_jpeg.h" "VAEncPictureParameterBufferJPEG"
check_type "va/va.h va/va_enc_mpeg2.h" "VAEncPictureParameterBufferMPEG2"
check_type "va/va.h va/va_enc_vp8.h"  "VAEncPictureParameterBufferVP8"
check_type "va/va.h va/va_enc_vp9.h"  "VAEncPictureParameterBufferVP9"

check_type "vdpau/vdpau.h" "VdpPictureInfoHEVC"

if ! disabled ffnvcodec; then
    check_pkg_config ffnvcodec "ffnvcodec >= 8.0.14.1" \
        "ffnvcodec/nvEncodeAPI.h ffnvcodec/dynlink_cuda.h ffnvcodec/dynlink_cuviddec.h ffnvcodec/dynlink_nvcuvid.h" ""
fi

check_cpp_condition winrt windows.h "!WINAPI_FAMILY_PARTITION(WINAPI_PARTITION_DESKTOP)"

if ! disabled w32threads && ! enabled pthreads; then
    check_func_headers "windows.h process.h" _beginthreadex &&
        check_type "windows.h" CONDITION_VARIABLE &&
        enable w32threads || disable w32threads
    if ! enabled w32threads && enabled winrt; then
        check_func_headers "windows.h" CreateThread &&
            enable w32threads || disable w32threads
    fi
fi

# check for some common methods of building with pthread support
# do this before the optional library checks as some of them require pthreads
if ! disabled pthreads && ! enabled w32threads && ! enabled os2threads; then
    if check_lib pthreads pthread.h pthread_join   -pthread &&
       check_lib pthreads pthread.h pthread_create -pthread; then
        add_cflags -pthread
    elif check_lib pthreads pthread.h pthread_join   -pthreads &&
         check_lib pthreads pthread.h pthread_create -pthreads; then
        add_cflags -pthreads
    elif check_lib pthreads pthread.h pthread_join   -ldl -pthread &&
         check_lib pthreads pthread.h pthread_create -ldl -pthread; then
        add_cflags -ldl -pthread
    elif check_lib pthreads pthread.h pthread_join   -lpthreadGC2 &&
         check_lib pthreads pthread.h pthread_create -lpthreadGC2; then
        :
    elif check_lib pthreads pthread.h pthread_join   -lpthread &&
         check_lib pthreads pthread.h pthread_create -lpthread; then
        :
    elif check_func pthread_join && check_func pthread_create; then
        enable pthreads
    fi
    check_cc pthreads "pthread.h" "static pthread_mutex_t atomic_lock = PTHREAD_MUTEX_INITIALIZER"

    if enabled pthreads; then
        check_builtin sem_timedwait semaphore.h "sem_t *s; sem_init(s,0,0); sem_timedwait(s,0); sem_destroy(s)" $pthreads_extralibs
        check_func pthread_cancel $pthreads_extralibs
    fi
fi

enabled  zlib && check_lib zlib   zlib.h      zlibVersion    -lz
enabled bzlib && check_lib bzlib bzlib.h BZ2_bzlibVersion    -lbz2
enabled  lzma && check_lib lzma   lzma.h lzma_version_number -llzma

# On some systems dynamic loading requires no extra linker flags
check_lib libdl dlfcn.h "dlopen dlsym" || check_lib libdl dlfcn.h "dlopen dlsym" -ldl

check_lib libm math.h sin -lm

atan2f_args=2
copysign_args=2
hypot_args=2
ldexpf_args=2
powf_args=2

for func in $MATH_FUNCS; do
    eval check_mathfunc $func \${${func}_args:-1} $libm_extralibs
done

for func in $COMPLEX_FUNCS; do
    eval check_complexfunc $func \${${func}_args:-1}
done

# these are off by default, so fail if requested and not available
enabled cuda_sdk          && require cuda_sdk cuda.h cuCtxCreate -lcuda
enabled chromaprint       && require chromaprint chromaprint.h chromaprint_get_version -lchromaprint
enabled decklink          && { require_header DeckLinkAPI.h &&
                               { test_cpp_condition DeckLinkAPIVersion.h "BLACKMAGIC_DECKLINK_API_VERSION >= 0x0a060100" || die "ERROR: Decklink API version must be >= 10.6.1."; } }
enabled libndi_newtek     && require_header Processing.NDI.Lib.h
enabled frei0r            && require_header frei0r.h
enabled gmp               && require gmp gmp.h mpz_export -lgmp
enabled gnutls            && require_pkg_config gnutls gnutls gnutls/gnutls.h gnutls_global_init
enabled jni               && { [ $target_os = "android" ] && check_header jni.h && enabled pthreads || die "ERROR: jni not found"; }
enabled ladspa            && require_header ladspa.h
enabled libaom            && require_pkg_config libaom "aom >= 0.1.0" aom/aom_codec.h aom_codec_version
enabled lv2               && require_pkg_config lv2 lilv-0 "lilv-0/lilv/lilv.h" lilv_world_new
enabled libiec61883       && require libiec61883 libiec61883/iec61883.h iec61883_cmp_connect -lraw1394 -lavc1394 -lrom1394 -liec61883
enabled libass            && require_pkg_config libass libass ass/ass.h ass_library_init
enabled libbluray         && require_pkg_config libbluray libbluray libbluray/bluray.h bd_open
enabled libbs2b           && require_pkg_config libbs2b libbs2b bs2b.h bs2b_open
enabled libcelt           && require libcelt celt/celt.h celt_decode -lcelt0 &&
                             { check_lib libcelt celt/celt.h celt_decoder_create_custom -lcelt0 ||
                               die "ERROR: libcelt must be installed and version must be >= 0.11.0."; }
enabled libcaca           && require_pkg_config libcaca caca caca.h caca_create_canvas
enabled libcodec2         && require libcodec2 codec2/codec2.h codec2_create -lcodec2
enabled libdc1394         && require_pkg_config libdc1394 libdc1394-2 dc1394/dc1394.h dc1394_new
enabled libdrm            && require_pkg_config libdrm libdrm xf86drm.h drmGetVersion
enabled libfdk_aac        && { check_pkg_config libfdk_aac fdk-aac "fdk-aac/aacenc_lib.h" aacEncOpen ||
                               { require libfdk_aac fdk-aac/aacenc_lib.h aacEncOpen -lfdk-aac &&
                                 warn "using libfdk without pkg-config"; } }
flite_extralibs="-lflite_cmu_time_awb -lflite_cmu_us_awb -lflite_cmu_us_kal -lflite_cmu_us_kal16 -lflite_cmu_us_rms -lflite_cmu_us_slt -lflite_usenglish -lflite_cmulex -lflite"
enabled libflite          && require libflite "flite/flite.h" flite_init $flite_extralibs
enabled fontconfig        && enable libfontconfig
enabled libfontconfig     && require_pkg_config libfontconfig fontconfig "fontconfig/fontconfig.h" FcInit
enabled libfreetype       && require_pkg_config libfreetype freetype2 "ft2build.h FT_FREETYPE_H" FT_Init_FreeType
enabled libfribidi        && require_pkg_config libfribidi fribidi fribidi.h fribidi_version_info
enabled libgme            && { check_pkg_config libgme libgme gme/gme.h gme_new_emu ||
                               require libgme gme/gme.h gme_new_emu -lgme -lstdc++; }
enabled libgsm            && { for gsm_hdr in "gsm.h" "gsm/gsm.h"; do
                                   check_lib libgsm "${gsm_hdr}" gsm_create -lgsm && break;
                               done || die "ERROR: libgsm not found"; }
enabled libilbc           && require libilbc ilbc.h WebRtcIlbcfix_InitDecode -lilbc $pthreads_extralibs
enabled libkvazaar        && require_pkg_config libkvazaar "kvazaar >= 0.8.1" kvazaar.h kvz_api_get
# While it may appear that require is being used as a pkg-config
# fallback for libmfx, it is actually being used to detect a different
# installation route altogether.  If libmfx is installed via the Intel
# Media SDK or Intel Media Server Studio, these don't come with
# pkg-config support.  Instead, users should make sure that the build
# can find the libraries and headers through other means.
enabled libmfx            && { check_pkg_config libmfx libmfx "mfx/mfxvideo.h" MFXInit ||
                               { require libmfx "mfx/mfxvideo.h" MFXInit "-llibmfx $advapi32_extralibs" && warn "using libmfx without pkg-config"; } }
enabled libmodplug        && require_pkg_config libmodplug libmodplug libmodplug/modplug.h ModPlug_Load
enabled libmp3lame        && require "libmp3lame >= 3.98.3" lame/lame.h lame_set_VBR_quality -lmp3lame $libm_extralibs
enabled libmysofa         && require libmysofa "mysofa.h" mysofa_load -lmysofa $zlib_extralibs
enabled libnpp            && { check_lib libnpp npp.h nppGetLibVersion -lnppig -lnppicc -lnppc ||
                               check_lib libnpp npp.h nppGetLibVersion -lnppi -lnppc ||
                               die "ERROR: libnpp not found"; }
enabled libopencore_amrnb && require libopencore_amrnb opencore-amrnb/interf_dec.h Decoder_Interface_init -lopencore-amrnb
enabled libopencore_amrwb && require libopencore_amrwb opencore-amrwb/dec_if.h D_IF_init -lopencore-amrwb
enabled libopencv         && { check_header opencv2/core/core_c.h &&
                               { check_pkg_config libopencv opencv opencv2/core/core_c.h cvCreateImageHeader ||
                                 require libopencv opencv2/core/core_c.h cvCreateImageHeader -lopencv_core -lopencv_imgproc; } ||
                               require_pkg_config libopencv opencv opencv/cxcore.h cvCreateImageHeader; }
enabled libopenh264       && require_pkg_config libopenh264 openh264 wels/codec_api.h WelsGetCodecVersion
enabled libopenjpeg       && { check_pkg_config libopenjpeg "libopenjp2 >= 2.1.0" openjpeg.h opj_version ||
                               { require_pkg_config libopenjpeg "libopenjp2 >= 2.1.0" openjpeg.h opj_version -DOPJ_STATIC && add_cppflags -DOPJ_STATIC; } }
enabled libopenmpt        && require_pkg_config libopenmpt "libopenmpt >= 0.2.6557" libopenmpt/libopenmpt.h openmpt_module_create -lstdc++ && append libopenmpt_extralibs "-lstdc++"
enabled libopus           && {
    enabled libopus_decoder && {
        require_pkg_config libopus opus opus_multistream.h opus_multistream_decoder_create
    }
    enabled libopus_encoder && {
        require_pkg_config libopus opus opus_multistream.h opus_multistream_surround_encoder_create
    }
}
enabled libpulse          && require_pkg_config libpulse libpulse pulse/pulseaudio.h pa_context_new
enabled librsvg           && require_pkg_config librsvg librsvg-2.0 librsvg-2.0/librsvg/rsvg.h rsvg_handle_render_cairo
enabled librtmp           && require_pkg_config librtmp librtmp librtmp/rtmp.h RTMP_Socket
enabled librubberband     && require_pkg_config librubberband "rubberband >= 1.8.1" rubberband/rubberband-c.h rubberband_new -lstdc++ && append librubberband_extralibs "-lstdc++"
enabled libshine          && require_pkg_config libshine shine shine/layer3.h shine_encode_buffer
enabled libsmbclient      && { check_pkg_config libsmbclient smbclient libsmbclient.h smbc_init ||
                               require libsmbclient libsmbclient.h smbc_init -lsmbclient; }
enabled libsnappy         && require libsnappy snappy-c.h snappy_compress -lsnappy -lstdc++
enabled libsoxr           && require libsoxr soxr.h soxr_create -lsoxr
enabled libssh            && require_pkg_config libssh libssh libssh/sftp.h sftp_init
enabled libspeex          && require_pkg_config libspeex speex speex/speex.h speex_decoder_init
<<<<<<< HEAD
enabled libtesseract      && require_pkg_config libtesseract tesseract tesseract/capi.h TessBaseAPICreate
=======
enabled libsrt            && require_pkg_config libsrt "srt >= 1.2.0" srt/srt.h srt_socket
>>>>>>> a2fc8dba
enabled libtheora         && require libtheora theora/theoraenc.h th_info_init -ltheoraenc -ltheoradec -logg
enabled libtls            && require_pkg_config libtls libtls tls.h tls_configure
enabled libtwolame        && require libtwolame twolame.h twolame_init -ltwolame &&
                             { check_lib libtwolame twolame.h twolame_encode_buffer_float32_interleaved -ltwolame ||
                               die "ERROR: libtwolame must be installed and version must be >= 0.3.10"; }
enabled libv4l2           && require_pkg_config libv4l2 libv4l2 libv4l2.h v4l2_ioctl
enabled libvidstab        && require_pkg_config libvidstab "vidstab >= 0.98" vid.stab/libvidstab.h vsMotionDetectInit
enabled libvmaf           && require_pkg_config libvmaf "libvmaf >= 0.6.2" libvmaf.h compute_vmaf
enabled libvo_amrwbenc    && require libvo_amrwbenc vo-amrwbenc/enc_if.h E_IF_init -lvo-amrwbenc
enabled libvorbis         && require_pkg_config libvorbis vorbis vorbis/codec.h vorbis_info_init &&
                             require_pkg_config libvorbisenc vorbisenc vorbis/vorbisenc.h vorbis_encode_init

enabled libvpx            && {
    enabled libvpx_vp8_decoder && {
        check_pkg_config libvpx_vp8_decoder "vpx >= 1.4.0" "vpx/vpx_decoder.h vpx/vp8dx.h" vpx_codec_vp8_dx ||
            check_lib libvpx_vp8_decoder "vpx/vpx_decoder.h vpx/vp8dx.h" "vpx_codec_dec_init_ver VPX_IMG_FMT_HIGHBITDEPTH" -lvpx ||
                die "ERROR: libvpx decoder version must be >=1.4.0";
    }
    enabled libvpx_vp8_encoder && {
        check_pkg_config libvpx_vp8_encoder "vpx >= 1.4.0" "vpx/vpx_encoder.h vpx/vp8cx.h" vpx_codec_vp8_cx ||
            check_lib libvpx_vp8_encoder "vpx/vpx_encoder.h vpx/vp8cx.h" "vpx_codec_enc_init_ver VPX_IMG_FMT_HIGHBITDEPTH" -lvpx ||
                die "ERROR: libvpx encoder version must be >=1.4.0";
    }
    enabled libvpx_vp9_decoder && {
        check_pkg_config libvpx_vp9_decoder "vpx >= 1.4.0" "vpx/vpx_decoder.h vpx/vp8dx.h" vpx_codec_vp9_dx ||
            check_lib libvpx_vp9_decoder "vpx/vpx_decoder.h vpx/vp8dx.h" "vpx_codec_vp9_dx VPX_IMG_FMT_HIGHBITDEPTH" "-lvpx $libm_extralibs"
    }
    enabled libvpx_vp9_encoder && {
        check_pkg_config libvpx_vp9_encoder "vpx >= 1.4.0" "vpx/vpx_encoder.h vpx/vp8cx.h" vpx_codec_vp9_cx ||
            check_lib libvpx_vp9_encoder "vpx/vpx_encoder.h vpx/vp8cx.h" "vpx_codec_vp9_cx VPX_IMG_FMT_HIGHBITDEPTH" "-lvpx $libm_extralibs"
    }
    if disabled_all libvpx_vp8_decoder libvpx_vp9_decoder libvpx_vp8_encoder libvpx_vp9_encoder; then
        die "libvpx enabled but no supported decoders found"
    fi
}

enabled libwavpack        && require libwavpack wavpack/wavpack.h WavpackOpenFileOutput  -lwavpack
enabled libwebp           && {
    enabled libwebp_encoder      && require_pkg_config libwebp "libwebp >= 0.2.0" webp/encode.h WebPGetEncoderVersion
    enabled libwebp_anim_encoder && check_pkg_config libwebp_anim_encoder "libwebpmux >= 0.4.0" webp/mux.h WebPAnimEncoderOptionsInit; }
enabled libx264           && { check_pkg_config libx264 x264 "stdint.h x264.h" x264_encoder_encode ||
                               { require libx264 "stdint.h x264.h" x264_encoder_encode "-lx264 $pthreads_extralibs $libm_extralibs" &&
                                 warn "using libx264 without pkg-config"; } } &&
                             require_cpp_condition x264.h "X264_BUILD >= 118" &&
                             check_cpp_condition libx262 x264.h "X264_MPEG2"
enabled libx265           && require_pkg_config libx265 x265 x265.h x265_api_get &&
                             require_cpp_condition x265.h "X265_BUILD >= 68"
enabled libxavs           && require libxavs "stdint.h xavs.h" xavs_encoder_encode "-lxavs $pthreads_extralibs $libm_extralibs"
enabled libxvid           && require libxvid xvid.h xvid_global -lxvidcore
enabled libzimg           && require_pkg_config libzimg "zimg >= 2.7.0" zimg.h zimg_get_api_version
enabled libzmq            && require_pkg_config libzmq libzmq zmq.h zmq_ctx_new
enabled libzvbi           && require_pkg_config libzvbi zvbi-0.2 libzvbi.h vbi_decoder_new &&
                             { test_cpp_condition libzvbi.h "VBI_VERSION_MAJOR > 0 || VBI_VERSION_MINOR > 2 || VBI_VERSION_MINOR == 2 && VBI_VERSION_MICRO >= 28" ||
                               enabled gpl || die "ERROR: libzvbi requires version 0.2.28 or --enable-gpl."; }
enabled libxml2           && require_pkg_config libxml2 libxml-2.0 libxml2/libxml/xmlversion.h xmlCheckVersion
enabled mediacodec        && { enabled jni || die "ERROR: mediacodec requires --enable-jni"; }
enabled mmal              && { check_lib mmal interface/mmal/mmal.h mmal_port_connect -lmmal_core -lmmal_util -lmmal_vc_client -lbcm_host ||
                               { ! enabled cross_compile &&
                                 add_cflags -isystem/opt/vc/include/ -isystem/opt/vc/include/interface/vmcs_host/linux -isystem/opt/vc/include/interface/vcos/pthreads -fgnu89-inline &&
                                 add_ldflags -L/opt/vc/lib/ &&
                                 check_lib mmal interface/mmal/mmal.h mmal_port_connect -lmmal_core -lmmal_util -lmmal_vc_client -lbcm_host; } ||
                               die "ERROR: mmal not found" &&
                               check_func_headers interface/mmal/mmal.h "MMAL_PARAMETER_VIDEO_MAX_NUM_CALLBACKS"; }
enabled openal            && { { for al_extralibs in "${OPENAL_LIBS}" "-lopenal" "-lOpenAL32"; do
                               check_lib openal 'AL/al.h' alGetError "${al_extralibs}" && break; done } ||
                               die "ERROR: openal not found"; } &&
                             { test_cpp_condition "AL/al.h" "defined(AL_VERSION_1_1)" ||
                               die "ERROR: openal must be installed and version must be 1.1 or compatible"; }
enabled opencl            && { check_lib opencl OpenCL/cl.h clEnqueueNDRangeKernel -Wl,-framework,OpenCL ||
                               check_lib opencl CL/cl.h clEnqueueNDRangeKernel -lOpenCL ||
                               die "ERROR: opencl not found"; } &&
                             { test_cpp_condition "OpenCL/cl.h" "defined(CL_VERSION_1_2)" ||
                               test_cpp_condition "CL/cl.h" "defined(CL_VERSION_1_2)" ||
                               die "ERROR: opencl must be installed and version must be 1.2 or compatible"; }
enabled opengl            && { check_lib opengl GL/glx.h glXGetProcAddress "-lGL" ||
                               check_lib opengl windows.h wglGetProcAddress "-lopengl32 -lgdi32" ||
                               check_lib opengl OpenGL/gl3.h glGetError "-Wl,-framework,OpenGL" ||
                               check_lib opengl ES2/gl.h glGetError "-isysroot=${sysroot} -Wl,-framework,OpenGLES" ||
                               die "ERROR: opengl not found."
                             }
enabled omx               && require_header OMX_Core.h
enabled omx_rpi           && { check_header OMX_Core.h ||
                               { ! enabled cross_compile && add_cflags -isystem/opt/vc/include/IL && check_header OMX_Core.h ; } ||
                               die "ERROR: OpenMAX IL headers not found"; } && enable omx
enabled openssl           && { check_pkg_config openssl openssl openssl/ssl.h OPENSSL_init_ssl ||
                               check_pkg_config openssl openssl openssl/ssl.h SSL_library_init ||
                               check_lib openssl openssl/ssl.h SSL_library_init -lssl -lcrypto ||
                               check_lib openssl openssl/ssl.h SSL_library_init -lssl32 -leay32 ||
                               check_lib openssl openssl/ssl.h SSL_library_init -lssl -lcrypto -lws2_32 -lgdi32 ||
                               die "ERROR: openssl not found"; }
enabled rkmpp             && { require_pkg_config rkmpp rockchip_mpp  rockchip/rk_mpi.h mpp_create &&
                               require_pkg_config rockchip_mpp "rockchip_mpp >= 1.3.7" rockchip/rk_mpi.h mpp_create &&
                               { enabled libdrm ||
                                 die "ERROR: rkmpp requires --enable-libdrm"; }
                             }

if enabled gcrypt; then
    GCRYPT_CONFIG="${cross_prefix}libgcrypt-config"
    if "${GCRYPT_CONFIG}" --version > /dev/null 2>&1; then
        gcrypt_cflags=$("${GCRYPT_CONFIG}" --cflags)
        gcrypt_extralibs=$("${GCRYPT_CONFIG}" --libs)
        check_func_headers gcrypt.h gcry_mpi_new $gcrypt_cflags $gcrypt_extralibs ||
            die "ERROR: gcrypt not found"
        add_cflags $gcrypt_cflags
    else
        require gcrypt gcrypt.h gcry_mpi_new -lgcrypt
    fi
fi

if enabled sdl2; then
    SDL2_CONFIG="${cross_prefix}sdl2-config"
    test_pkg_config sdl2 "sdl2 >= 2.0.1 sdl2 < 2.1.0" SDL_events.h SDL_PollEvent
    if disabled sdl2 && "${SDL2_CONFIG}" --version > /dev/null 2>&1; then
        sdl2_cflags=$("${SDL2_CONFIG}" --cflags)
        sdl2_extralibs=$("${SDL2_CONFIG}" --libs)
        test_cpp_condition SDL.h "(SDL_MAJOR_VERSION<<16 | SDL_MINOR_VERSION<<8 | SDL_PATCHLEVEL) >= 0x020001" $sdl2_cflags &&
        test_cpp_condition SDL.h "(SDL_MAJOR_VERSION<<16 | SDL_MINOR_VERSION<<8 | SDL_PATCHLEVEL) < 0x020100" $sdl2_cflags &&
        check_func_headers SDL_events.h SDL_PollEvent $sdl2_extralibs $sdl2_cflags &&
            enable sdl2
    fi
    if test $target_os = "mingw32"; then
        sdl2_extralibs=$(filter_out '-mwindows' $sdl2_extralibs)
    fi
fi

if enabled decklink; then
    case $target_os in
        mingw32*|mingw64*|win32|win64)
            decklink_outdev_extralibs="$decklink_outdev_extralibs -lole32 -loleaut32"
            decklink_indev_extralibs="$decklink_indev_extralibs -lole32 -loleaut32"
            ;;
    esac
fi

enabled securetransport &&
    check_func SecIdentityCreate "-Wl,-framework,CoreFoundation -Wl,-framework,Security" &&
    check_lib securetransport "Security/SecureTransport.h Security/Security.h" "SSLCreateContext" "-Wl,-framework,CoreFoundation -Wl,-framework,Security" ||
        disable securetransport

enabled securetransport &&
    check_func SecItemImport "-Wl,-framework,CoreFoundation -Wl,-framework,Security"

enabled schannel &&
    check_func_headers "windows.h security.h" InitializeSecurityContext -DSECURITY_WIN32 -lsecur32 &&
    test_cpp_condition winerror.h "defined(SEC_I_CONTEXT_EXPIRED)" &&
    schannel_extralibs="-lsecur32" ||
        disable schannel

makeinfo --version > /dev/null 2>&1 && enable makeinfo  || disable makeinfo
enabled makeinfo \
    && [ 0$(makeinfo --version | grep "texinfo" | sed 's/.*texinfo[^0-9]*\([0-9]*\)\..*/\1/') -ge 5 ] \
    && enable makeinfo_html || disable makeinfo_html
disabled makeinfo_html && texi2html --help 2> /dev/null | grep -q 'init-file' && enable texi2html || disable texi2html
perl -v            > /dev/null 2>&1 && enable perl      || disable perl
pod2man --help     > /dev/null 2>&1 && enable pod2man   || disable pod2man
rsync --help 2> /dev/null | grep -q 'contimeout' && enable rsync_contimeout || disable rsync_contimeout

# check V4L2 codecs available in the API
check_header linux/fb.h
check_header linux/videodev2.h
test_code cc linux/videodev2.h "struct v4l2_frmsizeenum vfse; vfse.discrete.width = 0;" && enable_sanitized struct_v4l2_frmivalenum_discrete
check_cc v4l2_m2m linux/videodev2.h "int i = V4L2_CAP_VIDEO_M2M_MPLANE | V4L2_CAP_VIDEO_M2M | V4L2_BUF_FLAG_LAST;"
check_cc vc1_v4l2_m2m linux/videodev2.h "int i = V4L2_PIX_FMT_VC1_ANNEX_G;"
check_cc mpeg1_v4l2_m2m linux/videodev2.h "int i = V4L2_PIX_FMT_MPEG1;"
check_cc mpeg2_v4l2_m2m linux/videodev2.h "int i = V4L2_PIX_FMT_MPEG2;"
check_cc mpeg4_v4l2_m2m linux/videodev2.h "int i = V4L2_PIX_FMT_MPEG4;"
check_cc hevc_v4l2_m2m linux/videodev2.h "int i = V4L2_PIX_FMT_HEVC;"
check_cc h263_v4l2_m2m linux/videodev2.h "int i = V4L2_PIX_FMT_H263;"
check_cc h264_v4l2_m2m linux/videodev2.h "int i = V4L2_PIX_FMT_H264;"
check_cc vp8_v4l2_m2m linux/videodev2.h "int i = V4L2_PIX_FMT_VP8;"
check_cc vp9_v4l2_m2m linux/videodev2.h "int i = V4L2_PIX_FMT_VP9;"

check_header sys/videoio.h
test_code cc sys/videoio.h "struct v4l2_frmsizeenum vfse; vfse.discrete.width = 0;" && enable_sanitized struct_v4l2_frmivalenum_discrete

check_lib user32 "windows.h winuser.h" GetShellWindow -luser32
check_lib vfw32 "windows.h vfw.h" capCreateCaptureWindow -lvfw32
# check that WM_CAP_DRIVER_CONNECT is defined to the proper value
# w32api 3.12 had it defined wrong
check_cpp_condition vfwcap_defines vfw.h "WM_CAP_DRIVER_CONNECT > WM_USER"

check_type "dshow.h" IBaseFilter

# check for ioctl_meteor.h, ioctl_bt848.h and alternatives
check_header "dev/bktr/ioctl_meteor.h dev/bktr/ioctl_bt848.h"                   ||
    check_header "machine/ioctl_meteor.h machine/ioctl_bt848.h"                 ||
    check_header "dev/video/meteor/ioctl_meteor.h dev/video/bktr/ioctl_bt848.h" ||
    check_header "dev/ic/bt8xx.h"

if check_struct sys/soundcard.h audio_buf_info bytes; then
    enable_sanitized sys/soundcard.h
else
    test_cc -D__BSD_VISIBLE -D__XSI_VISIBLE <<EOF && add_cppflags -D__BSD_VISIBLE -D__XSI_VISIBLE && enable_sanitized sys/soundcard.h
    #include <sys/soundcard.h>
    audio_buf_info abc;
EOF
fi

enabled alsa && check_pkg_config alsa alsa "alsa/asoundlib.h" snd_pcm_htimestamp ||
    check_lib alsa alsa/asoundlib.h snd_pcm_htimestamp -lasound

enabled libjack &&
    require_pkg_config libjack jack jack/jack.h jack_port_get_latency_range

enabled sndio && check_lib sndio sndio.h sio_open -lsndio

if enabled libcdio; then
    check_pkg_config libcdio libcdio_paranoia "cdio/cdda.h cdio/paranoia.h" cdio_cddap_open ||
    check_pkg_config libcdio libcdio_paranoia "cdio/paranoia/cdda.h cdio/paranoia/paranoia.h" cdio_cddap_open ||
    check_lib libcdio "cdio/cdda.h cdio/paranoia.h" cdio_cddap_open -lcdio_paranoia -lcdio_cdda -lcdio ||
    check_lib libcdio "cdio/paranoia/cdda.h cdio/paranoia/paranoia.h" cdio_cddap_open -lcdio_paranoia -lcdio_cdda -lcdio ||
    die "ERROR: No usable libcdio/cdparanoia found"
fi

enabled libxcb && check_pkg_config libxcb "xcb >= 1.4" xcb/xcb.h xcb_connect ||
    disable libxcb_shm libxcb_shape libxcb_xfixes

if enabled libxcb; then
    enabled libxcb_shm    && check_pkg_config libxcb_shm    xcb-shm    xcb/shm.h    xcb_shm_attach
    enabled libxcb_shape  && check_pkg_config libxcb_shape  xcb-shape  xcb/shape.h  xcb_shape_get_rectangles
    enabled libxcb_xfixes && check_pkg_config libxcb_xfixes xcb-xfixes xcb/xfixes.h xcb_xfixes_get_cursor_image
fi

check_func_headers "windows.h" CreateDIBSection "$gdigrab_indev_extralibs"

# d3d11va requires linking directly to dxgi and d3d11 if not building for
# the desktop api partition
test_cpp <<EOF && enable uwp && d3d11va_extralibs="-ldxgi -ld3d11"
#ifdef WINAPI_FAMILY
#include <winapifamily.h>
#if WINAPI_FAMILY_PARTITION(WINAPI_PARTITION_DESKTOP)
#error desktop, not uwp
#else
// WINAPI_FAMILY_APP, WINAPI_FAMILY_PHONE_APP => UWP
#endif
#else
#error no family set
#endif
EOF

enabled vaapi &&
    check_lib vaapi va/va.h vaInitialize -lva

enabled vaapi &&
    check_cc vaapi "va/va.h" "vaCreateSurfaces(0, 0, 0, 0, 0, 0, 0, 0)"

if enabled vaapi; then
    check_lib vaapi_drm "va/va.h va/va_drm.h" vaGetDisplayDRM -lva -lva-drm
    check_lib vaapi_x11 "va/va.h va/va_x11.h" vaGetDisplay -lva -lva-x11 -lX11
fi

enabled vaapi &&
    check_cpp_condition vaapi_1 "va/va.h" "VA_CHECK_VERSION(1, 0, 0)"

if enabled_all opencl libdrm ; then
    check_type "CL/cl_intel.h" "clCreateImageFromFdINTEL_fn" &&
        enable opencl_drm_beignet
    check_func_headers "CL/cl_ext.h" clImportMemoryARM &&
        enable opencl_drm_arm
fi

if enabled_all opencl vaapi ; then
    enabled opencl_drm_beignet && enable opencl_vaapi_beignet
    if enabled libmfx ; then
        check_type "CL/cl.h CL/va_ext.h" "clCreateFromVA_APIMediaSurfaceINTEL_fn" &&
            enable opencl_vaapi_intel_media
    fi
fi

if enabled_all opencl dxva2 ; then
    check_type "CL/cl_dx9_media_sharing.h" cl_dx9_surface_info_khr &&
        enable opencl_dxva2
fi

if enabled_all opencl d3d11va ; then
    check_type "CL/cl_d3d11.h" clGetDeviceIDsFromD3D11KHR_fn &&
        enable opencl_d3d11
fi

enabled vdpau &&
    check_cpp_condition vdpau vdpau/vdpau.h "defined VDP_DECODER_PROFILE_MPEG4_PART2_ASP"

enabled vdpau &&
    check_lib vdpau_x11 "vdpau/vdpau.h vdpau/vdpau_x11.h" vdp_device_create_x11 -lvdpau -lX11

enabled crystalhd && check_lib crystalhd "stdint.h libcrystalhd/libcrystalhd_if.h" DtsCrystalHDVersion -lcrystalhd

if enabled x86; then
    case $target_os in
        mingw32*|mingw64*|win32|win64|linux|cygwin*)
            ;;
        *)
            disable ffnvcodec cuvid nvdec nvenc
            ;;
    esac
else
    disable ffnvcodec cuvid nvdec nvenc
fi

enabled ffnvcodec && enable cuda

enabled nvenc &&
    test_cc -I$source_path <<EOF || disable nvenc
#include <ffnvcodec/nvEncodeAPI.h>
NV_ENCODE_API_FUNCTION_LIST flist;
void f(void) { struct { const GUID guid; } s[] = { { NV_ENC_PRESET_HQ_GUID } }; }
int main(void) { return 0; }
EOF

enabled amf &&
    check_cpp_condition amf "AMF/core/Version.h" \
        "(AMF_VERSION_MAJOR << 48 | AMF_VERSION_MINOR << 32 | AMF_VERSION_RELEASE << 16 | AMF_VERSION_BUILD_NUM) >= 0x0001000400040001"

# Funny iconv installations are not unusual, so check it after all flags have been set
if enabled libc_iconv; then
    check_func_headers iconv.h iconv
elif enabled iconv; then
    check_func_headers iconv.h iconv || check_lib iconv iconv.h iconv -liconv
fi

enabled debug && add_cflags -g"$debuglevel" && add_asflags -g"$debuglevel"

# add some useful compiler flags if supported
check_cflags -Wdeclaration-after-statement
check_cflags -Wall
check_cflags -Wdisabled-optimization
check_cflags -Wpointer-arith
check_cflags -Wredundant-decls
check_cflags -Wwrite-strings
check_cflags -Wtype-limits
check_cflags -Wundef
check_cflags -Wmissing-prototypes
check_cflags -Wno-pointer-to-int-cast
check_cflags -Wstrict-prototypes
check_cflags -Wempty-body

if enabled extra_warnings; then
    check_cflags -Wcast-qual
    check_cflags -Wextra
    check_cflags -Wpedantic
fi

check_disable_warning(){
    warning_flag=-W${1#-Wno-}
    test_cflags $unknown_warning_flags $warning_flag && add_cflags $1
}

test_cflags -Werror=unused-command-line-argument &&
    append unknown_warning_flags "-Werror=unused-command-line-argument"
test_cflags -Werror=unknown-warning-option &&
    append unknown_warning_flags "-Werror=unknown-warning-option"

check_disable_warning -Wno-parentheses
check_disable_warning -Wno-switch
check_disable_warning -Wno-format-zero-length
check_disable_warning -Wno-pointer-sign
check_disable_warning -Wno-unused-const-variable
check_disable_warning -Wno-bool-operation

check_disable_warning_headers(){
    warning_flag=-W${1#-Wno-}
    test_cflags $warning_flag && add_cflags_headers $1
}

check_disable_warning_headers -Wno-deprecated-declarations
check_disable_warning_headers -Wno-unused-variable

test_cc <<EOF && enable blocks_extension
void (^block)(void);
EOF

# add some linker flags
check_ldflags -Wl,--warn-common
check_ldflags -Wl,-rpath-link=libpostproc:libswresample:libswscale:libavfilter:libavdevice:libavformat:libavcodec:libavutil:libavresample
enabled rpath && add_ldexeflags -Wl,-rpath,$libdir && add_ldsoflags -Wl,-rpath,$libdir
test_ldflags -Wl,-Bsymbolic && append SHFLAGS -Wl,-Bsymbolic

# add some strip flags
check_stripflags -x

enabled neon_clobber_test &&
    check_ldflags -Wl,--wrap,avcodec_open2              \
                  -Wl,--wrap,avcodec_decode_audio4      \
                  -Wl,--wrap,avcodec_decode_video2      \
                  -Wl,--wrap,avcodec_decode_subtitle2   \
                  -Wl,--wrap,avcodec_encode_audio2      \
                  -Wl,--wrap,avcodec_encode_video2      \
                  -Wl,--wrap,avcodec_encode_subtitle    \
                  -Wl,--wrap,avcodec_send_packet        \
                  -Wl,--wrap,avcodec_receive_packet     \
                  -Wl,--wrap,avcodec_send_frame         \
                  -Wl,--wrap,avcodec_receive_frame      \
                  -Wl,--wrap,swr_convert                \
                  -Wl,--wrap,avresample_convert ||
    disable neon_clobber_test

enabled xmm_clobber_test &&
    check_ldflags -Wl,--wrap,avcodec_open2              \
                  -Wl,--wrap,avcodec_decode_audio4      \
                  -Wl,--wrap,avcodec_decode_video2      \
                  -Wl,--wrap,avcodec_decode_subtitle2   \
                  -Wl,--wrap,avcodec_encode_audio2      \
                  -Wl,--wrap,avcodec_encode_video2      \
                  -Wl,--wrap,avcodec_encode_subtitle    \
                  -Wl,--wrap,avcodec_send_packet        \
                  -Wl,--wrap,avcodec_receive_packet     \
                  -Wl,--wrap,avcodec_send_frame         \
                  -Wl,--wrap,avcodec_receive_frame      \
                  -Wl,--wrap,swr_convert                \
                  -Wl,--wrap,avresample_convert         \
                  -Wl,--wrap,sws_scale ||
    disable xmm_clobber_test

check_ld "cc" proper_dce <<EOF
extern const int array[512];
static inline int func(void) { return array[0]; }
int main(void) { return 0; }
EOF

if enabled proper_dce; then
    echo "X { local: *; };" > $TMPV
    if test_ldflags -Wl,${version_script},$TMPV; then
        append SHFLAGS '-Wl,${version_script},\$(SUBDIR)lib\$(NAME).ver'
        quotes='""'
        test_cc <<EOF && enable symver_asm_label
void ff_foo(void) __asm__ ("av_foo@VERSION");
void ff_foo(void) { ${inline_asm+__asm__($quotes);} }
EOF
        test_cc <<EOF && enable symver_gnu_asm
__asm__(".symver ff_foo,av_foo@VERSION");
void ff_foo(void) {}
EOF
    fi
fi

if [ -z "$optflags" ]; then
    if enabled small; then
        optflags=$cflags_size
    elif enabled optimizations; then
        optflags=$cflags_speed
    else
        optflags=$cflags_noopt
    fi
fi

if [ -z "$nvccflags" ]; then
    nvccflags=$nvccflags_default
fi

if enabled x86_64 || enabled ppc64 || enabled aarch64; then
    nvccflags="$nvccflags -m64"
else
    nvccflags="$nvccflags -m32"
fi

check_optflags(){
    check_cflags "$@"
    enabled lto && check_ldflags "$@"
}

check_optflags $optflags
check_optflags -fno-math-errno
check_optflags -fno-signed-zeros

if enabled lto; then
    test "$cc_type" != "$ld_type" && die "LTO requires same compiler and linker"
    check_cflags  -flto
    check_ldflags -flto $cpuflags
    disable inline_asm_direct_symbol_refs
fi

enabled ftrapv && check_cflags -ftrapv

test_cc -mno-red-zone <<EOF && noredzone_flags="-mno-red-zone"
int x;
EOF


if enabled icc; then
    # Just warnings, no remarks
    check_cflags -w1
    # -wd: Disable following warnings
    # 144, 167, 556: -Wno-pointer-sign
    # 188: enumerated type mixed with another type
    # 1292: attribute "foo" ignored
    # 1419: external declaration in primary source file
    # 10006: ignoring unknown option -fno-signed-zeros
    # 10148: ignoring unknown option -Wno-parentheses
    # 10156: ignoring option '-W'; no argument required
    # 13200: No EMMS instruction before call to function
    # 13203: No EMMS instruction before return from function
    check_cflags -wd144,167,188,556,1292,1419,10006,10148,10156,13200,13203
    # 11030: Warning unknown option --as-needed
    # 10156: ignoring option '-export'; no argument required
    check_ldflags -wd10156,11030
    # icc 11.0 and 11.1 work with ebp_available, but don't pass the test
    enable ebp_available
    # The test above does not test linking
    enabled lto && disable symver_asm_label
    if enabled x86_32; then
        icc_version=$($cc -dumpversion)
        test ${icc_version%%.*} -ge 11 &&
            check_cflags -falign-stack=maintain-16-byte ||
            disable aligned_stack
    fi
elif enabled gcc; then
    check_optflags -fno-tree-vectorize
    check_cflags -Werror=format-security
    check_cflags -Werror=implicit-function-declaration
    check_cflags -Werror=missing-prototypes
    check_cflags -Werror=return-type
    check_cflags -Werror=vla
    check_cflags -Wformat
    check_cflags -fdiagnostics-color=auto
    enabled extra_warnings || check_disable_warning -Wno-maybe-uninitialized
    if enabled x86_32; then
        case $target_os in
        *bsd*)
            # BSDs don't guarantee a 16 byte aligned stack, but we can
            # request GCC to try to maintain 16 byte alignment throughout
            # function calls. Library entry points that might call assembly
            # functions align the stack. (The parameter means 2^4 bytes.)
            check_cflags -mpreferred-stack-boundary=4
            ;;
        esac
    fi
elif enabled llvm_gcc; then
    check_cflags -mllvm -stack-alignment=16
elif enabled clang; then
    if enabled x86_32; then
        # Clang doesn't support maintaining alignment without assuming the
        # same alignment in every function. If 16 byte alignment would be
        # enabled, one would also have to either add attribute_align_arg on
        # every single entry point into the libraries or enable -mstackrealign
        # (doing stack realignment in every single function).
        case $target_os in
        mingw32|win32|*bsd*)
            disable aligned_stack
            ;;
        *)
            check_cflags -mllvm -stack-alignment=16
            check_cflags -mstack-alignment=16
            ;;
        esac
    else
        check_cflags -mllvm -stack-alignment=16
        check_cflags -mstack-alignment=16
    fi
    check_cflags -Qunused-arguments
    check_cflags -Werror=implicit-function-declaration
    check_cflags -Werror=missing-prototypes
    check_cflags -Werror=return-type
elif enabled cparser; then
    add_cflags -Wno-missing-variable-declarations
    add_cflags -Wno-empty-statement
elif enabled armcc; then
    add_cflags -W${armcc_opt},--diag_suppress=4343 # hardfp compat
    add_cflags -W${armcc_opt},--diag_suppress=3036 # using . as system include dir
    # 2523: use of inline assembly is deprecated
    add_cflags -W${armcc_opt},--diag_suppress=2523
    add_cflags -W${armcc_opt},--diag_suppress=1207
    add_cflags -W${armcc_opt},--diag_suppress=1293 # assignment in condition
    add_cflags -W${armcc_opt},--diag_suppress=3343 # hardfp compat
    add_cflags -W${armcc_opt},--diag_suppress=167  # pointer sign
    add_cflags -W${armcc_opt},--diag_suppress=513  # pointer sign
elif enabled pathscale; then
    add_cflags -fstrict-overflow -OPT:wrap_around_unsafe_opt=OFF
    disable inline_asm
elif enabled_any msvc icl; then
    enabled x86_32 && disable aligned_stack
    enabled_all x86_32 debug && add_cflags -Oy-
    enabled debug && add_ldflags -debug
    enable pragma_deprecated
    if enabled icl; then
        # -Qansi-alias is basically -fstrict-aliasing, but does not work
        # (correctly) on icl 13.x.
        test_cpp_condition "windows.h" "__ICL < 1300 || __ICL >= 1400" &&
            add_cflags -Qansi-alias
        # Some inline asm is not compilable in debug
        if enabled debug; then
            disable ebp_available
            disable ebx_available
        fi
    fi
    # msvcrt10 x64 incorrectly enables log2, only msvcrt12 (MSVC 2013) onwards actually has log2.
    check_cpp_condition log2 crtversion.h "_VC_CRT_MAJOR_VERSION >= 12"
    # The CRT headers contain __declspec(restrict) in a few places, but if redefining
    # restrict, this might break. MSVC 2010 and 2012 fail with __declspec(__restrict)
    # (as it ends up if the restrict redefine is done before including stdlib.h), while
    # MSVC 2013 and newer can handle it fine.
    # If this declspec fails, force including stdlib.h before the restrict redefinition
    # happens in config.h.
    if [ $restrict_keyword != restrict ]; then
        test_cc <<EOF || add_cflags -FIstdlib.h
__declspec($restrict_keyword) void *foo(int);
EOF
    fi
    # the new SSA optimzer in VS2015 U3 is mis-optimizing some parts of the code
    # Issue has been fixed in MSVC v19.00.24218.
    test_cpp_condition windows.h "_MSC_FULL_VER >= 190024218" ||
        check_cflags -d2SSAOptimizer-
    # enable utf-8 source processing on VS2015 U2 and newer
    test_cpp_condition windows.h "_MSC_FULL_VER >= 190023918" &&
        add_cflags -utf-8
fi

for pfx in "" host_; do
    varname=${pfx%_}cc_type
    eval "type=\$$varname"
    if [ "$type" = "msvc" ]; then
        test_${pfx}cc <<EOF || add_${pfx}cflags -Dinline=__inline
static inline int foo(int a) { return a; }
EOF
    fi
done

case $as_type in
    clang)
        add_asflags -Qunused-arguments
    ;;
esac

case $ld_type in
    clang)
        check_ldflags -Qunused-arguments
    ;;
esac

enable frame_thread_encoder

enabled asm || { arch=c; disable $ARCH_LIST $ARCH_EXT_LIST; }

check_deps $CONFIG_LIST       \
           $CONFIG_EXTRA      \
           $HAVE_LIST         \
           $ALL_COMPONENTS    \

enabled threads && ! enabled pthreads && ! enabled atomics_native && die "non pthread threading without atomics not supported, try adding --enable-pthreads or --cpu=i486 or higher if you are on x86"
enabled avresample && warn "Building with deprecated library libavresample"

if test $target_os = "haiku"; then
    disable memalign
    disable posix_memalign
fi

flatten_extralibs(){
    unset nested_entries
    list_name=$1
    eval list=\$${1}
    for entry in $list; do
        entry_copy=$entry
        resolve entry_copy
        append nested_entries $(filter '*_extralibs' $entry_copy)
        flat_entries=$(filter_out '*_extralibs' $entry_copy)
        eval $entry="\$flat_entries"
    done
    append $list_name "$nested_entries"

    resolve nested_entries
    if test -n "$(filter '*_extralibs' $nested_entries)"; then
        flatten_extralibs $list_name
    fi
}

flatten_extralibs_wrapper(){
    list_name=$1
    flatten_extralibs $list_name
    unique $list_name
    resolve $list_name
    eval $list_name=\$\(\$ldflags_filter \$$list_name\)
    eval printf \''%s'\' \""\$$list_name"\"
}

for linkunit in $LIBRARY_LIST; do
    unset current_extralibs
    eval components=\$$(toupper ${linkunit})_COMPONENTS_LIST
    for comp in ${components}; do
        enabled $comp || continue
        comp_extralibs="${comp}_extralibs"
        append current_extralibs $comp_extralibs
    done
    eval prepend ${linkunit}_extralibs $current_extralibs
done

for linkunit in $LIBRARY_LIST $PROGRAM_LIST $EXTRALIBS_LIST; do
    eval ${linkunit}_extralibs=\$\(flatten_extralibs_wrapper ${linkunit}_extralibs\)
done

map 'enabled $v && intrinsics=${v#intrinsics_}' $INTRINSICS_LIST

for thread in $THREADS_LIST; do
    if enabled $thread; then
        test -n "$thread_type" &&
            die "ERROR: Only one thread type must be selected." ||
            thread_type="$thread"
    fi
done

if disabled stdatomic; then
    if enabled atomics_gcc; then
        add_cppflags '-I\$(SRC_PATH)/compat/atomics/gcc'
    elif enabled atomics_win32; then
        add_cppflags '-I\$(SRC_PATH)/compat/atomics/win32'
    elif enabled atomics_suncc; then
        add_cppflags '-I\$(SRC_PATH)/compat/atomics/suncc'
    elif enabled pthreads; then
        add_compat atomics/pthread/stdatomic.o
        add_cppflags '-I\$(SRC_PATH)/compat/atomics/pthread'
    else
        enabled threads && die "Threading is enabled, but no atomics are available"
        add_cppflags '-I\$(SRC_PATH)/compat/atomics/dummy'
    fi
fi

# Check if requested libraries were found.
for lib in $AUTODETECT_LIBS; do
    requested $lib && ! enabled $lib && die "ERROR: $lib requested but not found";
done

enabled zlib && add_cppflags -DZLIB_CONST

# conditional library dependencies, in linking order
enabled afftfilt_filter     && prepend avfilter_deps "avcodec"
enabled afir_filter         && prepend avfilter_deps "avcodec"
enabled amovie_filter       && prepend avfilter_deps "avformat avcodec"
enabled aresample_filter    && prepend avfilter_deps "swresample"
enabled atempo_filter       && prepend avfilter_deps "avcodec"
enabled cover_rect_filter   && prepend avfilter_deps "avformat avcodec"
enabled convolve_filter     && prepend avfilter_deps "avcodec"
enabled deconvolve_filter   && prepend avfilter_deps "avcodec"
enabled ebur128_filter && enabled swresample && prepend avfilter_deps "swresample"
enabled elbg_filter         && prepend avfilter_deps "avcodec"
enabled fftfilt_filter      && prepend avfilter_deps "avcodec"
enabled find_rect_filter    && prepend avfilter_deps "avformat avcodec"
enabled firequalizer_filter && prepend avfilter_deps "avcodec"
enabled mcdeint_filter      && prepend avfilter_deps "avcodec"
enabled movie_filter    && prepend avfilter_deps "avformat avcodec"
enabled pan_filter          && prepend avfilter_deps "swresample"
enabled pp_filter           && prepend avfilter_deps "postproc"
enabled removelogo_filter   && prepend avfilter_deps "avformat avcodec swscale"
enabled resample_filter && prepend avfilter_deps "avresample"
enabled sab_filter          && prepend avfilter_deps "swscale"
enabled scale_filter    && prepend avfilter_deps "swscale"
enabled scale2ref_filter    && prepend avfilter_deps "swscale"
enabled sofalizer_filter    && prepend avfilter_deps "avcodec"
enabled showcqt_filter      && prepend avfilter_deps "avformat avcodec swscale"
enabled showfreqs_filter    && prepend avfilter_deps "avcodec"
enabled showspectrum_filter && prepend avfilter_deps "avcodec"
enabled signature_filter    && prepend avfilter_deps "avcodec avformat"
enabled smartblur_filter    && prepend avfilter_deps "swscale"
enabled spectrumsynth_filter && prepend avfilter_deps "avcodec"
enabled spp_filter          && prepend avfilter_deps "avcodec"
enabled subtitles_filter    && prepend avfilter_deps "avformat avcodec"
enabled uspp_filter         && prepend avfilter_deps "avcodec"
enabled zoompan_filter      && prepend avfilter_deps "swscale"

enabled lavfi_indev         && prepend avdevice_deps "avfilter"

#FIXME
enabled sdl2_outdev     && add_cflags $(filter_out '-Dmain=SDL_main' $sdl2_cflags)

enabled opus_decoder    && prepend avcodec_deps "swresample"

expand_deps(){
    lib_deps=${1}_deps
    eval "deps=\$$lib_deps"
    append $lib_deps $(map 'eval echo \$${v}_deps' $deps)
    unique $lib_deps
}

#we have to remove gpl from the deps here as some code assumes all lib deps are libs
postproc_deps="$(filter_out 'gpl' $postproc_deps)"

map 'expand_deps $v' $LIBRARY_LIST

if test "$quiet" != "yes"; then

echo "install prefix            $prefix"
echo "source path               $source_path"
echo "C compiler                $cc"
echo "C library                 $libc_type"
if test "$host_cc" != "$cc"; then
    echo "host C compiler           $host_cc"
    echo "host C library            $host_libc_type"
fi
echo "ARCH                      $arch ($cpu)"
if test "$build_suffix" != ""; then
    echo "build suffix              $build_suffix"
fi
if test "$progs_suffix" != ""; then
    echo "progs suffix              $progs_suffix"
fi
if test "$extra_version" != ""; then
    echo "version string suffix     $extra_version"
fi
echo "big-endian                ${bigendian-no}"
echo "runtime cpu detection     ${runtime_cpudetect-no}"
if enabled x86; then
    echo "standalone assembly       ${x86asm-no}"
    echo "x86 assembler             ${x86asmexe}"
    echo "MMX enabled               ${mmx-no}"
    echo "MMXEXT enabled            ${mmxext-no}"
    echo "3DNow! enabled            ${amd3dnow-no}"
    echo "3DNow! extended enabled   ${amd3dnowext-no}"
    echo "SSE enabled               ${sse-no}"
    echo "SSSE3 enabled             ${ssse3-no}"
    echo "AESNI enabled             ${aesni-no}"
    echo "AVX enabled               ${avx-no}"
    echo "AVX2 enabled              ${avx2-no}"
    echo "AVX-512 enabled           ${avx512-no}"
    echo "XOP enabled               ${xop-no}"
    echo "FMA3 enabled              ${fma3-no}"
    echo "FMA4 enabled              ${fma4-no}"
    echo "i686 features enabled     ${i686-no}"
    echo "CMOV is fast              ${fast_cmov-no}"
    echo "EBX available             ${ebx_available-no}"
    echo "EBP available             ${ebp_available-no}"
fi
if enabled aarch64; then
    echo "NEON enabled              ${neon-no}"
    echo "VFP enabled               ${vfp-no}"
fi
if enabled arm; then
    echo "ARMv5TE enabled           ${armv5te-no}"
    echo "ARMv6 enabled             ${armv6-no}"
    echo "ARMv6T2 enabled           ${armv6t2-no}"
    echo "VFP enabled               ${vfp-no}"
    echo "NEON enabled              ${neon-no}"
    echo "THUMB enabled             ${thumb-no}"
fi
if enabled mips; then
    echo "MIPS FPU enabled          ${mipsfpu-no}"
    echo "MIPS DSP R1 enabled       ${mipsdsp-no}"
    echo "MIPS DSP R2 enabled       ${mipsdspr2-no}"
    echo "MIPS MSA enabled          ${msa-no}"
    echo "LOONGSON MMI enabled      ${mmi-no}"
fi
if enabled ppc; then
    echo "AltiVec enabled           ${altivec-no}"
    echo "VSX enabled               ${vsx-no}"
    echo "POWER8 enabled            ${power8-no}"
    echo "PPC 4xx optimizations     ${ppc4xx-no}"
    echo "dcbzl available           ${dcbzl-no}"
fi
echo "debug symbols             ${debug-no}"
echo "strip symbols             ${stripping-no}"
echo "optimize for size         ${small-no}"
echo "optimizations             ${optimizations-no}"
echo "static                    ${static-no}"
echo "shared                    ${shared-no}"
echo "postprocessing support    ${postproc-no}"
echo "network support           ${network-no}"
echo "threading support         ${thread_type-no}"
echo "safe bitstream reader     ${safe_bitstream_reader-no}"
echo "texi2html enabled         ${texi2html-no}"
echo "perl enabled              ${perl-no}"
echo "pod2man enabled           ${pod2man-no}"
echo "makeinfo enabled          ${makeinfo-no}"
echo "makeinfo supports HTML    ${makeinfo_html-no}"
test -n "$random_seed" &&
    echo "random seed               ${random_seed}"
echo

echo "External libraries:"
print_enabled '' $EXTERNAL_LIBRARY_LIST $EXTERNAL_AUTODETECT_LIBRARY_LIST | print_in_columns
echo

echo "External libraries providing hardware acceleration:"
print_enabled '' $HWACCEL_LIBRARY_LIST $HWACCEL_AUTODETECT_LIBRARY_LIST | print_in_columns
echo

echo "Libraries:"
print_enabled '' $LIBRARY_LIST | print_in_columns
echo

echo "Programs:"
print_enabled '' $PROGRAM_LIST | print_in_columns
echo

for type in decoder encoder hwaccel parser demuxer muxer protocol filter bsf indev outdev; do
    echo "Enabled ${type}s:"
    eval list=\$$(toupper $type)_LIST
    print_enabled '_*' $list | print_in_columns
    echo
done

if test -n "$ignore_tests"; then
    ignore_tests=$(echo $ignore_tests | tr ',' ' ')
    echo "Ignored FATE tests:"
    echo $ignore_tests | print_in_columns
    echo
fi

echo "License: $license"

fi # test "$quiet" != "yes"

if test -n "$WARNINGS"; then
    printf "\n%s%s$WARNINGS%s" "$warn_color" "$bold_color" "$reset_color"
    enabled fatal_warnings && exit 1
fi

test -e Makefile || echo "include $source_path/Makefile" > Makefile

esc(){
    echo "$*" | sed 's/%/%25/g;s/:/%3a/g'
}

echo "config:$arch:$subarch:$cpu:$target_os:$(esc $cc_ident):$(esc $FFMPEG_CONFIGURATION)" > ffbuild/config.fate

enabled stripping || strip="echo skipping strip"
enabled stripping || striptype=""

config_files="$TMPH ffbuild/config.mak doc/config.texi"

cat > ffbuild/config.mak <<EOF
# Automatically generated by configure - do not modify!
ifndef FFMPEG_CONFIG_MAK
FFMPEG_CONFIG_MAK=1
FFMPEG_CONFIGURATION=$FFMPEG_CONFIGURATION
prefix=$prefix
LIBDIR=\$(DESTDIR)$libdir
SHLIBDIR=\$(DESTDIR)$shlibdir
INCDIR=\$(DESTDIR)$incdir
BINDIR=\$(DESTDIR)$bindir
DATADIR=\$(DESTDIR)$datadir
DOCDIR=\$(DESTDIR)$docdir
MANDIR=\$(DESTDIR)$mandir
PKGCONFIGDIR=\$(DESTDIR)$pkgconfigdir
INSTALL_NAME_DIR=$install_name_dir
SRC_PATH=$source_path
SRC_LINK=$source_link
ifndef MAIN_MAKEFILE
SRC_PATH:=\$(SRC_PATH:.%=..%)
endif
CC_IDENT=$cc_ident
ARCH=$arch
INTRINSICS=$intrinsics
EXTERN_PREFIX=$extern_prefix
CC=$cc
CXX=$cxx
AS=$as
OBJCC=$objcc
LD=$ld
DEPCC=$dep_cc
DEPCCFLAGS=$DEPCCFLAGS \$(CPPFLAGS)
DEPAS=$as
DEPASFLAGS=$DEPASFLAGS \$(CPPFLAGS)
X86ASM=$x86asmexe
DEPX86ASM=$x86asmexe
DEPX86ASMFLAGS=\$(X86ASMFLAGS)
AR=$ar
ARFLAGS=$arflags
AR_O=$ar_o
AR_CMD=$ar
NM_CMD=$nm
RANLIB=$ranlib
STRIP=$strip
STRIPTYPE=$striptype
NVCC=$nvcc
CP=cp -p
LN_S=$ln_s
CPPFLAGS=$CPPFLAGS
CFLAGS=$CFLAGS
CXXFLAGS=$CXXFLAGS
OBJCFLAGS=$OBJCFLAGS
ASFLAGS=$ASFLAGS
NVCCFLAGS=$nvccflags
AS_C=$AS_C
AS_O=$AS_O
OBJCC_C=$OBJCC_C
OBJCC_E=$OBJCC_E
OBJCC_O=$OBJCC_O
CC_C=$CC_C
CC_E=$CC_E
CC_O=$CC_O
CXX_C=$CXX_C
CXX_O=$CXX_O
NVCC_C=$NVCC_C
NVCC_O=$NVCC_O
LD_O=$LD_O
X86ASM_O=$X86ASM_O
LD_LIB=$LD_LIB
LD_PATH=$LD_PATH
DLLTOOL=$dlltool
WINDRES=$windres
DEPWINDRES=$dep_cc
DOXYGEN=$doxygen
LDFLAGS=$LDFLAGS
LDEXEFLAGS=$LDEXEFLAGS
LDSOFLAGS=$LDSOFLAGS
SHFLAGS=$(echo $($ldflags_filter $SHFLAGS))
ASMSTRIPFLAGS=$ASMSTRIPFLAGS
X86ASMFLAGS=$X86ASMFLAGS
BUILDSUF=$build_suffix
PROGSSUF=$progs_suffix
FULLNAME=$FULLNAME
LIBPREF=$LIBPREF
LIBSUF=$LIBSUF
LIBNAME=$LIBNAME
SLIBPREF=$SLIBPREF
SLIBSUF=$SLIBSUF
EXESUF=$EXESUF
EXTRA_VERSION=$extra_version
CCDEP=$CCDEP
CXXDEP=$CXXDEP
CCDEP_FLAGS=$CCDEP_FLAGS
ASDEP=$ASDEP
ASDEP_FLAGS=$ASDEP_FLAGS
X86ASMDEP=$X86ASMDEP
X86ASMDEP_FLAGS=$X86ASMDEP_FLAGS
CC_DEPFLAGS=$CC_DEPFLAGS
AS_DEPFLAGS=$AS_DEPFLAGS
X86ASM_DEPFLAGS=$X86ASM_DEPFLAGS
HOSTCC=$host_cc
HOSTLD=$host_ld
HOSTCFLAGS=$host_cflags
HOSTCPPFLAGS=$host_cppflags
HOSTEXESUF=$HOSTEXESUF
HOSTLDFLAGS=$host_ldflags
HOSTEXTRALIBS=$host_extralibs
DEPHOSTCC=$host_cc
DEPHOSTCCFLAGS=$DEPHOSTCCFLAGS \$(HOSTCCFLAGS)
HOSTCCDEP=$HOSTCCDEP
HOSTCCDEP_FLAGS=$HOSTCCDEP_FLAGS
HOSTCC_DEPFLAGS=$HOSTCC_DEPFLAGS
HOSTCC_C=$HOSTCC_C
HOSTCC_O=$HOSTCC_O
HOSTLD_O=$HOSTLD_O
TARGET_EXEC=$target_exec $target_exec_args
TARGET_PATH=$target_path
TARGET_SAMPLES=${target_samples:-\$(SAMPLES)}
CFLAGS-ffplay=${sdl2_cflags}
CFLAGS_HEADERS=$CFLAGS_HEADERS
LIB_INSTALL_EXTRA_CMD=$LIB_INSTALL_EXTRA_CMD
EXTRALIBS=$extralibs
COMPAT_OBJS=$compat_objs
INSTALL=$install
LIBTARGET=${LIBTARGET}
SLIBNAME=${SLIBNAME}
SLIBNAME_WITH_VERSION=${SLIBNAME_WITH_VERSION}
SLIBNAME_WITH_MAJOR=${SLIBNAME_WITH_MAJOR}
SLIB_CREATE_DEF_CMD=${SLIB_CREATE_DEF_CMD}
SLIB_EXTRA_CMD=${SLIB_EXTRA_CMD}
SLIB_INSTALL_NAME=${SLIB_INSTALL_NAME}
SLIB_INSTALL_LINKS=${SLIB_INSTALL_LINKS}
SLIB_INSTALL_EXTRA_LIB=${SLIB_INSTALL_EXTRA_LIB}
SLIB_INSTALL_EXTRA_SHLIB=${SLIB_INSTALL_EXTRA_SHLIB}
VERSION_SCRIPT_POSTPROCESS_CMD=${VERSION_SCRIPT_POSTPROCESS_CMD}
SAMPLES:=${samples:-\$(FATE_SAMPLES)}
NOREDZONE_FLAGS=$noredzone_flags
LIBFUZZER_PATH=$libfuzzer_path
IGNORE_TESTS=$ignore_tests
EOF

map 'eval echo "${v}_FFLIBS=\$${v}_deps" >> ffbuild/config.mak' $LIBRARY_LIST

for entry in $LIBRARY_LIST $PROGRAM_LIST $EXTRALIBS_LIST; do
    eval echo "EXTRALIBS-${entry}=\$${entry}_extralibs" >> ffbuild/config.mak
done

cat > $TMPH <<EOF
/* Automatically generated by configure - do not modify! */
#ifndef FFMPEG_CONFIG_H
#define FFMPEG_CONFIG_H
#define FFMPEG_CONFIGURATION "$(c_escape $FFMPEG_CONFIGURATION)"
#define FFMPEG_LICENSE "$(c_escape $license)"
#define CONFIG_THIS_YEAR 2018
#define FFMPEG_DATADIR "$(eval c_escape $datadir)"
#define AVCONV_DATADIR "$(eval c_escape $datadir)"
#define CC_IDENT "$(c_escape ${cc_ident:-Unknown compiler})"
#define av_restrict $restrict_keyword
#define EXTERN_PREFIX "${extern_prefix}"
#define EXTERN_ASM ${extern_prefix}
#define BUILDSUF "$build_suffix"
#define SLIBSUF "$SLIBSUF"
#define HAVE_MMX2 HAVE_MMXEXT
#define SWS_MAX_FILTER_SIZE $sws_max_filter_size
EOF

test -n "$assert_level" &&
    echo "#define ASSERT_LEVEL $assert_level" >>$TMPH

test -n "$malloc_prefix" &&
    echo "#define MALLOC_PREFIX $malloc_prefix" >>$TMPH

if enabled x86asm; then
    append config_files $TMPASM
    cat > $TMPASM <<EOF
; Automatically generated by configure - do not modify!
EOF
fi

enabled getenv || echo "#define getenv(x) NULL" >> $TMPH


mkdir -p doc
mkdir -p tests
mkdir -p tests/api
echo "@c auto-generated by configure - do not modify! " > doc/config.texi

print_config ARCH_   "$config_files" $ARCH_LIST
print_config HAVE_   "$config_files" $HAVE_LIST
print_config CONFIG_ "$config_files" $CONFIG_LIST       \
                                     $CONFIG_EXTRA      \
                                     $ALL_COMPONENTS    \

echo "#endif /* FFMPEG_CONFIG_H */" >> $TMPH
echo "endif # FFMPEG_CONFIG_MAK" >> ffbuild/config.mak

# Do not overwrite an unchanged config.h to avoid superfluous rebuilds.
cp_if_changed $TMPH config.h
touch ffbuild/.config

enabled x86asm && cp_if_changed $TMPASM config.asm

cat > $TMPH <<EOF
/* Generated by ffmpeg configure */
#ifndef AVUTIL_AVCONFIG_H
#define AVUTIL_AVCONFIG_H
EOF

print_config AV_HAVE_ $TMPH $HAVE_LIST_PUB

echo "#endif /* AVUTIL_AVCONFIG_H */" >> $TMPH

cp_if_changed $TMPH libavutil/avconfig.h

# generate the lists of enabled components
print_enabled_components(){
    file=$1
    struct_name=$2
    name=$3
    shift 3
    echo "static const $struct_name * const $name[] = {" > $TMPH
    for c in $*; do
        if enabled $c; then
            case $name in
                indev_list)
                    c=$(add_suffix _demuxer $(remove_suffix _indev $c))
                ;;
                outdev_list)
                    c=$(add_suffix _muxer $(remove_suffix _outdev $c))
                ;;
            esac
            printf "    &ff_%s,\n" $c >> $TMPH
        fi
    done
    echo "    NULL };" >> $TMPH
    cp_if_changed $TMPH $file
}

print_enabled_components libavcodec/codec_list.c AVCodec codec_list $CODEC_LIST
print_enabled_components libavcodec/parser_list.c AVCodecParser parser_list $PARSER_LIST
print_enabled_components libavcodec/bsf_list.c AVBitStreamFilter bitstream_filters $BSF_LIST
print_enabled_components libavdevice/indev_list.c AVInputFormat indev_list $INDEV_LIST
print_enabled_components libavdevice/outdev_list.c AVOutputFormat outdev_list $OUTDEV_LIST
print_enabled_components libavformat/demuxer_list.c AVInputFormat demuxer_list $DEMUXER_LIST
print_enabled_components libavformat/muxer_list.c AVOutputFormat muxer_list $MUXER_LIST
print_enabled_components libavformat/protocol_list.c URLProtocol url_protocols $PROTOCOL_LIST

# Settings for pkg-config files

cat > $TMPH <<EOF
# Automatically generated by configure - do not modify!
shared=$shared
build_suffix=$build_suffix
prefix=$prefix
libdir=$libdir
incdir=$incdir
rpath=$(enabled rpath && echo "-Wl,-rpath,\${libdir}")
source_path=${source_path}
LIBPREF=${LIBPREF}
LIBSUF=${LIBSUF}
extralibs_avutil="$avutil_extralibs"
extralibs_avcodec="$avcodec_extralibs"
extralibs_avformat="$avformat_extralibs"
extralibs_avdevice="$avdevice_extralibs"
extralibs_avfilter="$avfilter_extralibs"
extralibs_avresample="$avresample_extralibs"
extralibs_postproc="$postproc_extralibs"
extralibs_swscale="$swscale_extralibs"
extralibs_swresample="$swresample_extralibs"
EOF

for lib in $LIBRARY_LIST; do
    lib_deps="$(eval echo \$${lib}_deps)"
    echo ${lib}_deps=\"$lib_deps\" >> $TMPH
done

cp_if_changed $TMPH ffbuild/config.sh<|MERGE_RESOLUTION|>--- conflicted
+++ resolved
@@ -198,7 +198,6 @@
   libraries must be explicitly enabled.
 
   Also note that the following help text describes the purpose of the libraries
-<<<<<<< HEAD
   themselves, not all their features will necessarily be usable by FFmpeg.
 
   --disable-alsa           disable ALSA support [autodetect]
@@ -258,6 +257,7 @@
   --enable-libsnappy       enable Snappy compression, needed for hap encoding [no]
   --enable-libsoxr         enable Include libsoxr resampling [no]
   --enable-libspeex        enable Speex de/encoding via libspeex [no]
+  --enable-libsrt          enable Haivision SRT protocol via libsrt [no]
   --enable-libssh          enable SFTP protocol via libssh [no]
   --enable-libtesseract    enable Tesseract, needed for ocr filter [no]
   --enable-libtheora       enable Theora encoding via libtheora [no]
@@ -305,59 +305,6 @@
                            on OSX if openssl and gnutls are not used [autodetect]
   --disable-xlib           disable xlib [autodetect]
   --disable-zlib           disable zlib [autodetect]
-=======
-  themselves, not all their features will necessarily be usable by Libav.
-
-  --enable-avisynth          video frameserver
-  --enable-avxsynth          Linux version of AviSynth
-  --enable-bzlib             bzip2 compression [autodetect]
-  --enable-frei0r            video filtering plugins
-  --enable-gnutls            crypto
-  --enable-libaom            AV1 video encoding/decoding
-  --enable-libbs2b           Bauer stereophonic-to-binaural DSP
-  --enable-libcdio           audio CD input
-  --enable-libdc1394         IEEE 1394/Firewire camera input
-  --enable-libdcadec         DCA audio decoding
-  --enable-libfaac           AAC audio encoding
-  --enable-libfdk-aac        AAC audio encoding/decoding
-  --enable-libfontconfig     font configuration and management
-  --enable-libfreetype       font rendering
-  --enable-libgsm            GSM audio encoding/decoding
-  --enable-libhdcd           HDCD decoding filter
-  --enable-libilbc           ILBC audio encoding/decoding
-  --enable-libjack           JACK audio sound server
-  --enable-libkvazaar        HEVC video encoding
-  --enable-libmp3lame        MP3 audio encoding
-  --enable-libopencore-amrnb AMR-NB audio encoding/decoding
-  --enable-libopencore-amrwb AMR-WB audio decoding
-  --enable-libopencv         computer vision
-  --enable-libopenh264       H.264 video encoding/decoding
-  --enable-libopenjpeg       JPEG 2000 image encoding/decoding
-  --enable-libopus           Opus audio encoding/decoding
-  --enable-libpulse          Pulseaudio sound server
-  --enable-librtmp           RTMP streaming
-  --enable-libschroedinger   Dirac video encoding/decoding
-  --enable-libsnappy         snappy compression
-  --enable-libspeex          Speex audio encoding/decoding
-  --enable-libsrt            Haivision SRT protocol
-  --enable-libtheora         Theora video encoding/decoding
-  --enable-libtwolame        MP2 audio encoding
-  --enable-libvo-aacenc      AAC audio encoding
-  --enable-libvo-amrwbenc    AMR-WB audio encoding
-  --enable-libvorbis         Vorbis audio encoding/decoding
-  --enable-libvpx            VP* video encoding/decoding
-  --enable-libwavpack        Wavpack audio encoding/decoding
-  --enable-libwebp           WebP image encoding/decoding
-  --enable-libx264           H.264 video encoding
-  --enable-libx265           HEVC video encoding
-  --enable-libxavs           Chinese AVS video encoding
-  --enable-libxcb            X window system protocol communication
-  --enable-libxcb-shm        X11 shm communication [auto]
-  --enable-libxcb-xfixes     X11 mouse rendering [auto]
-  --enable-libxvid           MPEG-4 ASP video encoding
-  --enable-openssl           crypto
-  --enable-zlib              compression [autodetect]
->>>>>>> a2fc8dba
 
   The following libraries provide various hardware acceleration features:
   --disable-amf            disable AMF video encoding code [autodetect]
@@ -1759,12 +1706,9 @@
     libsnappy
     libsoxr
     libspeex
-<<<<<<< HEAD
+    libsrt
     libssh
     libtesseract
-=======
-    libsrt
->>>>>>> a2fc8dba
     libtheora
     libtwolame
     libv4l2
@@ -6081,11 +6025,8 @@
 enabled libsoxr           && require libsoxr soxr.h soxr_create -lsoxr
 enabled libssh            && require_pkg_config libssh libssh libssh/sftp.h sftp_init
 enabled libspeex          && require_pkg_config libspeex speex speex/speex.h speex_decoder_init
-<<<<<<< HEAD
+enabled libsrt            && require_pkg_config libsrt "srt >= 1.2.0" srt/srt.h srt_socket
 enabled libtesseract      && require_pkg_config libtesseract tesseract tesseract/capi.h TessBaseAPICreate
-=======
-enabled libsrt            && require_pkg_config libsrt "srt >= 1.2.0" srt/srt.h srt_socket
->>>>>>> a2fc8dba
 enabled libtheora         && require libtheora theora/theoraenc.h th_info_init -ltheoraenc -ltheoradec -logg
 enabled libtls            && require_pkg_config libtls libtls tls.h tls_configure
 enabled libtwolame        && require libtwolame twolame.h twolame_init -ltwolame &&
