--- conflicted
+++ resolved
@@ -4965,15 +4965,9 @@
         shlibdir_default="$bindir_default"
         SLIBPREF=""
         SLIBSUF=".dll"
-<<<<<<< HEAD
         SLIBNAME_WITH_VERSION='$(SLIBPREF)$(FULLNAME)-$(LIBVERSION)$(SLIBSUF)'
         SLIBNAME_WITH_MAJOR='$(SLIBPREF)$(FULLNAME)-$(LIBMAJOR)$(SLIBSUF)'
-        SLIB_EXTRA_CMD=-'$(DLLTOOL) -m $(LIBTARGET) -d $$(@:$(SLIBSUF)=.def) -l $(SUBDIR)$(SLIBNAME:$(SLIBSUF)=.lib) -D $(SLIBNAME_WITH_MAJOR)'
-=======
-        SLIBNAME_WITH_VERSION='$(SLIBPREF)$(NAME)-$(LIBVERSION)$(SLIBSUF)'
-        SLIBNAME_WITH_MAJOR='$(SLIBPREF)$(NAME)-$(LIBMAJOR)$(SLIBSUF)'
         SLIB_EXTRA_CMD='cp $(SUBDIR)lib$(SLIBNAME:$(SLIBSUF)=.dll.a) $(SUBDIR)$(SLIBNAME:$(SLIBSUF)=.lib)'
->>>>>>> 67c72f08
         SLIB_INSTALL_NAME='$(SLIBNAME_WITH_MAJOR)'
         SLIB_INSTALL_LINKS=
         SLIB_INSTALL_EXTRA_SHLIB='$(SLIBNAME:$(SLIBSUF)=.lib)'
@@ -6826,13 +6820,9 @@
 X86ASM_O=$X86ASM_O
 LD_LIB=$LD_LIB
 LD_PATH=$LD_PATH
-<<<<<<< HEAD
-DLLTOOL=$dlltool
 WINDRES=$windres
 DEPWINDRES=$dep_cc
 DOXYGEN=$doxygen
-=======
->>>>>>> 67c72f08
 LDFLAGS=$LDFLAGS
 LDEXEFLAGS=$LDEXEFLAGS
 LDSOFLAGS=$LDSOFLAGS
@@ -6882,12 +6872,7 @@
 LIB_INSTALL_EXTRA_CMD=$LIB_INSTALL_EXTRA_CMD
 EXTRALIBS=$extralibs
 COMPAT_OBJS=$compat_objs
-<<<<<<< HEAD
 INSTALL=$install
-LIBTARGET=${LIBTARGET}
-=======
-INSTALL=install
->>>>>>> 67c72f08
 SLIBNAME=${SLIBNAME}
 SLIBNAME_WITH_VERSION=${SLIBNAME_WITH_VERSION}
 SLIBNAME_WITH_MAJOR=${SLIBNAME_WITH_MAJOR}
