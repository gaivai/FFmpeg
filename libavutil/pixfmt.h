/*
 * copyright (c) 2006 Michael Niedermayer <michaelni@gmx.at>
 *
 * This file is part of FFmpeg.
 *
 * FFmpeg is free software; you can redistribute it and/or
 * modify it under the terms of the GNU Lesser General Public
 * License as published by the Free Software Foundation; either
 * version 2.1 of the License, or (at your option) any later version.
 *
 * FFmpeg is distributed in the hope that it will be useful,
 * but WITHOUT ANY WARRANTY; without even the implied warranty of
 * MERCHANTABILITY or FITNESS FOR A PARTICULAR PURPOSE.  See the GNU
 * Lesser General Public License for more details.
 *
 * You should have received a copy of the GNU Lesser General Public
 * License along with FFmpeg; if not, write to the Free Software
 * Foundation, Inc., 51 Franklin Street, Fifth Floor, Boston, MA 02110-1301 USA
 */

#ifndef AVUTIL_PIXFMT_H
#define AVUTIL_PIXFMT_H

/**
 * @file
 * pixel format definitions
 *
 */

#include "libavutil/avconfig.h"
#include "libavutil/version.h"

#define AVPALETTE_SIZE 1024
#define AVPALETTE_COUNT 256

/**
 * Pixel format.
 *
 * @note
 * PIX_FMT_RGB32 is handled in an endian-specific manner. An RGBA
 * color is put together as:
 *  (A << 24) | (R << 16) | (G << 8) | B
 * This is stored as BGRA on little-endian CPU architectures and ARGB on
 * big-endian CPUs.
 *
 * @par
 * When the pixel format is palettized RGB (PIX_FMT_PAL8), the palettized
 * image data is stored in AVFrame.data[0]. The palette is transported in
 * AVFrame.data[1], is 1024 bytes long (256 4-byte entries) and is
 * formatted the same as in PIX_FMT_RGB32 described above (i.e., it is
 * also endian-specific). Note also that the individual RGB palette
 * components stored in AVFrame.data[1] should be in the range 0..255.
 * This is important as many custom PAL8 video codecs that were designed
 * to run on the IBM VGA graphics adapter use 6-bit palette components.
 *
 * @par
 * For all the 8bit per pixel formats, an RGB32 palette is in data[1] like
 * for pal8. This palette is filled in automatically by the function
 * allocating the picture.
 *
 * @note
 * make sure that all newly added big endian formats have pix_fmt&1==1
 * and that all newly added little endian formats have pix_fmt&1==0
 * this allows simpler detection of big vs little endian.
 */
enum AVPixelFormat {
    AV_PIX_FMT_NONE = -1,
    AV_PIX_FMT_YUV420P,   ///< planar YUV 4:2:0, 12bpp, (1 Cr & Cb sample per 2x2 Y samples)
    AV_PIX_FMT_YUYV422,   ///< packed YUV 4:2:2, 16bpp, Y0 Cb Y1 Cr
    AV_PIX_FMT_RGB24,     ///< packed RGB 8:8:8, 24bpp, RGBRGB...
    AV_PIX_FMT_BGR24,     ///< packed RGB 8:8:8, 24bpp, BGRBGR...
    AV_PIX_FMT_YUV422P,   ///< planar YUV 4:2:2, 16bpp, (1 Cr & Cb sample per 2x1 Y samples)
    AV_PIX_FMT_YUV444P,   ///< planar YUV 4:4:4, 24bpp, (1 Cr & Cb sample per 1x1 Y samples)
    AV_PIX_FMT_YUV410P,   ///< planar YUV 4:1:0,  9bpp, (1 Cr & Cb sample per 4x4 Y samples)
    AV_PIX_FMT_YUV411P,   ///< planar YUV 4:1:1, 12bpp, (1 Cr & Cb sample per 4x1 Y samples)
    AV_PIX_FMT_GRAY8,     ///<        Y        ,  8bpp
    AV_PIX_FMT_MONOWHITE, ///<        Y        ,  1bpp, 0 is white, 1 is black, in each byte pixels are ordered from the msb to the lsb
    AV_PIX_FMT_MONOBLACK, ///<        Y        ,  1bpp, 0 is black, 1 is white, in each byte pixels are ordered from the msb to the lsb
    AV_PIX_FMT_PAL8,      ///< 8 bit with PIX_FMT_RGB32 palette
    AV_PIX_FMT_YUVJ420P,  ///< planar YUV 4:2:0, 12bpp, full scale (JPEG), deprecated in favor of PIX_FMT_YUV420P and setting color_range
    AV_PIX_FMT_YUVJ422P,  ///< planar YUV 4:2:2, 16bpp, full scale (JPEG), deprecated in favor of PIX_FMT_YUV422P and setting color_range
    AV_PIX_FMT_YUVJ444P,  ///< planar YUV 4:4:4, 24bpp, full scale (JPEG), deprecated in favor of PIX_FMT_YUV444P and setting color_range
    AV_PIX_FMT_XVMC_MPEG2_MC,///< XVideo Motion Acceleration via common packet passing
    AV_PIX_FMT_XVMC_MPEG2_IDCT,
    AV_PIX_FMT_UYVY422,   ///< packed YUV 4:2:2, 16bpp, Cb Y0 Cr Y1
    AV_PIX_FMT_UYYVYY411, ///< packed YUV 4:1:1, 12bpp, Cb Y0 Y1 Cr Y2 Y3
    AV_PIX_FMT_BGR8,      ///< packed RGB 3:3:2,  8bpp, (msb)2B 3G 3R(lsb)
    AV_PIX_FMT_BGR4,      ///< packed RGB 1:2:1 bitstream,  4bpp, (msb)1B 2G 1R(lsb), a byte contains two pixels, the first pixel in the byte is the one composed by the 4 msb bits
    AV_PIX_FMT_BGR4_BYTE, ///< packed RGB 1:2:1,  8bpp, (msb)1B 2G 1R(lsb)
    AV_PIX_FMT_RGB8,      ///< packed RGB 3:3:2,  8bpp, (msb)2R 3G 3B(lsb)
    AV_PIX_FMT_RGB4,      ///< packed RGB 1:2:1 bitstream,  4bpp, (msb)1R 2G 1B(lsb), a byte contains two pixels, the first pixel in the byte is the one composed by the 4 msb bits
    AV_PIX_FMT_RGB4_BYTE, ///< packed RGB 1:2:1,  8bpp, (msb)1R 2G 1B(lsb)
    AV_PIX_FMT_NV12,      ///< planar YUV 4:2:0, 12bpp, 1 plane for Y and 1 plane for the UV components, which are interleaved (first byte U and the following byte V)
    AV_PIX_FMT_NV21,      ///< as above, but U and V bytes are swapped

    AV_PIX_FMT_ARGB,      ///< packed ARGB 8:8:8:8, 32bpp, ARGBARGB...
    AV_PIX_FMT_RGBA,      ///< packed RGBA 8:8:8:8, 32bpp, RGBARGBA...
    AV_PIX_FMT_ABGR,      ///< packed ABGR 8:8:8:8, 32bpp, ABGRABGR...
    AV_PIX_FMT_BGRA,      ///< packed BGRA 8:8:8:8, 32bpp, BGRABGRA...

    AV_PIX_FMT_GRAY16BE,  ///<        Y        , 16bpp, big-endian
    AV_PIX_FMT_GRAY16LE,  ///<        Y        , 16bpp, little-endian
    AV_PIX_FMT_YUV440P,   ///< planar YUV 4:4:0 (1 Cr & Cb sample per 1x2 Y samples)
    AV_PIX_FMT_YUVJ440P,  ///< planar YUV 4:4:0 full scale (JPEG), deprecated in favor of PIX_FMT_YUV440P and setting color_range
    AV_PIX_FMT_YUVA420P,  ///< planar YUV 4:2:0, 20bpp, (1 Cr & Cb sample per 2x2 Y & A samples)
    AV_PIX_FMT_VDPAU_H264,///< H.264 HW decoding with VDPAU, data[0] contains a vdpau_render_state struct which contains the bitstream of the slices as well as various fields extracted from headers
    AV_PIX_FMT_VDPAU_MPEG1,///< MPEG-1 HW decoding with VDPAU, data[0] contains a vdpau_render_state struct which contains the bitstream of the slices as well as various fields extracted from headers
    AV_PIX_FMT_VDPAU_MPEG2,///< MPEG-2 HW decoding with VDPAU, data[0] contains a vdpau_render_state struct which contains the bitstream of the slices as well as various fields extracted from headers
    AV_PIX_FMT_VDPAU_WMV3,///< WMV3 HW decoding with VDPAU, data[0] contains a vdpau_render_state struct which contains the bitstream of the slices as well as various fields extracted from headers
    AV_PIX_FMT_VDPAU_VC1, ///< VC-1 HW decoding with VDPAU, data[0] contains a vdpau_render_state struct which contains the bitstream of the slices as well as various fields extracted from headers
    AV_PIX_FMT_RGB48BE,   ///< packed RGB 16:16:16, 48bpp, 16R, 16G, 16B, the 2-byte value for each R/G/B component is stored as big-endian
    AV_PIX_FMT_RGB48LE,   ///< packed RGB 16:16:16, 48bpp, 16R, 16G, 16B, the 2-byte value for each R/G/B component is stored as little-endian

    AV_PIX_FMT_RGB565BE,  ///< packed RGB 5:6:5, 16bpp, (msb)   5R 6G 5B(lsb), big-endian
    AV_PIX_FMT_RGB565LE,  ///< packed RGB 5:6:5, 16bpp, (msb)   5R 6G 5B(lsb), little-endian
    AV_PIX_FMT_RGB555BE,  ///< packed RGB 5:5:5, 16bpp, (msb)1A 5R 5G 5B(lsb), big-endian, most significant bit to 0
    AV_PIX_FMT_RGB555LE,  ///< packed RGB 5:5:5, 16bpp, (msb)1A 5R 5G 5B(lsb), little-endian, most significant bit to 0

    AV_PIX_FMT_BGR565BE,  ///< packed BGR 5:6:5, 16bpp, (msb)   5B 6G 5R(lsb), big-endian
    AV_PIX_FMT_BGR565LE,  ///< packed BGR 5:6:5, 16bpp, (msb)   5B 6G 5R(lsb), little-endian
    AV_PIX_FMT_BGR555BE,  ///< packed BGR 5:5:5, 16bpp, (msb)1A 5B 5G 5R(lsb), big-endian, most significant bit to 1
    AV_PIX_FMT_BGR555LE,  ///< packed BGR 5:5:5, 16bpp, (msb)1A 5B 5G 5R(lsb), little-endian, most significant bit to 1

    AV_PIX_FMT_VAAPI_MOCO, ///< HW acceleration through VA API at motion compensation entry-point, Picture.data[3] contains a vaapi_render_state struct which contains macroblocks as well as various fields extracted from headers
    AV_PIX_FMT_VAAPI_IDCT, ///< HW acceleration through VA API at IDCT entry-point, Picture.data[3] contains a vaapi_render_state struct which contains fields extracted from headers
    AV_PIX_FMT_VAAPI_VLD,  ///< HW decoding through VA API, Picture.data[3] contains a vaapi_render_state struct which contains the bitstream of the slices as well as various fields extracted from headers

    AV_PIX_FMT_YUV420P16LE,  ///< planar YUV 4:2:0, 24bpp, (1 Cr & Cb sample per 2x2 Y samples), little-endian
    AV_PIX_FMT_YUV420P16BE,  ///< planar YUV 4:2:0, 24bpp, (1 Cr & Cb sample per 2x2 Y samples), big-endian
    AV_PIX_FMT_YUV422P16LE,  ///< planar YUV 4:2:2, 32bpp, (1 Cr & Cb sample per 2x1 Y samples), little-endian
    AV_PIX_FMT_YUV422P16BE,  ///< planar YUV 4:2:2, 32bpp, (1 Cr & Cb sample per 2x1 Y samples), big-endian
    AV_PIX_FMT_YUV444P16LE,  ///< planar YUV 4:4:4, 48bpp, (1 Cr & Cb sample per 1x1 Y samples), little-endian
    AV_PIX_FMT_YUV444P16BE,  ///< planar YUV 4:4:4, 48bpp, (1 Cr & Cb sample per 1x1 Y samples), big-endian
    AV_PIX_FMT_VDPAU_MPEG4,  ///< MPEG4 HW decoding with VDPAU, data[0] contains a vdpau_render_state struct which contains the bitstream of the slices as well as various fields extracted from headers
    AV_PIX_FMT_DXVA2_VLD,    ///< HW decoding through DXVA2, Picture.data[3] contains a LPDIRECT3DSURFACE9 pointer

    AV_PIX_FMT_RGB444LE,  ///< packed RGB 4:4:4, 16bpp, (msb)4A 4R 4G 4B(lsb), little-endian, most significant bits to 0
    AV_PIX_FMT_RGB444BE,  ///< packed RGB 4:4:4, 16bpp, (msb)4A 4R 4G 4B(lsb), big-endian, most significant bits to 0
    AV_PIX_FMT_BGR444LE,  ///< packed BGR 4:4:4, 16bpp, (msb)4A 4B 4G 4R(lsb), little-endian, most significant bits to 1
    AV_PIX_FMT_BGR444BE,  ///< packed BGR 4:4:4, 16bpp, (msb)4A 4B 4G 4R(lsb), big-endian, most significant bits to 1
    AV_PIX_FMT_GRAY8A,    ///< 8bit gray, 8bit alpha
    AV_PIX_FMT_BGR48BE,   ///< packed RGB 16:16:16, 48bpp, 16B, 16G, 16R, the 2-byte value for each R/G/B component is stored as big-endian
    AV_PIX_FMT_BGR48LE,   ///< packed RGB 16:16:16, 48bpp, 16B, 16G, 16R, the 2-byte value for each R/G/B component is stored as little-endian

    //the following 10 formats have the disadvantage of needing 1 format for each bit depth, thus
    //If you want to support multiple bit depths, then using AV_PIX_FMT_YUV420P16* with the bpp stored separately
    //is better
    AV_PIX_FMT_YUV420P9BE, ///< planar YUV 4:2:0, 13.5bpp, (1 Cr & Cb sample per 2x2 Y samples), big-endian
    AV_PIX_FMT_YUV420P9LE, ///< planar YUV 4:2:0, 13.5bpp, (1 Cr & Cb sample per 2x2 Y samples), little-endian
    AV_PIX_FMT_YUV420P10BE,///< planar YUV 4:2:0, 15bpp, (1 Cr & Cb sample per 2x2 Y samples), big-endian
    AV_PIX_FMT_YUV420P10LE,///< planar YUV 4:2:0, 15bpp, (1 Cr & Cb sample per 2x2 Y samples), little-endian
    AV_PIX_FMT_YUV422P10BE,///< planar YUV 4:2:2, 20bpp, (1 Cr & Cb sample per 2x1 Y samples), big-endian
    AV_PIX_FMT_YUV422P10LE,///< planar YUV 4:2:2, 20bpp, (1 Cr & Cb sample per 2x1 Y samples), little-endian
    AV_PIX_FMT_YUV444P9BE, ///< planar YUV 4:4:4, 27bpp, (1 Cr & Cb sample per 1x1 Y samples), big-endian
    AV_PIX_FMT_YUV444P9LE, ///< planar YUV 4:4:4, 27bpp, (1 Cr & Cb sample per 1x1 Y samples), little-endian
    AV_PIX_FMT_YUV444P10BE,///< planar YUV 4:4:4, 30bpp, (1 Cr & Cb sample per 1x1 Y samples), big-endian
    AV_PIX_FMT_YUV444P10LE,///< planar YUV 4:4:4, 30bpp, (1 Cr & Cb sample per 1x1 Y samples), little-endian
    AV_PIX_FMT_YUV422P9BE, ///< planar YUV 4:2:2, 18bpp, (1 Cr & Cb sample per 2x1 Y samples), big-endian
    AV_PIX_FMT_YUV422P9LE, ///< planar YUV 4:2:2, 18bpp, (1 Cr & Cb sample per 2x1 Y samples), little-endian
    AV_PIX_FMT_VDA_VLD,    ///< hardware decoding through VDA

#ifdef AV_PIX_FMT_ABI_GIT_MASTER
    AV_PIX_FMT_RGBA64BE,  ///< packed RGBA 16:16:16:16, 64bpp, 16R, 16G, 16B, 16A, the 2-byte value for each R/G/B/A component is stored as big-endian
    AV_PIX_FMT_RGBA64LE,  ///< packed RGBA 16:16:16:16, 64bpp, 16R, 16G, 16B, 16A, the 2-byte value for each R/G/B/A component is stored as little-endian
    AV_PIX_FMT_BGRA64BE,  ///< packed RGBA 16:16:16:16, 64bpp, 16B, 16G, 16R, 16A, the 2-byte value for each R/G/B/A component is stored as big-endian
    AV_PIX_FMT_BGRA64LE,  ///< packed RGBA 16:16:16:16, 64bpp, 16B, 16G, 16R, 16A, the 2-byte value for each R/G/B/A component is stored as little-endian
#endif
    AV_PIX_FMT_GBRP,      ///< planar GBR 4:4:4 24bpp
    AV_PIX_FMT_GBRP9BE,   ///< planar GBR 4:4:4 27bpp, big endian
    AV_PIX_FMT_GBRP9LE,   ///< planar GBR 4:4:4 27bpp, little endian
    AV_PIX_FMT_GBRP10BE,  ///< planar GBR 4:4:4 30bpp, big endian
    AV_PIX_FMT_GBRP10LE,  ///< planar GBR 4:4:4 30bpp, little endian
    AV_PIX_FMT_GBRP16BE,  ///< planar GBR 4:4:4 48bpp, big endian
    AV_PIX_FMT_GBRP16LE,  ///< planar GBR 4:4:4 48bpp, little endian
<<<<<<< HEAD

#ifndef AV_PIX_FMT_ABI_GIT_MASTER
    AV_PIX_FMT_RGBA64BE=0x123,  ///< packed RGBA 16:16:16:16, 64bpp, 16R, 16G, 16B, 16A, the 2-byte value for each R/G/B/A component is stored as big-endian
    AV_PIX_FMT_RGBA64LE,  ///< packed RGBA 16:16:16:16, 64bpp, 16R, 16G, 16B, 16A, the 2-byte value for each R/G/B/A component is stored as little-endian
    AV_PIX_FMT_BGRA64BE,  ///< packed RGBA 16:16:16:16, 64bpp, 16B, 16G, 16R, 16A, the 2-byte value for each R/G/B/A component is stored as big-endian
    AV_PIX_FMT_BGRA64LE,  ///< packed RGBA 16:16:16:16, 64bpp, 16B, 16G, 16R, 16A, the 2-byte value for each R/G/B/A component is stored as little-endian
#endif
    AV_PIX_FMT_0RGB=0x123+4,      ///< packed RGB 8:8:8, 32bpp, 0RGB0RGB...
    AV_PIX_FMT_RGB0,      ///< packed RGB 8:8:8, 32bpp, RGB0RGB0...
    AV_PIX_FMT_0BGR,      ///< packed BGR 8:8:8, 32bpp, 0BGR0BGR...
    AV_PIX_FMT_BGR0,      ///< packed BGR 8:8:8, 32bpp, BGR0BGR0...
    AV_PIX_FMT_YUVA444P,  ///< planar YUV 4:4:4 32bpp, (1 Cr & Cb sample per 1x1 Y & A samples)
    AV_PIX_FMT_YUVA422P,  ///< planar YUV 4:2:2 24bpp, (1 Cr & Cb sample per 2x1 Y & A samples)

    AV_PIX_FMT_YUV420P12BE, ///< planar YUV 4:2:0,18bpp, (1 Cr & Cb sample per 2x2 Y samples), big-endian
    AV_PIX_FMT_YUV420P12LE, ///< planar YUV 4:2:0,18bpp, (1 Cr & Cb sample per 2x2 Y samples), little-endian
    AV_PIX_FMT_YUV420P14BE, ///< planar YUV 4:2:0,21bpp, (1 Cr & Cb sample per 2x2 Y samples), big-endian
    AV_PIX_FMT_YUV420P14LE, ///< planar YUV 4:2:0,21bpp, (1 Cr & Cb sample per 2x2 Y samples), little-endian
    AV_PIX_FMT_YUV422P12BE, ///< planar YUV 4:2:2,24bpp, (1 Cr & Cb sample per 2x1 Y samples), big-endian
    AV_PIX_FMT_YUV422P12LE, ///< planar YUV 4:2:2,24bpp, (1 Cr & Cb sample per 2x1 Y samples), little-endian
    AV_PIX_FMT_YUV422P14BE, ///< planar YUV 4:2:2,28bpp, (1 Cr & Cb sample per 2x1 Y samples), big-endian
    AV_PIX_FMT_YUV422P14LE, ///< planar YUV 4:2:2,28bpp, (1 Cr & Cb sample per 2x1 Y samples), little-endian
    AV_PIX_FMT_YUV444P12BE, ///< planar YUV 4:4:4,36bpp, (1 Cr & Cb sample per 1x1 Y samples), big-endian
    AV_PIX_FMT_YUV444P12LE, ///< planar YUV 4:4:4,36bpp, (1 Cr & Cb sample per 1x1 Y samples), little-endian
    AV_PIX_FMT_YUV444P14BE, ///< planar YUV 4:4:4,42bpp, (1 Cr & Cb sample per 1x1 Y samples), big-endian
    AV_PIX_FMT_YUV444P14LE, ///< planar YUV 4:4:4,42bpp, (1 Cr & Cb sample per 1x1 Y samples), little-endian
    AV_PIX_FMT_GBRP12BE,    ///< planar GBR 4:4:4 36bpp, big endian
    AV_PIX_FMT_GBRP12LE,    ///< planar GBR 4:4:4 36bpp, little endian
    AV_PIX_FMT_GBRP14BE,    ///< planar GBR 4:4:4 42bpp, big endian
    AV_PIX_FMT_GBRP14LE,    ///< planar GBR 4:4:4 42bpp, little endian

=======
    AV_PIX_FMT_YUVA422P,  ///< planar YUV 4:2:2 24bpp, (1 Cr & Cb sample per 2x1 Y & A samples)
    AV_PIX_FMT_YUVA444P,  ///< planar YUV 4:4:4 32bpp, (1 Cr & Cb sample per 1x1 Y & A samples)
>>>>>>> f6c38c5f
    AV_PIX_FMT_NB,        ///< number of pixel formats, DO NOT USE THIS if you want to link with shared libav* because the number of formats might differ between versions

#if FF_API_PIX_FMT
#include "old_pix_fmts.h"
#endif
};

#define AV_PIX_FMT_Y400A AV_PIX_FMT_GRAY8A
#define AV_PIX_FMT_GBR24P AV_PIX_FMT_GBRP

#if AV_HAVE_BIGENDIAN
#   define AV_PIX_FMT_NE(be, le) AV_PIX_FMT_##be
#else
#   define AV_PIX_FMT_NE(be, le) AV_PIX_FMT_##le
#endif

#define AV_PIX_FMT_RGB32   AV_PIX_FMT_NE(ARGB, BGRA)
#define AV_PIX_FMT_RGB32_1 AV_PIX_FMT_NE(RGBA, ABGR)
#define AV_PIX_FMT_BGR32   AV_PIX_FMT_NE(ABGR, RGBA)
#define AV_PIX_FMT_BGR32_1 AV_PIX_FMT_NE(BGRA, ARGB)
#define AV_PIX_FMT_0RGB32  AV_PIX_FMT_NE(0RGB, BGR0)
#define AV_PIX_FMT_0BGR32  AV_PIX_FMT_NE(0BGR, RGB0)

#define AV_PIX_FMT_GRAY16 AV_PIX_FMT_NE(GRAY16BE, GRAY16LE)
#define AV_PIX_FMT_RGB48  AV_PIX_FMT_NE(RGB48BE,  RGB48LE)
#define AV_PIX_FMT_RGB565 AV_PIX_FMT_NE(RGB565BE, RGB565LE)
#define AV_PIX_FMT_RGB555 AV_PIX_FMT_NE(RGB555BE, RGB555LE)
#define AV_PIX_FMT_RGB444 AV_PIX_FMT_NE(RGB444BE, RGB444LE)
#define AV_PIX_FMT_BGR48  AV_PIX_FMT_NE(BGR48BE,  BGR48LE)
#define AV_PIX_FMT_BGR565 AV_PIX_FMT_NE(BGR565BE, BGR565LE)
#define AV_PIX_FMT_BGR555 AV_PIX_FMT_NE(BGR555BE, BGR555LE)
#define AV_PIX_FMT_BGR444 AV_PIX_FMT_NE(BGR444BE, BGR444LE)

#define AV_PIX_FMT_YUV420P9  AV_PIX_FMT_NE(YUV420P9BE , YUV420P9LE)
#define AV_PIX_FMT_YUV422P9  AV_PIX_FMT_NE(YUV422P9BE , YUV422P9LE)
#define AV_PIX_FMT_YUV444P9  AV_PIX_FMT_NE(YUV444P9BE , YUV444P9LE)
#define AV_PIX_FMT_YUV420P10 AV_PIX_FMT_NE(YUV420P10BE, YUV420P10LE)
#define AV_PIX_FMT_YUV422P10 AV_PIX_FMT_NE(YUV422P10BE, YUV422P10LE)
#define AV_PIX_FMT_YUV444P10 AV_PIX_FMT_NE(YUV444P10BE, YUV444P10LE)
#define AV_PIX_FMT_YUV420P12 AV_PIX_FMT_NE(YUV420P12BE, YUV420P12LE)
#define AV_PIX_FMT_YUV422P12 AV_PIX_FMT_NE(YUV422P12BE, YUV422P12LE)
#define AV_PIX_FMT_YUV444P12 AV_PIX_FMT_NE(YUV444P12BE, YUV444P12LE)
#define AV_PIX_FMT_YUV420P14 AV_PIX_FMT_NE(YUV420P14BE, YUV420P14LE)
#define AV_PIX_FMT_YUV422P14 AV_PIX_FMT_NE(YUV422P14BE, YUV422P14LE)
#define AV_PIX_FMT_YUV444P14 AV_PIX_FMT_NE(YUV444P14BE, YUV444P14LE)
#define AV_PIX_FMT_YUV420P16 AV_PIX_FMT_NE(YUV420P16BE, YUV420P16LE)
#define AV_PIX_FMT_YUV422P16 AV_PIX_FMT_NE(YUV422P16BE, YUV422P16LE)
#define AV_PIX_FMT_YUV444P16 AV_PIX_FMT_NE(YUV444P16BE, YUV444P16LE)

#define AV_PIX_FMT_RGBA64 AV_PIX_FMT_NE(RGBA64BE, RGBA64LE)
#define AV_PIX_FMT_BGRA64 AV_PIX_FMT_NE(BGRA64BE, BGRA64LE)
#define AV_PIX_FMT_GBRP9     AV_PIX_FMT_NE(GBRP9BE ,    GBRP9LE)
#define AV_PIX_FMT_GBRP10    AV_PIX_FMT_NE(GBRP10BE,    GBRP10LE)
#define AV_PIX_FMT_GBRP12    AV_PIX_FMT_NE(GBRP12BE,    GBRP12LE)
#define AV_PIX_FMT_GBRP14    AV_PIX_FMT_NE(GBRP14BE,    GBRP14LE)
#define AV_PIX_FMT_GBRP16    AV_PIX_FMT_NE(GBRP16BE,    GBRP16LE)

#if FF_API_PIX_FMT
#define PixelFormat AVPixelFormat

#define PIX_FMT_Y400A AV_PIX_FMT_Y400A
#define PIX_FMT_GBR24P AV_PIX_FMT_GBR24P

#define PIX_FMT_NE(be, le) AV_PIX_FMT_NE(be, le)

#define PIX_FMT_RGB32   AV_PIX_FMT_RGB32
#define PIX_FMT_RGB32_1 AV_PIX_FMT_RGB32_1
#define PIX_FMT_BGR32   AV_PIX_FMT_BGR32
#define PIX_FMT_BGR32_1 AV_PIX_FMT_BGR32_1
#define PIX_FMT_0RGB32  AV_PIX_FMT_0RGB32
#define PIX_FMT_0BGR32  AV_PIX_FMT_0BGR32

#define PIX_FMT_GRAY16 AV_PIX_FMT_GRAY16
#define PIX_FMT_RGB48  AV_PIX_FMT_RGB48
#define PIX_FMT_RGB565 AV_PIX_FMT_RGB565
#define PIX_FMT_RGB555 AV_PIX_FMT_RGB555
#define PIX_FMT_RGB444 AV_PIX_FMT_RGB444
#define PIX_FMT_BGR48  AV_PIX_FMT_BGR48
#define PIX_FMT_BGR565 AV_PIX_FMT_BGR565
#define PIX_FMT_BGR555 AV_PIX_FMT_BGR555
#define PIX_FMT_BGR444 AV_PIX_FMT_BGR444

#define PIX_FMT_YUV420P9  AV_PIX_FMT_YUV420P9
#define PIX_FMT_YUV422P9  AV_PIX_FMT_YUV422P9
#define PIX_FMT_YUV444P9  AV_PIX_FMT_YUV444P9
#define PIX_FMT_YUV420P10 AV_PIX_FMT_YUV420P10
#define PIX_FMT_YUV422P10 AV_PIX_FMT_YUV422P10
#define PIX_FMT_YUV444P10 AV_PIX_FMT_YUV444P10
#define PIX_FMT_YUV420P12 AV_PIX_FMT_YUV420P12
#define PIX_FMT_YUV422P12 AV_PIX_FMT_YUV422P12
#define PIX_FMT_YUV444P12 AV_PIX_FMT_YUV444P12
#define PIX_FMT_YUV420P14 AV_PIX_FMT_YUV420P14
#define PIX_FMT_YUV422P14 AV_PIX_FMT_YUV422P14
#define PIX_FMT_YUV444P14 AV_PIX_FMT_YUV444P14
#define PIX_FMT_YUV420P16 AV_PIX_FMT_YUV420P16
#define PIX_FMT_YUV422P16 AV_PIX_FMT_YUV422P16
#define PIX_FMT_YUV444P16 AV_PIX_FMT_YUV444P16

#define PIX_FMT_RGBA64 AV_PIX_FMT_RGBA64
#define PIX_FMT_BGRA64 AV_PIX_FMT_BGRA64
#define PIX_FMT_GBRP9  AV_PIX_FMT_GBRP9
#define PIX_FMT_GBRP10 AV_PIX_FMT_GBRP10
#define PIX_FMT_GBRP12 AV_PIX_FMT_GBRP12
#define PIX_FMT_GBRP14 AV_PIX_FMT_GBRP14
#define PIX_FMT_GBRP16 AV_PIX_FMT_GBRP16
#endif

#endif /* AVUTIL_PIXFMT_H */<|MERGE_RESOLUTION|>--- conflicted
+++ resolved
@@ -172,7 +172,14 @@
     AV_PIX_FMT_GBRP10LE,  ///< planar GBR 4:4:4 30bpp, little endian
     AV_PIX_FMT_GBRP16BE,  ///< planar GBR 4:4:4 48bpp, big endian
     AV_PIX_FMT_GBRP16LE,  ///< planar GBR 4:4:4 48bpp, little endian
-<<<<<<< HEAD
+
+    /**
+     * duplicated pixel formats for compatibility with libav.
+     * FFmpeg supports these formats since May 8 2012 and Jan 28 2012 (commits f9ca1ac7 and 143a5c55)
+     * Libav added them Oct 12 2012 with incompatible values (commit 6d5600e85)
+     */
+    AV_PIX_FMT_YUVA422P_LIBAV,  ///< planar YUV 4:2:2 24bpp, (1 Cr & Cb sample per 2x1 Y & A samples)
+    AV_PIX_FMT_YUVA444P_LIBAV,  ///< planar YUV 4:4:4 32bpp, (1 Cr & Cb sample per 1x1 Y & A samples)
 
 #ifndef AV_PIX_FMT_ABI_GIT_MASTER
     AV_PIX_FMT_RGBA64BE=0x123,  ///< packed RGBA 16:16:16:16, 64bpp, 16R, 16G, 16B, 16A, the 2-byte value for each R/G/B/A component is stored as big-endian
@@ -204,16 +211,18 @@
     AV_PIX_FMT_GBRP14BE,    ///< planar GBR 4:4:4 42bpp, big endian
     AV_PIX_FMT_GBRP14LE,    ///< planar GBR 4:4:4 42bpp, little endian
 
-=======
-    AV_PIX_FMT_YUVA422P,  ///< planar YUV 4:2:2 24bpp, (1 Cr & Cb sample per 2x1 Y & A samples)
-    AV_PIX_FMT_YUVA444P,  ///< planar YUV 4:4:4 32bpp, (1 Cr & Cb sample per 1x1 Y & A samples)
->>>>>>> f6c38c5f
     AV_PIX_FMT_NB,        ///< number of pixel formats, DO NOT USE THIS if you want to link with shared libav* because the number of formats might differ between versions
 
 #if FF_API_PIX_FMT
 #include "old_pix_fmts.h"
 #endif
 };
+
+#if AV_HAVE_INCOMPATIBLE_FORK_ABI
+#define AV_PIX_FMT_YUVA422P AV_PIX_FMT_YUVA422P_LIBAV
+#define AV_PIX_FMT_YUVA444P AV_PIX_FMT_YUVA444P_LIBAV
+#endif
+
 
 #define AV_PIX_FMT_Y400A AV_PIX_FMT_GRAY8A
 #define AV_PIX_FMT_GBR24P AV_PIX_FMT_GBRP
