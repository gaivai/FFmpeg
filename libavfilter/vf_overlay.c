--- conflicted
+++ resolved
@@ -113,15 +113,10 @@
 
     double var_values[VAR_VARS_NB];
     char *x_expr, *y_expr;
-<<<<<<< HEAD
+
+    enum EOFAction eof_action;  ///< action to take on EOF from source
+
     AVExpr *x_pexpr, *y_pexpr;
-=======
-
-    enum EOFAction eof_action;  ///< action to take on EOF from source
-
-    AVFrame *main;
-    AVFrame *over_prev, *over_next;
->>>>>>> de203abd
 } OverlayContext;
 
 static av_cold void uninit(AVFilterContext *ctx)
@@ -327,32 +322,12 @@
     }
 
     av_log(ctx, AV_LOG_VERBOSE,
-<<<<<<< HEAD
-           "main w:%d h:%d fmt:%s overlay w:%d h:%d fmt:%s\n",
-=======
-           "main w:%d h:%d fmt:%s overlay x:%d y:%d w:%d h:%d fmt:%s eof_action:%s\n",
->>>>>>> de203abd
+           "main w:%d h:%d fmt:%s overlay w:%d h:%d fmt:%s eof_action:%s\n",
            ctx->inputs[MAIN]->w, ctx->inputs[MAIN]->h,
            av_get_pix_fmt_name(ctx->inputs[MAIN]->format),
            ctx->inputs[OVERLAY]->w, ctx->inputs[OVERLAY]->h,
-<<<<<<< HEAD
-           av_get_pix_fmt_name(ctx->inputs[OVERLAY]->format));
-=======
            av_get_pix_fmt_name(ctx->inputs[OVERLAY]->format),
            eof_action_str[s->eof_action]);
-
-    if (s->x < 0 || s->y < 0 ||
-        s->x + var_values[VAR_OVERLAY_W] > var_values[VAR_MAIN_W] ||
-        s->y + var_values[VAR_OVERLAY_H] > var_values[VAR_MAIN_H]) {
-        av_log(ctx, AV_LOG_ERROR,
-               "Overlay area (%d,%d)<->(%d,%d) not within the main area (0,0)<->(%d,%d) or zero-sized\n",
-               s->x, s->y,
-               (int)(s->x + var_values[VAR_OVERLAY_W]),
-               (int)(s->y + var_values[VAR_OVERLAY_H]),
-               (int)var_values[VAR_MAIN_W], (int)var_values[VAR_MAIN_H]);
-        return AVERROR(EINVAL);
-    }
->>>>>>> de203abd
     return 0;
 }
 
@@ -614,71 +589,37 @@
 static av_cold int init(AVFilterContext *ctx)
 {
     OverlayContext *s = ctx->priv;
-<<<<<<< HEAD
-=======
-    /* Repeat previous frame on secondary input */
-    if (s->over_prev && s->eof_action == EOF_ACTION_REPEAT)
-        blend_frame(ctx, s->main, s->over_prev, s->x, s->y);
-    /* End both streams */
-    else if (s->eof_action == EOF_ACTION_ENDALL)
-        return AVERROR_EOF;
-    return output_frame(ctx);
-}
-
-static int request_frame(AVFilterLink *outlink)
-{
-    AVFilterContext *ctx = outlink->src;
-    OverlayContext    *s = ctx->priv;
-    AVRational tb_main = ctx->inputs[MAIN]->time_base;
-    AVRational tb_over = ctx->inputs[OVERLAY]->time_base;
-    int ret = 0;
-
-    /* get a frame on the main input */
-    if (!s->main) {
-        ret = ff_request_frame(ctx->inputs[MAIN]);
-        if (ret < 0)
-            return ret;
-    }
-
-    /* get a new frame on the overlay input, on EOF check setting 'eof_action' */
-    if (!s->over_next) {
-        ret = ff_request_frame(ctx->inputs[OVERLAY]);
-        if (ret == AVERROR_EOF)
-           return handle_overlay_eof(ctx);
-        else if (ret < 0)
-            return ret;
-    }
-
-    while (s->main->pts != AV_NOPTS_VALUE &&
-           s->over_next->pts != AV_NOPTS_VALUE &&
-           av_compare_ts(s->over_next->pts, tb_over, s->main->pts, tb_main) < 0) {
-        av_frame_free(&s->over_prev);
-        FFSWAP(AVFrame*, s->over_prev, s->over_next);
-
-        ret = ff_request_frame(ctx->inputs[OVERLAY]);
-        if (ret == AVERROR_EOF)
-            return handle_overlay_eof(ctx);
-        else if (ret < 0)
-            return ret;
-    }
->>>>>>> de203abd
 
     if (s->allow_packed_rgb) {
         av_log(ctx, AV_LOG_WARNING,
                "The rgb option is deprecated and is overriding the format option, use format instead\n");
         s->format = OVERLAY_FORMAT_RGB;
     }
+    if (!s->dinput.repeatlast || s->eof_action == EOF_ACTION_PASS) {
+        s->dinput.repeatlast = 0;
+        s->eof_action = EOF_ACTION_PASS;
+    }
+    if (s->dinput.shortest || s->eof_action == EOF_ACTION_ENDALL) {
+        s->dinput.shortest = 1;
+        s->eof_action = EOF_ACTION_ENDALL;
+    }
+
     s->dinput.process = do_blend;
     return 0;
 }
 
 #define OFFSET(x) offsetof(OverlayContext, x)
-<<<<<<< HEAD
 #define FLAGS AV_OPT_FLAG_VIDEO_PARAM|AV_OPT_FLAG_FILTERING_PARAM
 
 static const AVOption overlay_options[] = {
     { "x", "set the x expression", OFFSET(x_expr), AV_OPT_TYPE_STRING, {.str = "0"}, CHAR_MIN, CHAR_MAX, FLAGS },
     { "y", "set the y expression", OFFSET(y_expr), AV_OPT_TYPE_STRING, {.str = "0"}, CHAR_MIN, CHAR_MAX, FLAGS },
+    { "eof_action", "Action to take when encountering EOF from secondary input ",
+        OFFSET(eof_action), AV_OPT_TYPE_INT, { .i64 = EOF_ACTION_REPEAT },
+        EOF_ACTION_REPEAT, EOF_ACTION_PASS, .flags = FLAGS, "eof_action" },
+        { "repeat", "Repeat the previous frame.",   0, AV_OPT_TYPE_CONST, { .i64 = EOF_ACTION_REPEAT }, .flags = FLAGS, "eof_action" },
+        { "endall", "End both streams.",            0, AV_OPT_TYPE_CONST, { .i64 = EOF_ACTION_ENDALL }, .flags = FLAGS, "eof_action" },
+        { "pass",   "Pass through the main input.", 0, AV_OPT_TYPE_CONST, { .i64 = EOF_ACTION_PASS },   .flags = FLAGS, "eof_action" },
     { "eval", "specify when to evaluate expressions", OFFSET(eval_mode), AV_OPT_TYPE_INT, {.i64 = EVAL_MODE_FRAME}, 0, EVAL_MODE_NB-1, FLAGS, "eval" },
          { "init",  "eval expressions once during initialization", 0, AV_OPT_TYPE_CONST, {.i64=EVAL_MODE_INIT},  .flags = FLAGS, .unit = "eval" },
          { "frame", "eval expressions per-frame",                  0, AV_OPT_TYPE_CONST, {.i64=EVAL_MODE_FRAME}, .flags = FLAGS, .unit = "eval" },
@@ -691,21 +632,6 @@
         { "rgb",    "", 0, AV_OPT_TYPE_CONST, {.i64=OVERLAY_FORMAT_RGB},    .flags = FLAGS, .unit = "format" },
     { "repeatlast", "repeat overlay of the last overlay frame", OFFSET(dinput.repeatlast), AV_OPT_TYPE_INT, {.i64=1}, 0, 1, FLAGS },
     { NULL }
-=======
-#define FLAGS AV_OPT_FLAG_VIDEO_PARAM
-static const AVOption options[] = {
-    { "x", "Horizontal position of the left edge of the overlaid video on the "
-        "main video.",          OFFSET(x_expr), AV_OPT_TYPE_STRING, { .str = "0" }, .flags = FLAGS },
-    { "y", "Vertical position of the top edge of the overlaid video on the "
-        "main video.",          OFFSET(y_expr), AV_OPT_TYPE_STRING, { .str = "0" }, .flags = FLAGS },
-    { "eof_action", "Action to take when encountering EOF from secondary input ",
-        OFFSET(eof_action), AV_OPT_TYPE_INT, { .i64 = EOF_ACTION_REPEAT },
-        EOF_ACTION_REPEAT, EOF_ACTION_PASS, .flags = FLAGS, "eof_action" },
-        { "repeat", "Repeat the previous frame.",   0, AV_OPT_TYPE_CONST, { .i64 = EOF_ACTION_REPEAT }, .flags = FLAGS, "eof_action" },
-        { "endall", "End both streams.",            0, AV_OPT_TYPE_CONST, { .i64 = EOF_ACTION_ENDALL }, .flags = FLAGS, "eof_action" },
-        { "pass",   "Pass through the main input.", 0, AV_OPT_TYPE_CONST, { .i64 = EOF_ACTION_PASS },   .flags = FLAGS, "eof_action" },
-    { NULL },
->>>>>>> de203abd
 };
 
 AVFILTER_DEFINE_CLASS(overlay);
