/*
 * Copyright (c) 2010 Stefano Sabatini
 * Copyright (c) 2010 Baptiste Coudurier
 * Copyright (c) 2007 Bobby Bingham
 *
 * This file is part of FFmpeg.
 *
 * FFmpeg is free software; you can redistribute it and/or
 * modify it under the terms of the GNU Lesser General Public
 * License as published by the Free Software Foundation; either
 * version 2.1 of the License, or (at your option) any later version.
 *
 * FFmpeg is distributed in the hope that it will be useful,
 * but WITHOUT ANY WARRANTY; without even the implied warranty of
 * MERCHANTABILITY or FITNESS FOR A PARTICULAR PURPOSE.  See the GNU
 * Lesser General Public License for more details.
 *
 * You should have received a copy of the GNU Lesser General Public
 * License along with FFmpeg; if not, write to the Free Software
 * Foundation, Inc., 51 Franklin Street, Fifth Floor, Boston, MA 02110-1301 USA
 */

/**
 * @file
 * overlay one video on top of another
 */

/* #define DEBUG */

#include "avfilter.h"
#include "formats.h"
#include "libavutil/eval.h"
#include "libavutil/avstring.h"
#include "libavutil/opt.h"
#include "libavutil/pixdesc.h"
#include "libavutil/imgutils.h"
#include "libavutil/mathematics.h"
#include "libavutil/timestamp.h"
#include "internal.h"
#include "bufferqueue.h"
#include "drawutils.h"
#include "video.h"

static const char *const var_names[] = {
    "main_w",    "W", ///< width  of the main    video
    "main_h",    "H", ///< height of the main    video
    "overlay_w", "w", ///< width  of the overlay video
    "overlay_h", "h", ///< height of the overlay video
    NULL
};

enum var_name {
    VAR_MAIN_W,    VAR_MW,
    VAR_MAIN_H,    VAR_MH,
    VAR_OVERLAY_W, VAR_OW,
    VAR_OVERLAY_H, VAR_OH,
    VAR_VARS_NB
};

#define MAIN    0
#define OVERLAY 1

#define R 0
#define G 1
#define B 2
#define A 3

#define Y 0
#define U 1
#define V 2

typedef struct {
    const AVClass *class;
    int x, y;                   ///< position of overlayed picture

    int allow_packed_rgb;
    uint8_t frame_requested;
    uint8_t overlay_eof;
    uint8_t main_is_packed_rgb;
    uint8_t main_rgba_map[4];
    uint8_t main_has_alpha;
    uint8_t overlay_is_packed_rgb;
    uint8_t overlay_rgba_map[4];
    uint8_t overlay_has_alpha;

    AVFilterBufferRef *overpicref;
    struct FFBufQueue queue_main;
    struct FFBufQueue queue_over;

    int main_pix_step[4];       ///< steps per pixel for each plane of the main output
    int overlay_pix_step[4];    ///< steps per pixel for each plane of the overlay
    int hsub, vsub;             ///< chroma subsampling values

    char *x_expr, *y_expr;
} OverlayContext;

#define OFFSET(x) offsetof(OverlayContext, x)

static const AVOption overlay_options[] = {
    { "x", "set the x expression", OFFSET(x_expr), AV_OPT_TYPE_STRING, {.str = "0"}, CHAR_MIN, CHAR_MAX },
    { "y", "set the y expression", OFFSET(y_expr), AV_OPT_TYPE_STRING, {.str = "0"}, CHAR_MIN, CHAR_MAX },
    {"rgb", "force packed RGB in input and output", OFFSET(allow_packed_rgb), AV_OPT_TYPE_INT, {.dbl=0}, 0, 1 },
    {NULL},
};

AVFILTER_DEFINE_CLASS(overlay);

static av_cold int init(AVFilterContext *ctx, const char *args)
{
    OverlayContext *over = ctx->priv;
    char *args1 = av_strdup(args);
    char *expr, *bufptr = NULL;
    int ret = 0;

    over->class = &overlay_class;
    av_opt_set_defaults(over);

    if (expr = av_strtok(args1, ":", &bufptr)) {
        av_free(over->x_expr);
        if (!(over->x_expr = av_strdup(expr))) {
            ret = AVERROR(ENOMEM);
            goto end;
        }
    }
    if (expr = av_strtok(NULL, ":", &bufptr)) {
        av_free(over->y_expr);
        if (!(over->y_expr = av_strdup(expr))) {
            ret = AVERROR(ENOMEM);
            goto end;
        }
    }

    if (bufptr && (ret = av_set_options_string(over, bufptr, "=", ":")) < 0)
        goto end;

end:
    av_free(args1);
    return ret;
}

static av_cold void uninit(AVFilterContext *ctx)
{
    OverlayContext *over = ctx->priv;

    av_freep(&over->x_expr);
    av_freep(&over->y_expr);

    if (over->overpicref)
        avfilter_unref_bufferp(&over->overpicref);
    ff_bufqueue_discard_all(&over->queue_main);
    ff_bufqueue_discard_all(&over->queue_over);
}

static int query_formats(AVFilterContext *ctx)
{
    OverlayContext *over = ctx->priv;

    /* overlay formats contains alpha, for avoiding conversion with alpha information loss */
    const enum PixelFormat main_pix_fmts_yuv[] = { PIX_FMT_YUV420P,  PIX_FMT_NONE };
    const enum PixelFormat overlay_pix_fmts_yuv[] = { PIX_FMT_YUVA420P, PIX_FMT_NONE };
    const enum PixelFormat main_pix_fmts_rgb[] = {
        PIX_FMT_ARGB,  PIX_FMT_RGBA,
        PIX_FMT_ABGR,  PIX_FMT_BGRA,
        PIX_FMT_RGB24, PIX_FMT_BGR24,
        PIX_FMT_NONE
    };
    const enum PixelFormat overlay_pix_fmts_rgb[] = {
        PIX_FMT_ARGB,  PIX_FMT_RGBA,
        PIX_FMT_ABGR,  PIX_FMT_BGRA,
        PIX_FMT_NONE
    };

    AVFilterFormats *main_formats;
    AVFilterFormats *overlay_formats;

    if (over->allow_packed_rgb) {
        main_formats    = ff_make_format_list(main_pix_fmts_rgb);
        overlay_formats = ff_make_format_list(overlay_pix_fmts_rgb);
    } else {
        main_formats    = ff_make_format_list(main_pix_fmts_yuv);
        overlay_formats = ff_make_format_list(overlay_pix_fmts_yuv);
    }

    ff_formats_ref(main_formats,    &ctx->inputs [MAIN   ]->out_formats);
    ff_formats_ref(overlay_formats, &ctx->inputs [OVERLAY]->out_formats);
    ff_formats_ref(main_formats,    &ctx->outputs[MAIN   ]->in_formats );

    return 0;
}

static const enum PixelFormat alpha_pix_fmts[] = {
    PIX_FMT_YUVA420P, PIX_FMT_ARGB, PIX_FMT_ABGR, PIX_FMT_RGBA,
    PIX_FMT_BGRA, PIX_FMT_NONE
};

static int config_input_main(AVFilterLink *inlink)
{
    OverlayContext *over = inlink->dst->priv;
    const AVPixFmtDescriptor *pix_desc = &av_pix_fmt_descriptors[inlink->format];

    av_image_fill_max_pixsteps(over->main_pix_step,    NULL, pix_desc);

    over->hsub = pix_desc->log2_chroma_w;
    over->vsub = pix_desc->log2_chroma_h;

    over->main_is_packed_rgb =
        ff_fill_rgba_map(over->main_rgba_map, inlink->format) >= 0;
    over->main_has_alpha = ff_fmt_is_in(inlink->format, alpha_pix_fmts);
    return 0;
}

static int config_input_overlay(AVFilterLink *inlink)
{
    AVFilterContext *ctx  = inlink->dst;
    OverlayContext  *over = inlink->dst->priv;
    char *expr;
    double var_values[VAR_VARS_NB], res;
    int ret;
    const AVPixFmtDescriptor *pix_desc = &av_pix_fmt_descriptors[inlink->format];

    av_image_fill_max_pixsteps(over->overlay_pix_step, NULL, pix_desc);

    /* Finish the configuration by evaluating the expressions
       now when both inputs are configured. */
    var_values[VAR_MAIN_W   ] = var_values[VAR_MW] = ctx->inputs[MAIN   ]->w;
    var_values[VAR_MAIN_H   ] = var_values[VAR_MH] = ctx->inputs[MAIN   ]->h;
    var_values[VAR_OVERLAY_W] = var_values[VAR_OW] = ctx->inputs[OVERLAY]->w;
    var_values[VAR_OVERLAY_H] = var_values[VAR_OH] = ctx->inputs[OVERLAY]->h;

    if ((ret = av_expr_parse_and_eval(&res, (expr = over->x_expr), var_names, var_values,
                                      NULL, NULL, NULL, NULL, NULL, 0, ctx)) < 0)
        goto fail;
    over->x = res;
    if ((ret = av_expr_parse_and_eval(&res, (expr = over->y_expr), var_names, var_values,
                                      NULL, NULL, NULL, NULL, NULL, 0, ctx)))
        goto fail;
    over->y = res;
    /* x may depend on y */
    if ((ret = av_expr_parse_and_eval(&res, (expr = over->x_expr), var_names, var_values,
                                      NULL, NULL, NULL, NULL, NULL, 0, ctx)) < 0)
        goto fail;
    over->x = res;

    over->overlay_is_packed_rgb =
        ff_fill_rgba_map(over->overlay_rgba_map, inlink->format) >= 0;
    over->overlay_has_alpha = ff_fmt_is_in(inlink->format, alpha_pix_fmts);

    av_log(ctx, AV_LOG_VERBOSE,
           "main w:%d h:%d fmt:%s overlay x:%d y:%d w:%d h:%d fmt:%s\n",
           ctx->inputs[MAIN]->w, ctx->inputs[MAIN]->h,
           av_pix_fmt_descriptors[ctx->inputs[MAIN]->format].name,
           over->x, over->y,
           ctx->inputs[OVERLAY]->w, ctx->inputs[OVERLAY]->h,
           av_pix_fmt_descriptors[ctx->inputs[OVERLAY]->format].name);

    if (over->x < 0 || over->y < 0 ||
        over->x + var_values[VAR_OVERLAY_W] > var_values[VAR_MAIN_W] ||
        over->y + var_values[VAR_OVERLAY_H] > var_values[VAR_MAIN_H]) {
        av_log(ctx, AV_LOG_ERROR,
               "Overlay area (%d,%d)<->(%d,%d) not within the main area (0,0)<->(%d,%d) or zero-sized\n",
               over->x, over->y,
               (int)(over->x + var_values[VAR_OVERLAY_W]),
               (int)(over->y + var_values[VAR_OVERLAY_H]),
               (int)var_values[VAR_MAIN_W], (int)var_values[VAR_MAIN_H]);
        return AVERROR(EINVAL);
    }
    return 0;

fail:
    av_log(NULL, AV_LOG_ERROR,
           "Error when evaluating the expression '%s'\n", expr);
    return ret;
}

static int config_output(AVFilterLink *outlink)
{
    AVFilterContext *ctx = outlink->src;
    int exact;
    // common timebase computation:
    AVRational tb1 = ctx->inputs[MAIN   ]->time_base;
    AVRational tb2 = ctx->inputs[OVERLAY]->time_base;
    AVRational *tb = &ctx->outputs[0]->time_base;
    exact = av_reduce(&tb->num, &tb->den,
                      av_gcd((int64_t)tb1.num * tb2.den,
                             (int64_t)tb2.num * tb1.den),
                      (int64_t)tb1.den * tb2.den, INT_MAX);
    av_log(ctx, AV_LOG_VERBOSE,
           "main_tb:%d/%d overlay_tb:%d/%d -> tb:%d/%d exact:%d\n",
           tb1.num, tb1.den, tb2.num, tb2.den, tb->num, tb->den, exact);
    if (!exact)
        av_log(ctx, AV_LOG_WARNING,
               "Timestamp conversion inexact, timestamp information loss may occurr\n");

    outlink->w = ctx->inputs[MAIN]->w;
    outlink->h = ctx->inputs[MAIN]->h;

    return 0;
}

static AVFilterBufferRef *get_video_buffer(AVFilterLink *link, int perms, int w, int h)
{
    return ff_get_video_buffer(link->dst->outputs[0], perms, w, h);
}

<<<<<<< HEAD
// divide by 255 and round to nearest
// apply a fast variant: (X+127)/255 = ((X+127)*257+257)>>16 = ((X+128)*257)>>16
#define FAST_DIV255(x) ((((x) + 128) * 257) >> 16)
=======
static void start_frame(AVFilterLink *inlink, AVFilterBufferRef *inpicref)
{
    AVFilterBufferRef *outpicref = avfilter_ref_buffer(inpicref, ~0);
    AVFilterContext *ctx = inlink->dst;
    OverlayContext *over = ctx->priv;

    outpicref->pts = av_rescale_q(outpicref->pts, ctx->inputs[MAIN]->time_base,
                                  ctx->outputs[0]->time_base);

    if (!over->overpicref || over->overpicref->pts < outpicref->pts) {
        AVFilterBufferRef *old = over->overpicref;
        over->overpicref = NULL;
        ff_request_frame(ctx->inputs[OVERLAY]);
        if (over->overpicref) {
            if (old)
                avfilter_unref_buffer(old);
        } else
            over->overpicref = old;
    }

    ff_start_frame(inlink->dst->outputs[0], outpicref);
}

static void start_frame_overlay(AVFilterLink *inlink, AVFilterBufferRef *inpicref)
{
    AVFilterContext *ctx = inlink->dst;
    OverlayContext *over = ctx->priv;

    over->overpicref = inpicref;
    over->overpicref->pts = av_rescale_q(inpicref->pts, ctx->inputs[OVERLAY]->time_base,
                                         ctx->outputs[0]->time_base);
}
>>>>>>> 4c9080a7

static void blend_slice(AVFilterContext *ctx,
                        AVFilterBufferRef *dst, AVFilterBufferRef *src,
                        int x, int y, int w, int h,
                        int slice_y, int slice_w, int slice_h)
{
    OverlayContext *over = ctx->priv;
    int i, j, k;
    int width, height;
    int overlay_end_y = y+h;
    int slice_end_y = slice_y+slice_h;
    int end_y, start_y;

    width = FFMIN(slice_w - x, w);
    end_y = FFMIN(slice_end_y, overlay_end_y);
    start_y = FFMAX(y, slice_y);
    height = end_y - start_y;

    if (over->main_is_packed_rgb) {
        uint8_t *dp = dst->data[0] + x * over->main_pix_step[0] +
                      start_y * dst->linesize[0];
        uint8_t *sp = src->data[0];
        uint8_t alpha;          ///< the amount of overlay to blend on to main
        const int dr = over->main_rgba_map[R];
        const int dg = over->main_rgba_map[G];
        const int db = over->main_rgba_map[B];
        const int da = over->main_rgba_map[A];
        const int dstep = over->main_pix_step[0];
        const int sr = over->overlay_rgba_map[R];
        const int sg = over->overlay_rgba_map[G];
        const int sb = over->overlay_rgba_map[B];
        const int sa = over->overlay_rgba_map[A];
        const int sstep = over->overlay_pix_step[0];
        const int main_has_alpha = over->main_has_alpha;
        if (slice_y > y)
            sp += (slice_y - y) * src->linesize[0];
        for (i = 0; i < height; i++) {
            uint8_t *d = dp, *s = sp;
            for (j = 0; j < width; j++) {
                alpha = s[sa];

                // if the main channel has an alpha channel, alpha has to be calculated
                // to create an un-premultiplied (straight) alpha value
                if (main_has_alpha && alpha != 0 && alpha != 255) {
                    // apply the general equation:
                    // alpha = alpha_overlay / ( (alpha_main + alpha_overlay) - (alpha_main * alpha_overlay) )
                    alpha =
                        // the next line is a faster version of: 255 * 255 * alpha
                        ( (alpha << 16) - (alpha << 9) + alpha )
                        /
                        // the next line is a faster version of: 255 * (alpha + d[da])
                        ( ((alpha + d[da]) << 8 ) - (alpha + d[da])
                          - d[da] * alpha );
                }

                switch (alpha) {
                case 0:
                    break;
                case 255:
                    d[dr] = s[sr];
                    d[dg] = s[sg];
                    d[db] = s[sb];
                    break;
                default:
                    // main_value = main_value * (1 - alpha) + overlay_value * alpha
                    // since alpha is in the range 0-255, the result must divided by 255
                    d[dr] = FAST_DIV255(d[dr] * (255 - alpha) + s[sr] * alpha);
                    d[dg] = FAST_DIV255(d[dg] * (255 - alpha) + s[sg] * alpha);
                    d[db] = FAST_DIV255(d[db] * (255 - alpha) + s[sb] * alpha);
                }
                if (main_has_alpha) {
                    switch (alpha) {
                    case 0:
                        break;
                    case 255:
                        d[da] = s[sa];
                        break;
                    default:
                        // apply alpha compositing: main_alpha += (1-main_alpha) * overlay_alpha
                        d[da] += FAST_DIV255((255 - d[da]) * s[sa]);
                    }
                }
                d += dstep;
                s += sstep;
            }
            dp += dst->linesize[0];
            sp += src->linesize[0];
        }
    } else {
        for (i = 0; i < 3; i++) {
            int hsub = i ? over->hsub : 0;
            int vsub = i ? over->vsub : 0;
            uint8_t *dp = dst->data[i] + (x >> hsub) +
                (start_y >> vsub) * dst->linesize[i];
            uint8_t *sp = src->data[i];
            uint8_t *ap = src->data[3];
            int wp = FFALIGN(width, 1<<hsub) >> hsub;
            int hp = FFALIGN(height, 1<<vsub) >> vsub;
            if (slice_y > y) {
                sp += ((slice_y - y) >> vsub) * src->linesize[i];
                ap += (slice_y - y) * src->linesize[3];
            }
            for (j = 0; j < hp; j++) {
                uint8_t *d = dp, *s = sp, *a = ap;
                for (k = 0; k < wp; k++) {
                    // average alpha for color components, improve quality
                    int alpha_v, alpha_h, alpha;
                    if (hsub && vsub && j+1 < hp && k+1 < wp) {
                        alpha = (a[0] + a[src->linesize[3]] +
                                 a[1] + a[src->linesize[3]+1]) >> 2;
                    } else if (hsub || vsub) {
                        alpha_h = hsub && k+1 < wp ?
                            (a[0] + a[1]) >> 1 : a[0];
                        alpha_v = vsub && j+1 < hp ?
                            (a[0] + a[src->linesize[3]]) >> 1 : a[0];
                        alpha = (alpha_v + alpha_h) >> 1;
                    } else
                        alpha = a[0];
                    *d = FAST_DIV255(*d * (255 - alpha) + *s * alpha);
                    s++;
                    d++;
                    a += 1 << hsub;
                }
                dp += dst->linesize[i];
                sp += src->linesize[i];
                ap += (1 << vsub) * src->linesize[3];
            }
        }
    }
}

static int try_start_frame(AVFilterContext *ctx, AVFilterBufferRef *mainpic)
{
    OverlayContext *over = ctx->priv;
    AVFilterLink *outlink = ctx->outputs[0];
    AVFilterBufferRef *next_overpic, *outpicref;

    /* Discard obsolete overlay frames: if there is a next frame with pts is
     * before the main frame, we can drop the current overlay. */
    while (1) {
        next_overpic = ff_bufqueue_peek(&over->queue_over, 0);
        if (!next_overpic || next_overpic->pts > mainpic->pts)
            break;
        ff_bufqueue_get(&over->queue_over);
        avfilter_unref_buffer(over->overpicref);
        over->overpicref = next_overpic;
    }
    /* If there is no next frame and no EOF and the overlay frame is before
     * the main frame, we can not know yet if it will be superseded. */
    if (!over->queue_over.available && !over->overlay_eof &&
        (!over->overpicref || over->overpicref->pts < mainpic->pts))
        return AVERROR(EAGAIN);
    /* At this point, we know that the current overlay frame extends to the
     * time of the main frame. */
    outlink->out_buf = outpicref = avfilter_ref_buffer(mainpic, ~0);

    av_dlog(ctx, "main_pts:%s main_pts_time:%s",
            av_ts2str(outpicref->pts), av_ts2timestr(outpicref->pts, &outlink->time_base));
    if (over->overpicref)
        av_dlog(ctx, " over_pts:%s over_pts_time:%s",
                av_ts2str(over->overpicref->pts), av_ts2timestr(over->overpicref->pts, &outlink->time_base));
    av_dlog(ctx, "\n");

    ff_start_frame(ctx->outputs[0], avfilter_ref_buffer(outpicref, ~0));
    over->frame_requested = 0;
    return 0;
}

static int try_start_next_frame(AVFilterContext *ctx)
{
    OverlayContext *over = ctx->priv;
    AVFilterBufferRef *next_mainpic = ff_bufqueue_peek(&over->queue_main, 0);
    if (!next_mainpic || try_start_frame(ctx, next_mainpic) < 0)
        return AVERROR(EAGAIN);
    avfilter_unref_buffer(ff_bufqueue_get(&over->queue_main));
    return 0;
}

static int try_push_frame(AVFilterContext *ctx)
{
    OverlayContext *over = ctx->priv;
    AVFilterLink *outlink = ctx->outputs[0];
<<<<<<< HEAD
    AVFilterBufferRef *outpicref = outlink->out_buf;

    if (try_start_next_frame(ctx) < 0)
        return AVERROR(EAGAIN);
    outpicref = outlink->out_buf;
    if (over->overpicref)
        blend_slice(ctx, outpicref, over->overpicref, over->x, over->y,
                    over->overpicref->video->w, over->overpicref->video->h,
                    0, outpicref->video->w, outpicref->video->h);
    ff_draw_slice(outlink, 0, outpicref->video->h, +1);
    avfilter_unref_bufferp(&outlink->out_buf);
    ff_end_frame(outlink);
    return 0;
}

static void flush_frames(AVFilterContext *ctx)
{
    while (!try_push_frame(ctx));
}

static void start_frame_main(AVFilterLink *inlink, AVFilterBufferRef *inpicref)
{
    AVFilterContext *ctx = inlink->dst;
=======
    AVFilterBufferRef *outpicref = inlink->cur_buf;
>>>>>>> 4c9080a7
    OverlayContext *over = ctx->priv;

    flush_frames(ctx);
    inpicref->pts = av_rescale_q(inpicref->pts, ctx->inputs[MAIN]->time_base,
                                 ctx->outputs[0]->time_base);
    if (try_start_frame(ctx, inpicref) < 0)
        ff_bufqueue_add(ctx, &over->queue_main, inpicref);
}

static void draw_slice_main(AVFilterLink *inlink, int y, int h, int slice_dir)
{
    AVFilterContext *ctx = inlink->dst;
    OverlayContext *over = ctx->priv;
    AVFilterLink *outlink = ctx->outputs[0];
    AVFilterBufferRef *outpicref = outlink->out_buf;

    if (!outpicref)
        return;
    if (over->overpicref &&
        y + h > over->y && y < over->y + over->overpicref->video->h) {
        blend_slice(ctx, outpicref, over->overpicref, over->x, over->y,
                    over->overpicref->video->w, over->overpicref->video->h,
                    y, outpicref->video->w, h);
    }
    ff_draw_slice(outlink, y, h, slice_dir);
}

static void end_frame_main(AVFilterLink *inlink)
{
<<<<<<< HEAD
    AVFilterContext *ctx = inlink->dst;
    AVFilterLink *outlink = ctx->outputs[0];
    AVFilterBufferRef *outpicref = outlink->out_buf;
    flush_frames(ctx);
=======
    ff_end_frame(inlink->dst->outputs[0]);
}

static void null_draw_slice(AVFilterLink *inlink, int y, int h, int slice_dir) { }
>>>>>>> 4c9080a7

    if (!outpicref)
        return;
    avfilter_unref_bufferp(&inlink->cur_buf);
    avfilter_unref_bufferp(&outlink->out_buf);
    ff_end_frame(ctx->outputs[0]);
}

static void start_frame_over(AVFilterLink *inlink, AVFilterBufferRef *inpicref)
{
}

static void end_frame_over(AVFilterLink *inlink)
{
    AVFilterContext *ctx = inlink->dst;
    OverlayContext *over = ctx->priv;
    AVFilterBufferRef *inpicref = inlink->cur_buf;
    inlink->cur_buf = NULL;

    flush_frames(ctx);
    inpicref->pts = av_rescale_q(inpicref->pts, ctx->inputs[OVERLAY]->time_base,
                                 ctx->outputs[0]->time_base);
    ff_bufqueue_add(ctx, &over->queue_over, inpicref);
    try_push_frame(ctx);
}

static int request_frame(AVFilterLink *outlink)
{
    AVFilterContext *ctx = outlink->src;
    OverlayContext *over = ctx->priv;
    int input, ret;

    if (!try_push_frame(ctx))
        return 0;
    over->frame_requested = 1;
    while (over->frame_requested) {
        /* TODO if we had a frame duration, we could guess more accurately */
        input = !over->overlay_eof && (over->queue_main.available ||
                                       over->queue_over.available < 2) ?
                OVERLAY : MAIN;
        ret = ff_request_frame(ctx->inputs[input]);
        /* EOF on main is reported immediately */
        if (ret == AVERROR_EOF && input == OVERLAY) {
            over->overlay_eof = 1;
            if (!try_start_next_frame(ctx))
                return 0;
            ret = 0; /* continue requesting frames on main */
        }
        if (ret < 0)
            return ret;
    }
    return 0;
}

static void null_draw_slice(AVFilterLink *inlink, int y, int h, int slice_dir) { }

AVFilter avfilter_vf_overlay = {
    .name      = "overlay",
    .description = NULL_IF_CONFIG_SMALL("Overlay a video source on top of the input."),

    .init      = init,
    .uninit    = uninit,

    .priv_size = sizeof(OverlayContext),

    .query_formats = query_formats,

    .inputs    = (const AVFilterPad[]) {{ .name      = "main",
                                    .type            = AVMEDIA_TYPE_VIDEO,
                                    .get_video_buffer= get_video_buffer,
                                    .config_props    = config_input_main,
                                    .start_frame     = start_frame_main,
                                    .draw_slice      = draw_slice_main,
                                    .end_frame       = end_frame_main,
                                    .min_perms       = AV_PERM_READ,
                                    .rej_perms       = AV_PERM_REUSE2|AV_PERM_PRESERVE, },
                                  { .name            = "overlay",
                                    .type            = AVMEDIA_TYPE_VIDEO,
                                    .config_props    = config_input_overlay,
                                    .start_frame     = start_frame_over,
                                    .draw_slice      = null_draw_slice,
                                    .end_frame       = end_frame_over,
                                    .min_perms       = AV_PERM_READ,
                                    .rej_perms       = AV_PERM_REUSE2, },
                                  { .name = NULL}},
    .outputs   = (const AVFilterPad[]) {{ .name      = "default",
                                    .type            = AVMEDIA_TYPE_VIDEO,
                                    .config_props    = config_output,
                                    .request_frame   = request_frame, },
                                  { .name = NULL}},
};<|MERGE_RESOLUTION|>--- conflicted
+++ resolved
@@ -302,44 +302,9 @@
     return ff_get_video_buffer(link->dst->outputs[0], perms, w, h);
 }
 
-<<<<<<< HEAD
 // divide by 255 and round to nearest
 // apply a fast variant: (X+127)/255 = ((X+127)*257+257)>>16 = ((X+128)*257)>>16
 #define FAST_DIV255(x) ((((x) + 128) * 257) >> 16)
-=======
-static void start_frame(AVFilterLink *inlink, AVFilterBufferRef *inpicref)
-{
-    AVFilterBufferRef *outpicref = avfilter_ref_buffer(inpicref, ~0);
-    AVFilterContext *ctx = inlink->dst;
-    OverlayContext *over = ctx->priv;
-
-    outpicref->pts = av_rescale_q(outpicref->pts, ctx->inputs[MAIN]->time_base,
-                                  ctx->outputs[0]->time_base);
-
-    if (!over->overpicref || over->overpicref->pts < outpicref->pts) {
-        AVFilterBufferRef *old = over->overpicref;
-        over->overpicref = NULL;
-        ff_request_frame(ctx->inputs[OVERLAY]);
-        if (over->overpicref) {
-            if (old)
-                avfilter_unref_buffer(old);
-        } else
-            over->overpicref = old;
-    }
-
-    ff_start_frame(inlink->dst->outputs[0], outpicref);
-}
-
-static void start_frame_overlay(AVFilterLink *inlink, AVFilterBufferRef *inpicref)
-{
-    AVFilterContext *ctx = inlink->dst;
-    OverlayContext *over = ctx->priv;
-
-    over->overpicref = inpicref;
-    over->overpicref->pts = av_rescale_q(inpicref->pts, ctx->inputs[OVERLAY]->time_base,
-                                         ctx->outputs[0]->time_base);
-}
->>>>>>> 4c9080a7
 
 static void blend_slice(AVFilterContext *ctx,
                         AVFilterBufferRef *dst, AVFilterBufferRef *src,
@@ -522,7 +487,6 @@
 {
     OverlayContext *over = ctx->priv;
     AVFilterLink *outlink = ctx->outputs[0];
-<<<<<<< HEAD
     AVFilterBufferRef *outpicref = outlink->out_buf;
 
     if (try_start_next_frame(ctx) < 0)
@@ -533,7 +497,6 @@
                     over->overpicref->video->w, over->overpicref->video->h,
                     0, outpicref->video->w, outpicref->video->h);
     ff_draw_slice(outlink, 0, outpicref->video->h, +1);
-    avfilter_unref_bufferp(&outlink->out_buf);
     ff_end_frame(outlink);
     return 0;
 }
@@ -546,9 +509,6 @@
 static void start_frame_main(AVFilterLink *inlink, AVFilterBufferRef *inpicref)
 {
     AVFilterContext *ctx = inlink->dst;
-=======
-    AVFilterBufferRef *outpicref = inlink->cur_buf;
->>>>>>> 4c9080a7
     OverlayContext *over = ctx->priv;
 
     flush_frames(ctx);
@@ -578,22 +538,13 @@
 
 static void end_frame_main(AVFilterLink *inlink)
 {
-<<<<<<< HEAD
     AVFilterContext *ctx = inlink->dst;
     AVFilterLink *outlink = ctx->outputs[0];
     AVFilterBufferRef *outpicref = outlink->out_buf;
     flush_frames(ctx);
-=======
-    ff_end_frame(inlink->dst->outputs[0]);
-}
-
-static void null_draw_slice(AVFilterLink *inlink, int y, int h, int slice_dir) { }
->>>>>>> 4c9080a7
 
     if (!outpicref)
         return;
-    avfilter_unref_bufferp(&inlink->cur_buf);
-    avfilter_unref_bufferp(&outlink->out_buf);
     ff_end_frame(ctx->outputs[0]);
 }
 
